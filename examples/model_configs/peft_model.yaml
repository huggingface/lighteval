--- conflicted
+++ resolved
@@ -1,8 +1,4 @@
 model:
-<<<<<<< HEAD
-  type: "base"
-=======
->>>>>>> 4f381b35
   base_params:
     model_args: "pretrained=predibase/customer_support,revision=main" # pretrained=model_name,trust_remote_code=boolean,revision=revision_to_use,model_parallel=True ... For a PEFT model, the pretrained model should be the one trained with PEFT and the base model below will contain the original model on which the adapters will be applied.
     dtype: "4bit"  # Specifying the model to be loaded in 4 bit uses BitsAndBytesConfig. The other option is to use "8bit" quantization.
