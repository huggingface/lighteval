--- conflicted
+++ resolved
@@ -1,47 +1,33 @@
-<<<<<<< HEAD
 model_parameters:
   model_name: "HuggingFaceTB/SmolLM-1.7B-Instruct"
-  revision: "main"
-  dtype: "bfloat16"
+  revision: "57aa3c6599c53705406c648e7acca7e11dc45ea3"
+  dtype: "float16"
   tensor_parallel_size: 1
   data_parallel_size: 1
   pipeline_parallel_size: 1
-  gpu_memory_utilization: 0.9
-  max_model_length: 2048
+  gpu_memory_utilization: 0.6
+  max_model_length: null
   swap_space: 4
   seed: 1
-  trust_remote_code: True
+  trust_remote_code: False
   use_chat_template: True
   add_special_tokens: True
   multichoice_continuations_start_space: True
   pairwise_tokenization: True
   subfolder: null
+  max_num_seqs: 1
+  max_num_batched_tokens: 4096
 generation_parameters:
   presence_penalty: 0.0
   repetition_penalty: 1.0
   frequency_penalty: 0.0
-  temperature: 1.0
-  top_k: 50
+  temperature: 0.3
+  top_k: -1
   min_p: 0.0
-  top_p: 1.0
+  top_p: 0.9
   seed: 42
   stop_tokens: null
-  max_new_tokens: 1024
+  max_new_tokens: 2048
   min_new_tokens: 0
 metrics_options:
-  yo: null
-=======
-model:
-  base_params:
-    model_args: "pretrained=HuggingFaceTB/SmolLM-1.7B-Instruct,revision=main,dtype=float16,gpu_memory_utilization=0.6,max_num_seqs=1,max_num_batched_tokens=4096"
-  generation:
-    temperature: 0.3
-    repetition_penalty: 1.0
-    frequency_penalty: 0.0
-    presence_penalty: 0.0
-    seed: 42
-    top_k: -1
-    min_p: 0.0
-    top_p: 0.9
-    max_new_tokens: 2048
->>>>>>> 632b69b8
+  yo: null