# MIT License

# Copyright (c) 2024 The HuggingFace Team

# Permission is hereby granted, free of charge, to any person obtaining a copy
# of this software and associated documentation files (the "Software"), to deal
# in the Software without restriction, including without limitation the rights
# to use, copy, modify, merge, publish, distribute, sublicense, and/or sell
# copies of the Software, and to permit persons to whom the Software is
# furnished to do so, subject to the following conditions:

# The above copyright notice and this permission notice shall be included in all
# copies or substantial portions of the Software.

# THE SOFTWARE IS PROVIDED "AS IS", WITHOUT WARRANTY OF ANY KIND, EXPRESS OR
# IMPLIED, INCLUDING BUT NOT LIMITED TO THE WARRANTIES OF MERCHANTABILITY,
# FITNESS FOR A PARTICULAR PURPOSE AND NONINFRINGEMENT. IN NO EVENT SHALL THE
# AUTHORS OR COPYRIGHT HOLDERS BE LIABLE FOR ANY CLAIM, DAMAGES OR OTHER
# LIABILITY, WHETHER IN AN ACTION OF CONTRACT, TORT OR OTHERWISE, ARISING FROM,
# OUT OF OR IN CONNECTION WITH THE SOFTWARE OR THE USE OR OTHER DEALINGS IN THE
# SOFTWARE.

from dataclasses import dataclass
from typing import Callable

from lighteval.metrics.metrics_corpus import CorpusLevelComputation
from lighteval.metrics.metrics_sample import SampleLevelComputation
from lighteval.metrics.sample_preparator import Preparator
from lighteval.tasks.requests import SamplingMethod


@dataclass
class Metric:
    metric_name: str
    higher_is_better: bool
    category: SamplingMethod
    sample_level_fn: SampleLevelComputation | Preparator
    corpus_level_fn: CorpusLevelComputation | Callable

    batched_compute: bool = False

    def get_doc(self):
        return self.sample_level_fn.__doc__

    def compute_sample(
        self, **kwargs
    ) -> dict:  # result: Union[list[ModelResponse], ModelResponse], formatted_doc: Doc) -> dict:
        if isinstance(self.sample_level_fn, SampleLevelComputation):
            sample_level_fn = self.sample_level_fn.compute
        elif isinstance(self.sample_level_fn, Preparator):
            sample_level_fn = self.sample_level_fn.prepare
        else:
            raise ValueError(
                f"Incorrect type for {self.sample_level_fn}, should be a SampleLevelComputation or Preparator"
            )

        if isinstance(self, MetricGrouping):
            return sample_level_fn(**kwargs)
        return {self.metric_name: sample_level_fn(**kwargs)}

    def get_corpus_aggregations(self) -> dict:
        if isinstance(self, MetricGrouping):
            if isinstance(self.corpus_level_fn, dict):
                corpus_level_fn = self.corpus_level_fn
            else:
                corpus_level_fn = dict.fromkeys(self.metric_name, self.corpus_level_fn)
        else:
            corpus_level_fn = {self.metric_name: self.corpus_level_fn}

        for name, item in corpus_level_fn.items():
            if isinstance(item, Callable):
                corpus_level_fn[name] = item
            else:
                corpus_level_fn[name] = item.compute_corpus

        return corpus_level_fn

    def __call__(self, sample_params: dict | None):
        """Allow creating new instances with modified parameters"""
        if sample_params is not None:
            for k, v in sample_params.items():
                setattr(self.sample_level_fn, k, v)

        # Once the parameters are updated, we need to adjust the
        # metric name to what will be returned
<<<<<<< HEAD
        sample_params_values = [f"{k}={v}" for k, v in sample_params.items()]
        sample_params_values = "&".join(sample_params_values)
=======
        # CAREFUL: do not change the following logic!
        # It must always provide the values of all parameters, so that people can evaluate using a range of metrics
        # For example, pass@k=1&n=16, pass@k=10&n=16, etc
        sample_params_name = "&".join(f"{k}={v}" for k, v in sample_params.items())
>>>>>>> 70acb852
        if isinstance(self, MetricGrouping):
            if hasattr(self.sample_level_fn, "metric_names"):
                # this is mostly for the gpass@k metrics which redefine submetric names
                self.metric_name = self.sample_level_fn.metric_names
            else:
<<<<<<< HEAD
                self.metric_name = [f"{metric}_{sample_params_values}" for metric in self.metric_name]
        else:
            self.metric_name = f"{self.metric_name}_{sample_params_values}"

=======
                self.metric_name = [f"{metric}:{sample_params_name}" for metric in self.metric_name]
        else:
            self.metric_name = f"{self.metric_name}:{sample_params_name}"
>>>>>>> 70acb852
        return self

    @staticmethod
    def get_allowed_types_for_metrics():
        return (SampleLevelComputation, Preparator, CorpusLevelComputation, Callable)


@dataclass
class MetricGrouping(Metric):
    """Some metrics are more advantageous to compute together at once.
    For example, if a costly preprocessing is the same for all metrics, it makes more sense to compute it once.
    """

    metric_name: list[str]
    corpus_level_fn: dict[str, Callable]
    higher_is_better: dict[str, Callable]


@dataclass
class CorpusLevelMetric(Metric):
    """Metric computed over the whole corpora, with computations happening at the aggregation phase"""

    pass


@dataclass
class SampleLevelMetric(Metric):
    """Metric computed per sample, then aggregated over the corpus"""

    pass


@dataclass
class CorpusLevelMetricGrouping(MetricGrouping):
    """MetricGrouping computed over the whole corpora, with computations happening at the aggregation phase"""

    pass


@dataclass
class SampleLevelMetricGrouping(MetricGrouping):
    """MetricGrouping are computed per sample, then aggregated over the corpus"""

    pass<|MERGE_RESOLUTION|>--- conflicted
+++ resolved
@@ -83,30 +83,18 @@
 
         # Once the parameters are updated, we need to adjust the
         # metric name to what will be returned
-<<<<<<< HEAD
-        sample_params_values = [f"{k}={v}" for k, v in sample_params.items()]
-        sample_params_values = "&".join(sample_params_values)
-=======
         # CAREFUL: do not change the following logic!
         # It must always provide the values of all parameters, so that people can evaluate using a range of metrics
         # For example, pass@k=1&n=16, pass@k=10&n=16, etc
         sample_params_name = "&".join(f"{k}={v}" for k, v in sample_params.items())
->>>>>>> 70acb852
         if isinstance(self, MetricGrouping):
             if hasattr(self.sample_level_fn, "metric_names"):
                 # this is mostly for the gpass@k metrics which redefine submetric names
                 self.metric_name = self.sample_level_fn.metric_names
             else:
-<<<<<<< HEAD
-                self.metric_name = [f"{metric}_{sample_params_values}" for metric in self.metric_name]
-        else:
-            self.metric_name = f"{self.metric_name}_{sample_params_values}"
-
-=======
                 self.metric_name = [f"{metric}:{sample_params_name}" for metric in self.metric_name]
         else:
             self.metric_name = f"{self.metric_name}:{sample_params_name}"
->>>>>>> 70acb852
         return self
 
     @staticmethod
