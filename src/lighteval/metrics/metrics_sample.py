# MIT License

# Copyright (c) 2024 The HuggingFace Team

# Permission is hereby granted, free of charge, to any person obtaining a copy
# of this software and associated documentation files (the "Software"), to deal
# in the Software without restriction, including without limitation the rights
# to use, copy, modify, merge, publish, distribute, sublicense, and/or sell
# copies of the Software, and to permit persons to whom the Software is
# furnished to do so, subject to the following conditions:

# The above copyright notice and this permission notice shall be included in all
# copies or substantial portions of the Software.

# THE SOFTWARE IS PROVIDED "AS IS", WITHOUT WARRANTY OF ANY KIND, EXPRESS OR
# IMPLIED, INCLUDING BUT NOT LIMITED TO THE WARRANTIES OF MERCHANTABILITY,
# FITNESS FOR A PARTICULAR PURPOSE AND NONINFRINGEMENT. IN NO EVENT SHALL THE
# AUTHORS OR COPYRIGHT HOLDERS BE LIABLE FOR ANY CLAIM, DAMAGES OR OTHER
# LIABILITY, WHETHER IN AN ACTION OF CONTRACT, TORT OR OTHERWISE, ARISING FROM,
# OUT OF OR IN CONNECTION WITH THE SOFTWARE OR THE USE OR OTHER DEALINGS IN THE
# SOFTWARE.

"""This module manages all the metrics occurring at the sample level. The results of said metrics are then aggregated
using simple function (min, mean, max, ...) at the corpus level. Most metrics fall under this category.
"""

import os
from typing import Union

import nltk
import numpy as np
from nltk.metrics.distance import edit_distance
from nltk.tokenize import word_tokenize
from nltk.tokenize.treebank import TreebankWordTokenizer
from nltk.translate.bleu_score import sentence_bleu
from rouge_score import rouge_scorer, scoring
from transformers import AutoModelForSequenceClassification, AutoTokenizer

from lighteval.logging.hierarchical_logger import hlog_warn
from lighteval.metrics.imports.bert_scorer import BERTScorer
from lighteval.metrics.imports.data_stats_metric import DataStatsMetric
from lighteval.metrics.imports.summac import SummaCZS
from lighteval.metrics.llm_as_judge import JudgeOpenAI
from lighteval.metrics.normalizations import remove_braces, remove_braces_and_strip
from lighteval.tasks.requests import Doc
from lighteval.utils import as_list


class ExactMatches:
    def __init__(
        self,
        aggregation_function: callable = None,
        normalize_gold: callable = None,
        normalize_pred: callable = None,
        strip_strings: bool = False,
        type_exact_match: str = "full",
    ):
        """An exact match class.

        Args:
            aggregation_function (callable, optional): How to aggregate the item results. Defaults to max.
                Used if there are several golds or predictions on which scores were computed.
            normalize_gold (callable, optional): Function to use to normalize the reference strings.
                Defaults to None if no normalization is applied.
            normalize_pred (callable, optional): Function to use to normalize the predicted strings.
                Defaults to None if no normalization is applied.
            strip_strings (bool, optional): Whether to strip both reference and predictions. Defaults to False.
            type_exact_match (str, optional): Defines what type of match to apply (post normalization if present).
                Can be any of `prefix`, `suffix` or `full`. Defaults to "full".
                `prefix` checks if the prediction starts with the gold,
                `suffix` if the prediction ends with the gold,
                `full` if the prediction and gold are equal
        """
        if aggregation_function is None:
            aggregation_function = max
        self.aggregation_function = aggregation_function
        self.normalize_gold = normalize_gold
        self.normalize_pred = normalize_pred
        self.strip_strings = strip_strings

        if type_exact_match not in ["prefix", "suffix", "full"]:
            # todo: we could add a set exact match
            raise ValueError(
                f"type_exact_match (used in parametrized_exact_match) must be one of prefix, suffix, or full. Was {type_exact_match} instead."
            )
        self.type_exact_match = type_exact_match

    def compute(self, golds: list[str], predictions: list[str], **kwargs) -> float:
        """Computes the metric over a list of golds and predictions for one single sample.

        Args:
            golds (list[str]): Reference targets
            predictions (list[str]): Predicted strings

        Returns:
            float: Aggregated score over the current sample's items.
        """
        results = []
        # We might need to flatten golds if they are a list of lists
        for gold in golds:
            for pred in predictions:
                results.append(self.compute_one_item(gold=gold, pred=pred))
        return self.aggregation_function(results)

    def compute_one_item(
        self,
        gold: str,
        pred: str,
    ) -> float:
        """Compares two strings only.

        Args:
            gold (str): One of the possible references
            pred (str): One of the possible predictions

        Returns:
            float: The exact match score. Will be 1 for a match, 0 otherwise.
        """
        if not pred:
            return 0

        if self.strip_strings:
            gold = gold.strip()
            pred = pred.strip()

        if self.normalize_gold:
            gold = self.normalize_gold(gold)
        if self.normalize_pred:
            pred = self.normalize_pred(pred)

        if self.type_exact_match == "prefix":
            return 1 if pred.startswith(gold) else 0
        if self.type_exact_match == "suffix":
            return 1 if pred.endswith(gold) else 0
        return 1 if gold == pred else 0


class F1_score:
    def __init__(
        self,
        aggregation_function: callable = None,
        normalize_gold: callable = None,
        normalize_pred: callable = None,
        strip_strings: bool = False,
    ):
        """An F1 score class. F1 is computed over the bag of words of the golds and predictions.

        Args:
            aggregation_function (callable, optional): How to aggregate the item results. Defaults to max.
                Used if there are several golds or predictions on which scores were computed.
            normalize_gold (callable, optional): Function to use to normalize the reference strings.
                Defaults to None if no normalization is applied.
            normalize_pred (callable, optional): Function to use to normalize the predicted strings.
                Defaults to None if no normalization is applied.
            strip_strings (bool, optional): Whether to strip both reference and predictions. Defaults to False.
        """
        if aggregation_function is None:
            aggregation_function = max
        self.aggregation_function = aggregation_function

        self.normalize_gold = normalize_gold
        self.normalize_pred = normalize_pred
        self.strip_strings = strip_strings

    def compute(self, golds: list[str], predictions: list[str], **kwargs) -> float:
        """Computes the metric over a list of golds and predictions for one single sample.

        Args:
            golds (list[str]): Reference targets
            predictions (list[str]): Predicted strings

        Returns:
            float: Aggregated score over the current sample's items.
        """
        results = []
        # We might need to flatten golds if they are a list of lists
        for gold in golds:
            for pred in predictions:
                results.append(self.compute_one_item(gold=gold, pred=pred))
        return self.aggregation_function(results)

    def compute_one_item(self, gold: str, pred: str) -> float:
        """Compares two strings only.

        Args:
            gold (str): One of the possible references
            pred (str): One of the possible predictions

        Returns:
            float: The f1 score over the bag of words, computed using nltk.
        """
        if self.normalize_gold:
            gold = self.normalize_gold(gold)

        if self.normalize_pred:
            pred = self.normalize_pred(pred)

        gold_bow = set(gold.split())
        pred_bow = set(pred.split())

        ret = nltk.scores.f_measure(gold_bow, pred_bow)

        if ret is None:
            return 0.0
        return ret


class LoglikelihoodAcc:
    def __init__(self, length_normalization: bool = False, ignore_first_space: bool = False) -> None:
        """Log likelihood accuracy class. It tests if the highest log-probability of the possible choices
        is actually in the gold ones.

        Args:
            length_normalization (bool, optional): Whether log-likelihood scores should be normalized for sentence length. Defaults to False.
                Should be True for most cases.
            ignore_first_space (bool, optional): Whether to ignore the first token's log prob (if it's a space only). Defaults to False.
                The only case when it should be True is when the possible choices (for example `A`,`B` ...) have an extra
                space added in front of them to manage tokenization issues (` A`, ` B`, ...) for some models.
        """
        self.length_normalization = length_normalization
        self.ignore_first_space = ignore_first_space

    def compute(self, gold_ixs: list[int], choices_logprob: list[float], formatted_doc: Doc, **kwargs) -> int:
        """Computes the log likelihood accuracy: is the choice with the highest logprob in `choices_logprob` present
        in the `gold_ixs`?

        Args:
            gold_ixs (list[int]): All the gold choices indices
            choices_logprob (list[float]): Summed log-probabilities of all the possible choices for the model, ordered as the choices.
            formatted_doc (Doc): Original document for the sample.
                Used to get the original choices' length for possible normalization

        Returns:
            int: The eval score: 1 if the best log-prob choice is in gold, 0 otherwise.
        """
        if self.length_normalization:
            normalized_log_probs = []
            for ix, choice in enumerate(formatted_doc.choices):
                if self.ignore_first_space and choice[0] == " ":
                    normalized_log_probs.append(choices_logprob[ix] / (len(choice) - 1))
                else:
                    normalized_log_probs.append(choices_logprob[ix] / len(choice))

            best_choice = np.argmax(normalized_log_probs)
        else:
            best_choice = np.argmax(choices_logprob)
        return int(best_choice in gold_ixs)


class Recall:
    def __init__(self, at: int) -> None:
        """Recall metric class. It checks if the top `at` best choices include one of the golds or not.

        Args:
            at (int): Depth level of the recall.
                Recall at 1 is equivalent to a logprob accuracy without normalization.
        """
        self.recall_depth = at

    def compute(self, choices_logprob: list[float], gold_ixs: list[int], **kwargs) -> int:
        """Computes the recall at the requested depth level: looks at the `n` best predicted choices (with the
        highest log probabilities) and see if there is an actual gold among them.

        Args:
            gold_ixs (list[int]): All the gold choices indices
            choices_logprob (list[float]): Summed log-probabilities of all the possible choices for the model, ordered as the choices.

        Returns:
            int: Score: 1 if one of the top level predicted choices was correct, 0 otherwise.
        """
        if self.recall_depth == 1:
            return int(np.argmax(choices_logprob) in gold_ixs)
        return (int(any(ix in gold_ixs for ix in np.array(choices_logprob).argsort()[::-1][: self.recall_depth])),)


class MRR:
    def __init__(self, length_normalization: bool = False):
        """A mean reciprocal rank class.

        Args:
            length_normalization (bool, optional): Whether to use normalization on choice length when computing the best log-probabilities. Defaults to False.
        """
        self.length_normalization = length_normalization

    def compute(self, choices_logprob: list[float], gold_ixs: list[float], formatted_doc: Doc, **kwargs) -> float:
        """Mean reciprocal rank. Measures the quality of a ranking of choices (ordered by correctness).

        Args:
            gold_ixs (list[int]): All the gold choices indices
            choices_logprob (list[float]): Summed log-probabilities of all the possible choices for the model, ordered as the choices.
            formatted_doc (Doc): Original document for the sample.
                Used to get the original choices' length for possible normalization

        Returns:
            float: MRR score.
        """
        if self.length_normalization:
            choices_logprob = [choices_logprob[ix] / len(formatted_doc.choices[ix]) for ix in len(choices_logprob)]
        ranked_choices = [sorted(choices_logprob, reverse=True).index(choices_logprob[gold]) for gold in gold_ixs]
        return 1.0 / (min(ranked_choices) + 1)


def acc_golds_likelihood(target_acc: Union[list[int], int], **kwargs) -> int:
    """Tests if at least one of predicted gold targets' log-likelihood is above 0.5.

    Args:
        target_acc (list[int]): List of scores indicating whether the predictions log-probabilities are above 0.5 aggregated.

    Returns:
        int: 1 if at least one of the possible golds had a log-likelihood above 0.5.
    """
    return max([int(acc_ppl) for acc_ppl in as_list(target_acc)])


class ROUGE:
    ALLOWED_ROUGE_METHODS = ["rouge1", "rouge2", "rougeL", "rougeLsum"]

    def __init__(
        self,
        methods: str | list[str],
        multiple_golds: bool = False,
        bootstrap: bool = False,
        normalize_gold: callable = None,
        normalize_pred: callable = None,
        aggregation_function: callable = None,
    ):
        """A ROUGE wrapper method. Relies on `rouge_scorer`.

        Args:
            methods (str | list[str]): What type of ROUGE scoring to use. Can be one or any of `rouge1`, `rouge2`, `rougeL` or `rougeLsum`.
            multiple_golds (bool, optional): Whether to compute ROUGE by allowing the comparison to several golds
                at once, or to compute ROUGE on individual gold/prediction pairs and aggregate afterwards. Defaults to False.
            bootstrap (bool, optional): Whether to use bootstrapping. Defaults to False.
            aggregation_function (callable, optional): How to aggregate the item results. Defaults to max.
                Used if there are several golds or predictions on which scores were computed.
            normalize_gold (callable, optional): Function to use to normalize the reference strings.
                Defaults to None if no normalization is applied.
            normalize_pred (callable, optional): Function to use to normalize the predicted strings.
                Defaults to None if no normalization is applied.
        """
        if aggregation_function and bootstrap:
            hlog_warn("Can't use both bootstrapping and an aggregation function in Rouge. Keeping bootstrap.")
        self.aggregation_function = aggregation_function
        if self.aggregation_function is None:
            self.aggregation_function = np.mean

        self.methods = as_list(methods)
        if any(method not in self.ALLOWED_ROUGE_METHODS for method in self.methods):
            raise ValueError(
                f"Rouge was initialised with method {methods}, which is not in {','.join(self.ALLOWED_ROUGE_METHODS)}"
            )
        self.scorer = rouge_scorer.RougeScorer([methods])
        self.multiple_golds = multiple_golds
        self.bootstrap = bootstrap
        self.normalize_gold = normalize_gold
        self.normalize_pred = normalize_pred

    def compute(self, golds: list[str], predictions: list[str], **kwargs) -> float | dict:
        """Computes the metric(s) over a list of golds and predictions for one single sample.

        Args:
            golds (list[str]): Reference targets
            predictions (list[str]): Predicted strings

        Returns:
            float or dict: Aggregated score over the current sample's items.
                If several rouge functions have been selected, returns a dict which maps name and scores.
        """
        # Normalize
        if self.normalize_gold:
            golds = [self.normalize_gold(g) for g in golds]

        if self.normalize_pred:
            predictions = [self.normalize_pred(p) for p in predictions]

        if self.bootstrap:  # For t5 style rouge score
            scores = self._rouge_score_with_bootsrap(golds=golds, predictions=predictions)
        elif self.multiple_golds:
            scores = self._rouge_score_multi_golds(golds=golds, preds=predictions)
        else:
            scores = self._rouge_score(golds=golds, preds=predictions)

        if len(scores) == 1:
            return list(scores.values())[0]
        return scores

    def _rouge_score(self, golds: list[str], preds: list[str]):
        scores = {m: [] for m in self.methods}
        for pred in preds:
            for gold in golds:
                cur_scores = self.scorer.score(gold, pred)
                for method in self.methods:
                    scores[method].append(cur_scores[method].fmeasure)
        return {method: self.aggregation_function(scores[method]) for method in self.methods}

    def _rouge_score_multi_golds(self, golds: list[str], preds: list[str]):
        scores = {m: [] for m in self.methods}
        for pred in preds:
            cur_scores = self.scorer.score_multi(golds, pred)
            for method in self.methods:
                scores[method].append(cur_scores[method].fmeasure)
        return {method: self.aggregation_function(scores[method]) for method in self.methods}

    def _rouge_score_with_bootsrap(self, golds: list[str], preds: list[str]):
        aggregator = scoring.BootstrapAggregator()
        for g, p in zip(golds, preds):
            aggregator.add_scores(self.scorer.score(g, p))
        result = aggregator.aggregate()
        return {method: result[method].mid.fmeasure * 100 for method in self.methods}


class BertScore:
    def __init__(
        self,
        normalize_gold: callable = None,
        normalize_pred: callable = None,
    ):
        """A BERT scorer class. Relies on some called extracted from `bert-score`. By default, will use the
        `microsoft/deberta-large-mnli` as scorer

        Args:
            normalize_gold (callable, optional): Function to use to normalize the reference strings.
                Defaults to None if no normalization is applied.
            normalize_pred (callable, optional): Function to use to normalize the predicted strings.
                Defaults to None if no normalization is applied.
        """
        self.bert_scorer = BERTScorer(
            model_type="microsoft/deberta-large-mnli", lang="en", rescale_with_baseline=True, num_layers=9
        )

        self.normalize_gold = normalize_gold
        self.normalize_pred = normalize_pred

    def compute(self, golds: list[str], predictions: list[str]) -> dict:
        """Computes the prediction, recall and f1 score using the bert scorer.

        Args:
            golds (list[str]): Reference targets
            predictions (list[str]): Predicted strings

        Returns:
            dict: Scores over the current sample's items.
        """
        golds = as_list(golds)
        predictions = as_list(predictions)
        # Normalize
        if self.normalize_gold:
            golds = [self.normalize_gold(g) for g in golds]

        if self.normalize_pred:
            predictions = [self.normalize_pred(p) for p in predictions]

        p, r, f = self.bert_scorer.score(predictions, golds)
        return {"BERTScore-P": p[0].item(), "BERTScore-R": r[0].item(), "BERTScore-F": f[0].item()}


# todo: make into clean classes with call to normalizer
def extractiveness(formatted_doc: Doc, predictions: list[str], **kwargs):
    inp = remove_braces(formatted_doc.specific["text"])
    pred = remove_braces_and_strip(predictions[0])
    stats = DataStatsMetric().evaluate_example(pred, inp)
    return {
        "summarization_coverage": stats["coverage"],
        "summarization_density": stats["density"],
        "summarization_compression": stats["compression"],
    }


# todo: make into clean classes with call to normalizer
def faithfulness(formatted_doc: Doc, predictions: list[str], **kwargs):
    inp = remove_braces(formatted_doc.specific["text"])
    pred = remove_braces_and_strip(predictions[0])
    summac = SummaCZS(granularity="sentence", model_name="vitc", imager_load_cache=False)  # , device=device)
    return summac.score_one(inp, pred)["score"]


class BLEURT:
    def __init__(self):
        """Creates a BLEURT scorer using a light bleurt-tiny-512 model.
        For more complex use cases, could also be Elron/bleurt-base-128
        """
        self.tokenizer = AutoTokenizer.from_pretrained("Elron/bleurt-tiny-512")
        self.model = AutoModelForSequenceClassification.from_pretrained("Elron/bleurt-tiny-512")
        self.model.eval()

    def compute(self, golds: list[str], predictions: list[str]) -> float:
        """Uses the stored BLEURT scorer to compute the score on the current sample.

        Args:
            golds (list[str]): Reference targets
            predictions (list[str]): Predicted strings

        Returns:
            float: Score over the current sample's items.
        """
        if len(predictions) == 1:
            predictions = predictions * len(golds)
        scores = self.model(**self.tokenizer(golds, predictions, return_tensors="pt"))[0].squeeze()

        return scores


class BLEU:
    def __init__(self, n_gram: int):
        """BLEU scorer class. Relies on `nltk`'s sentencebleu for scoring.
        TODO: Will have to move this to sacrebleu.

        Args:
            n_gram (int): Number of n_grams to use for scoring.
        """
        self.n_gram = n_gram

    def compute(self, golds: list[str], predictions: list[str], **kwargs):
        """Computes the sentence level BLEU between the golds and each prediction, then takes the average.

        Args:
            golds (list[str]): Reference targets
            predictions (list[str]): Predicted strings

        Returns:
            float: Score over the current sample's items.
        """
        return np.mean([self._bleu_score(golds, p) for p in predictions])

    def _bleu_score(self, gold: list[str], pred: str) -> float:
        """Computes the BLEU score between a list of golds and the current prediction.

        Args:
            golds (list[str]): Reference targets
            predictions (str): One of the predicted strings

        Returns:
            float: Score over the current prediction.
        """
        weights = [1 if ix == self.n_gram else 0 for ix in range(1, 5)]
        return sentence_bleu([word_tokenize(g) for g in gold], word_tokenize(pred), weights=weights)


class StringDistance:
    def __init__(
        self,
        metric_types: list[str] | str,
        strip_prediction: bool = True,
    ):
        """Contains a number of string distance and edition metrics. Relies on nltk to compute the edit distance.

        Args:
            metric_types (list[str] | str): Can be one or any of `longest_common_prefix_length`, `edit_distance` or `edit_similarity`.
            strip_prediction (bool, optional): Whether to strip the prediction. Defaults to True.
        """
        allowed_values = ["longest_common_prefix_length", "edit_distance", "edit_similarity"]
        metric_types = as_list(metric_types)
        if any(metric_type not in allowed_values for metric_type in metric_types):
            raise ValueError(
                f"{metric_types} is not a valid value for an EditDistance metric. Possible values are {','.join(allowed_values)}."
            )
        self.metric_types = metric_types
        self.strip_prediction = strip_prediction
        self.sample_aggregations = {"longest_common_prefix_length": max, "edit_distance": min, "edit_similarity": max}

    def compute(self, gold: list[str], predictions: list[str], **kwargs) -> dict:
        """Computes all the requested metrics on the golds and prediction.

        Args:
            gold (list[str]): A list of possible golds. If it contains more than one item, only the first one is kept.
            predictions (list[str]): Predicted strings.

        Returns:
           dict: The different scores computed
        """
        if len(gold) > 0:
            hlog_warn("Provided more than one gold to compute a string distance metric. Just using the first one.")
        reference = gold[0]

        result = {m: [] for m in self.metric_types}
        for sequence in predictions:
            if self.strip_prediction:
                completion = sequence.strip()

            # `reference` is the entire remaining book for each instance.
            # Truncate it here to be of the same length as the completion to ensure edit-distance is meaningful.
            truncated_reference = reference[: len(completion)]

            completion_tokens = np.array(TreebankWordTokenizer().tokenize(completion))
            truncated_reference_tokens = np.array(TreebankWordTokenizer().tokenize(truncated_reference))

            if "edit_distance" in self.metric_types:
                result["edit_distance"].append(edit_distance(s1=completion_tokens, s2=truncated_reference_tokens))
            if "edit_similarity" in self.metric_types:
                result["edit_similarity"].append(
                    self.edit_similarity(s1=completion_tokens, s2=truncated_reference_tokens)
                )
            if "longest_common_prefix_length" in self.metric_types:
                result["longest_common_prefix_length"].append(
                    self.longest_common_prefix_length(s1=completion_tokens, s2=truncated_reference_tokens)
                )

        final_result = {}
        # We cast to float as final results can be numpy types, not JSON serializable
        for m, v in result.items():
            final_result[m] = float(self.sample_aggregations[m](v))

        return final_result

    def longest_common_prefix_length(self, s1: np.ndarray, s2: np.ndarray) -> float:
        """Compute the length of the longest common prefix."""
        min_len = min(len(s1), len(s2))
        s1, s2 = s1[:min_len], s2[:min_len]
        (nonzeros,) = np.cumprod(s1 == s2).nonzero()
        return int(np.max(nonzeros)) + 1 if len(nonzeros) > 0 else 0

    def edit_similarity(self, s1, s2):
        """Compute the edit similarity between two lists of strings.

        Edit similarity is also used in the paper
            Lee, Katherine, et al.
            "Deduplicating training data makes language models better."
            arXiv preprint arXiv:2107.06499 (2021).
        """
        edist = edit_distance(s1, s2)
        return 1.0 - edist / max(len(s1), len(s2)) if len(s1) > 0 and len(s2) > 0 else 0


class JudgeLLM:
    available_models = ["gpt-3.5-turbo", "gpt-4o", "gpt-4-turbo", "gpt-4"]

    def __init__(self, judge_model_name: str, template_path: str, multi_turn: bool = False):
        if judge_model_name not in self.available_models:
            raise ValueError(f"{judge_model_name} not in available models for llm as a judge metric")

        OPENAI_API_KEY = os.getenv("OPENAI_API_KEY")
        self.multi_turn = multi_turn

        self.judge = JudgeOpenAI(
            model=judge_model_name,
            seed=42,
            temperature=0.0,
            templates_path=template_path,
            openai_api_key=OPENAI_API_KEY,
            multi_turn=multi_turn,
        )

    def compute(self, predictions: list[str], formatted_doc: Doc, **kwargs) -> dict[str, float]:
        """
        Compute the score of a generative task using a llm as a judge.
        The generative task can be multiturn with 2 turns max, in that case, we
        return scores for turn 1 and 2. Also returns user_prompt and judgement
        which are ignored later by the aggregator.
        """

        # If we are evaluating a multiturn task, we need to have specific field in the formatted doc
        if self.multi_turn:
            questions = formatted_doc.specific["multi_turn_queries"]
            ref_answers = formatted_doc.specific.get("reference", None) if formatted_doc.specific is not None else None
        else:
            questions = [formatted_doc.query]
            ref_answers = [formatted_doc.choices[formatted_doc.gold_index]]

        scores, messages, judgements = self.judge.evaluate_answer(questions, predictions, ref_answers)

        # Multi turn only has 2 turns
        if self.multi_turn:
            return {
                "single_turn": scores[0],
                "multi_turn": scores[1],
                "user_prompt": [messages[0], messages[1]],
                "judgement": [judgements[0], judgements[1]],
            }

        return {
            "judge_score": scores[0],
            "user_prompt": messages[0],
            "judgement": judgements[0],
        }


class MajAtK:
    def __init__(
        self,
        k: int,
        normalize_gold: callable = None,
        normalize_pred: callable = None,
        strip_strings: bool = False,
        type_exact_match: str = "full",
    ):
        """An exact match class.

        Args:
            normalize_gold (callable, optional): Function to use to normalize the reference strings.
                Defaults to None if no normalization is applied.
            normalize_pred (callable, optional): Function to use to normalize the predicted strings.
                Defaults to None if no normalization is applied.
            strip_strings (bool, optional): Whether to strip both reference and predictions. Defaults to False.
            type_exact_match (str, optional): Defines what type of match to apply (post normalization if present).
                Can be any of `prefix`, `suffix` or `full`. Defaults to "full".
                `prefix` checks if the prediction starts with the gold,
                `suffix` if the prediction ends with the gold,
                `full` if the prediction and gold are equal
        """
        self.k = k
        self.normalize_gold = normalize_gold
        self.normalize_pred = normalize_pred
        self.strip_strings = strip_strings

        if type_exact_match not in ["prefix", "suffix", "full"]:
            # todo: we could add a set exact match
            raise ValueError(
                f"type_exact_match (used in parametrized_exact_match) must be one of prefix, suffix, or full. Was {type_exact_match} instead."
            )
        self.type_exact_match = type_exact_match

    def compute(self, golds: list[str], predictions: list[str], **kwargs) -> dict[str, float]:
        """Computes the metric over a list of golds and predictions for one single sample.
        It applies normalisation (if needed) to model prediction and gold, and takes the most frequent answer of all the available ones,
        then compares it to the gold.

        Args:
            golds (list[str]): Reference targets
            predictions (list[str]): k predicted strings

        Returns:
            float: Aggregated score over the current sample's items.
        """
        if len(golds) > 1:
            raise Exception("Cannot compute maj@k with several golds")

        gold = self.get_processed_gold(golds[0])
        all_answers = []
        for pred in predictions[: self.k]:
            all_answers.append(self.get_processed_pred(pred=pred))
        majority_prediction = max(all_answers, key=all_answers.count)
        return self.compute_score(majority_prediction, gold)

    def get_processed_gold(self, gold: str) -> float:
        if self.strip_strings:
            gold = gold.strip()

        if self.normalize_gold:
            gold = self.normalize_gold(gold)

        return gold

    def get_processed_pred(self, pred: str) -> float:
        if not pred:
            return ""

        if self.strip_strings:
            pred = pred.strip()

        if self.normalize_pred:
            pred = self.normalize_pred(pred)

        return pred

<<<<<<< HEAD
    def compute_score(self, pred: str, gold: str):
=======
    def compute_score(self, pred: str, gold: str) -> int:
>>>>>>> 4651531e
        if self.type_exact_match == "prefix":
            return 1 if pred.startswith(gold) else 0
        if self.type_exact_match == "suffix":
            return 1 if pred.endswith(gold) else 0
        return 1 if gold == pred else 0<|MERGE_RESOLUTION|>--- conflicted
+++ resolved
@@ -752,11 +752,7 @@
 
         return pred
 
-<<<<<<< HEAD
-    def compute_score(self, pred: str, gold: str):
-=======
     def compute_score(self, pred: str, gold: str) -> int:
->>>>>>> 4651531e
         if self.type_exact_match == "prefix":
             return 1 if pred.startswith(gold) else 0
         if self.type_exact_match == "suffix":
