# MIT License

# Copyright (c) 2024 The HuggingFace Team

# Permission is hereby granted, free of charge, to any person obtaining a copy
# of this software and associated documentation files (the "Software"), to deal
# in the Software without restriction, including without limitation the rights
# to use, copy, modify, merge, publish, distribute, sublicense, and/or sell
# copies of the Software, and to permit persons to whom the Software is
# furnished to do so, subject to the following conditions:

# The above copyright notice and this permission notice shall be included in all
# copies or substantial portions of the Software.

# THE SOFTWARE IS PROVIDED "AS IS", WITHOUT WARRANTY OF ANY KIND, EXPRESS OR
# IMPLIED, INCLUDING BUT NOT LIMITED TO THE WARRANTIES OF MERCHANTABILITY,
# FITNESS FOR A PARTICULAR PURPOSE AND NONINFRINGEMENT. IN NO EVENT SHALL THE
# AUTHORS OR COPYRIGHT HOLDERS BE LIABLE FOR ANY CLAIM, DAMAGES OR OTHER
# LIABILITY, WHETHER IN AN ACTION OF CONTRACT, TORT OR OTHERWISE, ARISING FROM,
# OUT OF OR IN CONNECTION WITH THE SOFTWARE OR THE USE OR OTHER DEALINGS IN THE
# SOFTWARE.

"""This module manages all the metrics occurring at the sample level. The results of said metrics are then aggregated
using simple function (min, mean, max, ...) at the corpus level. Most metrics fall under this category.
"""

import inspect
import logging
import os
from abc import ABC, abstractmethod
from typing import Callable, Literal, Union

import nltk
import numpy as np
from huggingface_hub import HfApi
from nltk.metrics.distance import edit_distance
from nltk.tokenize import word_tokenize
from nltk.tokenize.treebank import TreebankWordTokenizer
from nltk.translate.bleu_score import sentence_bleu
from pydantic import BaseModel
from scipy.stats import hypergeom
from transformers import AutoModelForSequenceClassification, AutoTokenizer

from lighteval.metrics.imports.bert_scorer import BERTScorer
from lighteval.metrics.imports.data_stats_metric import DataStatsMetric
from lighteval.metrics.imports.summac import SummaCZS
from lighteval.metrics.normalizations import (
    LogProbNormalization,
    LogProbTokenNorm,
    normalize_log_probs,
    remove_braces,
    remove_braces_and_strip,
)
from lighteval.metrics.utils.judge_utils import get_judge_prompt_simpleqa, process_judge_response_simpleqa
from lighteval.metrics.utils.llm_as_judge import JudgeLM
from lighteval.models.model_output import ModelResponse
from lighteval.tasks.requests import Doc
from lighteval.utils.utils import as_list, safe_divide


logger = logging.getLogger(__name__)


class SampleLevelComputation(ABC):
    @abstractmethod
    def compute(self, model_response: ModelResponse, doc: Doc, **kwargs):
        raise NotImplementedError


class ExactMatches(SampleLevelComputation):
    def __init__(
        self,
        aggregation_function: Callable[[list[float]], float] = max,
        normalize_gold: Callable[[str], str] | None = None,
        normalize_pred: Callable[[str], str] | None = None,
        strip_strings: bool = False,
        type_exact_match: str = "full",
    ):
        """An exact match class.

        Args:
            aggregation_function (callable, optional): How to aggregate the item results. Defaults to max.
                Used if there are several golds or predictions on which scores were computed.
            normalize_gold (callable, optional): Function to use to normalize the reference strings.
                Defaults to None if no normalization is applied.
            normalize_pred (callable, optional): Function to use to normalize the predicted strings.
                Defaults to None if no normalization is applied.
            strip_strings (bool, optional): Whether to strip both reference and predictions. Defaults to False.
            type_exact_match (str, optional): Defines what type of match to apply (post normalization if present).
                Can be any of `prefix`, `suffix` or `full`. Defaults to "full".
                `prefix` checks if the prediction starts with the gold,
                `suffix` if the prediction ends with the gold,
                `full` if the prediction and gold are equal
        """
        self.aggregation_function = aggregation_function
        self.normalize_gold = normalize_gold
        self.normalize_pred = normalize_pred
        self.strip_strings = strip_strings

        if type_exact_match not in ["prefix", "suffix", "full"]:
            # todo: we could add a set exact match
            raise ValueError(
                f"type_exact_match (used in parametrized_exact_match) must be one of prefix, suffix, or full. Was {type_exact_match} instead."
            )
        self.type_exact_match = type_exact_match

    def compute(self, doc: Doc, model_response: ModelResponse, **kwargs) -> float:
        """Computes the metric over a list of golds and predictions for one single sample.

        Args:
            doc (Doc): The document containing gold references.
            model_response (ModelResponse): The model's response containing predictions.
            **kwargs: Additional keyword arguments.

        Returns:
            float: Aggregated score over the current sample's items.
        """
        results = []
        # We might need to flatten golds if they are a list of lists
        golds = doc.get_golds()
        for gold in golds:
            for pred in model_response.final_text:
                results.append(self.compute_one_item(gold=gold, pred=pred))
        return self.aggregation_function(results)

    def compute_one_item(
        self,
        gold: str,
        pred: str,
    ) -> float:
        """Compares two strings only.

        Args:
            gold (str): One of the possible references
            pred (str): One of the possible predictions

        Returns:
            float: The exact match score. Will be 1 for a match, 0 otherwise.
        """
        if not pred:
            return 0

        if self.strip_strings:
            gold = gold.strip()
            pred = pred.strip()

        if self.normalize_gold:
            gold = self.normalize_gold(gold)
        if self.normalize_pred:
            pred = self.normalize_pred(pred)

        if self.type_exact_match == "prefix":
            return 1 if pred.startswith(gold) else 0
        if self.type_exact_match == "suffix":
            return 1 if pred.endswith(gold) else 0
        return 1 if gold == pred else 0


class F1_score(SampleLevelComputation):
    def __init__(
        self,
        aggregation_function: Callable[[list[float]], float] = max,
        normalize_gold: Callable[[str], str] | None = None,
        normalize_pred: Callable[[str], str] | None = None,
        strip_strings: bool = False,
    ):
        """An F1 score class. F1 is computed over the bag of words of the golds and predictions.

        Args:
            aggregation_function (callable, optional): How to aggregate the item results. Defaults to max.
                Used if there are several golds or predictions on which scores were computed.
            normalize_gold (callable, optional): Function to use to normalize the reference strings.
                Defaults to None if no normalization is applied.
            normalize_pred (callable, optional): Function to use to normalize the predicted strings.
                Defaults to None if no normalization is applied.
            strip_strings (bool, optional): Whether to strip both reference and predictions. Defaults to False.
        """
        if aggregation_function is None:
            aggregation_function = max

        self.aggregation_function = aggregation_function
        self.normalize_gold = normalize_gold
        self.normalize_pred = normalize_pred
        self.strip_strings = strip_strings

    def compute(self, doc: Doc, model_response: ModelResponse, **kwargs) -> float:
        """Computes the metric over a list of golds and predictions for one single sample.

        Args:
            doc (Doc): The document containing gold references.
            model_response (ModelResponse): The model's response containing predictions.
            **kwargs: Additional keyword arguments.

        Returns:
            float: Aggregated score over the current sample's items.
        """
        results = []
        golds = doc.get_golds()
        predictions = model_response.final_text
        # We might need to flatten golds if they are a list of lists
        for gold in golds:
            for pred in predictions:
                results.append(self.compute_one_item(gold=gold, pred=pred))
        return self.aggregation_function(results)

    def compute_one_item(self, gold: str, pred: str) -> float:
        """Compares two strings only.

        Args:
            gold (str): One of the possible references
            pred (str): One of the possible predictions

        Returns:
            float: The f1 score over the bag of words, computed using nltk.
        """
        if self.normalize_gold:
            gold = self.normalize_gold(gold)

        if self.normalize_pred:
            pred = self.normalize_pred(pred)

        gold_bow = set(gold.split())
        pred_bow = set(pred.split())

        ret = nltk.scores.f_measure(gold_bow, pred_bow)

        if ret is None:
            return 0.0
        return ret


class LoglikelihoodAcc(SampleLevelComputation):
    def __init__(self, logprob_normalization: LogProbNormalization | None = None):
        """Log likelihood accuracy class. It tests if the highest log-probability of the possible choices
        is actually in the gold ones.

        Args:
            logprob_normalization (LogProbNormalization | None): The normalization to apply.
        """
        self.logprob_normalization = logprob_normalization

    # Solve the choices token lengths properly
    def compute(
        self,
        doc: Doc,
        model_response: ModelResponse,
        **kwargs,
    ) -> int:
        """Computes the log likelihood accuracy: is the choice with the highest logprob in `choices_logprob` present
        in the `gold_ixs`?

        Args:
            doc (Doc): The document containing choices and gold indices.
            model_response (ModelResponse): The model's response containing logprobs.
            **kwargs: Additional keyword arguments.

        Returns:
            int: The eval score: 1 if the best log-prob choice is in gold, 0 otherwise.
        """
        n_choices = len(doc.choices)
        choices_logprobs = model_response.logprobs[:n_choices]
        unconditioned_logprobs = None

        if len(model_response.logprobs) == n_choices * 2:
            unconditioned_logprobs = model_response.logprobs[n_choices : n_choices * 2]

        gold_ixs = as_list(doc.gold_index)
        choices_tokens = model_response.output_tokens[:n_choices]

        normalized_log_probs = (
            normalize_log_probs(
                self.logprob_normalization,
                choices_logprobs,
                unconditioned_logprobs,
                doc.choices,
                choices_tokens,
            )
            if self.logprob_normalization
            else choices_logprobs
        )

        best_choice = np.argmax(normalized_log_probs)
        return int(best_choice in gold_ixs)


class NormalizedMultiChoiceProbability(SampleLevelComputation):
    def __init__(
        self,
        log_prob_normalization: LogProbNormalization | None = None,
        aggregation_function: Callable[[np.ndarray], float] = np.max,
    ):
        """Returns the probability of choosing the gold choice / (sum of probabilities of all choices). If multiple choices are gold,
        it returns the aggregated probability (default is max).

        Args:
            log_prob_normalization (LogProbNormalization | None): The normalization to apply.
            aggregation_function (Callable[[np.ndarray], float]): The function to use to aggregate gold probabilities in case of multiple golds.
        """
        self.log_prob_normalization = log_prob_normalization
        self.aggregation_function = aggregation_function

    def compute(
        self,
        doc: Doc,
        model_response: ModelResponse,
        **kwargs,
    ) -> float:
        """Computes the log likelihood probability: chance of choosing the best choice.

        Args:
            doc (Doc): The document containing choices and gold indices.
            model_response (ModelResponse): The model's response containing logprobs.
            **kwargs: Additional keyword arguments.

        Returns:
            float: The probability of the best log-prob choice being a gold choice.
        """
        n_choices = len(doc.choices)
        choices_logprobs = model_response.logprobs[:n_choices]
        unconditioned_logprobs = None

        if len(model_response.logprobs) == n_choices * 2:
            unconditioned_logprobs = model_response.logprobs[n_choices : n_choices * 2]

        gold_ixs = as_list(doc.gold_index)
        choices_tokens = model_response.output_tokens[:n_choices]

        normalized_log_probs = (
            normalize_log_probs(
                self.log_prob_normalization,
                choices_logprobs,
                unconditioned_logprobs,
                doc.choices,
                choices_tokens,
            )
            if self.log_prob_normalization
            else choices_logprobs
        )
        normalized_probs = np.exp(normalized_log_probs)

        normalized_probs = safe_divide(normalized_probs[gold_ixs], np.sum(normalized_probs))
        gold_idx_agg_prob = self.aggregation_function(normalized_probs)
        return gold_idx_agg_prob


class Probability(SampleLevelComputation):
    def __init__(
        self,
        normalization: LogProbTokenNorm | None = None,
        aggregation_function: Callable[[np.ndarray], float] = np.max,
    ):
        """Returns the probability of choosing gold choice ignoring probabilities of other choices. If multiple choices are gold,
        it returns the aggregated probability (default is max) of the gold choices.

        Args:
            normalization (Normalization | None): The normalization to apply. Only Token Normalization is supported as others don't make sense.
            aggregation_function (Callable[[list[float]], float]): The function to use to aggregate gold probabilities in case of multiple golds.
        """
        self.log_prob_normalization = normalization
        self.aggregation_function = aggregation_function

    def compute(
        self,
        doc: Doc,
        model_response: ModelResponse,
        **kwargs,
    ) -> float:
        """Computes the log likelihood probability: chance of choosing the best choice.

        Args:
            doc (Doc): The document containing choices and gold indices.
            model_response (ModelResponse): The model's response containing logprobs.
            **kwargs: Additional keyword arguments.

        Returns:
            float: The probability of the best log-prob choice being a gold choice.
        """
        choices_tokens = model_response.output_tokens
        logprobs = model_response.logprobs
        reference_texts = doc.choices

        normalized_log_probs = (
            normalize_log_probs(
                normalization=self.log_prob_normalization,
                choices_tokens=choices_tokens,
                choices_logprob=logprobs,
                choices_text=reference_texts,
                unconditioned_logprob=None,
            )
            if self.log_prob_normalization
            else logprobs
        )
        probs = np.exp(normalized_log_probs)
        return self.aggregation_function(probs)


class Recall(SampleLevelComputation):
    def __init__(self, k: int) -> None:
        """Recall metric class. It checks if the top `k` best choices include one of the golds or not.

        Args:
            k (int): Depth level of the recall.
                Recall at 1 is equivalent to a logprob accuracy without normalization.
        """
        self.recall_depth = k

    def compute(self, doc: Doc, model_response: ModelResponse, **kwargs) -> int:
        """Computes the recall at the requested depth level: looks at the `n` best predicted choices (with the
        highest log probabilities) and see if there is an actual gold among them.

        Args:
            doc (Doc): The document containing choices and gold indices.
            model_response (ModelResponse): The model's response containing logprobs.
            **kwargs: Additional keyword arguments.

        Returns:
            int: Score: 1 if one of the top level predicted choices was correct, 0 otherwise.
        """
        choices_logprobs = model_response.logprobs
        gold_ixs = as_list(doc.gold_index)

        if self.recall_depth == 1:
            return int(np.argmax(choices_logprobs) in gold_ixs)
        return int(any(ix in gold_ixs for ix in np.array(choices_logprobs).argsort()[::-1][: self.recall_depth]))


class MRR(SampleLevelComputation):
    def __init__(self, length_normalization: bool = False):
        """A mean reciprocal rank class.

        Args:
            length_normalization (bool, optional): Whether to use normalization on choice length when computing the best log-probabilities. Defaults to False.
        """
        self.length_normalization = length_normalization

    def compute(self, model_response: ModelResponse, doc: Doc, **kwargs) -> float:
        """Mean reciprocal rank. Measures the quality of a ranking of choices (ordered by correctness).

        Args:
            model_response (ModelResponse): The model's response containing logprobs.
            doc (Doc): The document containing choices and gold indices.
            **kwargs: Additional keyword arguments.

        Returns:
            float: MRR score.
        """
        choices_logprobs = model_response.logprobs
        gold_ixs = as_list(doc.gold_index)
        choices_logprobs = model_response.logprobs

        if self.length_normalization:
            choices_logprobs = [
                choice_logprob / len(choice) for choice_logprob, choice in zip(choices_logprobs, doc.choices)
            ]

        ranked_choices = [sorted(choices_logprobs, reverse=True).index(choices_logprobs[gold]) for gold in gold_ixs]
        return 1.0 / (min(ranked_choices) + 1)


class AccGoldLikelihood(SampleLevelComputation):
    def compute(self, doc, model_response, **kwargs) -> int:
        """Tests if at least one of predicted gold targets' argmax of logits equals the gold.

        Args:
            doc: The document containing gold references.
            model_response: The model's response containing argmax logits.
            **kwargs: Additional keyword arguments.

        Returns:
            int: 1 if at least one of the possible golds has argmax of logits == gold, 0 otherwise.
        """
        return int(any(model_response.argmax_logits_eq_gold))


class ROUGE(SampleLevelComputation):
    ALLOWED_ROUGE_METHODS = ["rouge1", "rouge2", "rougeL", "rougeLsum"]

    def __init__(
        self,
        methods: str | list[str],
        multiple_golds: bool = False,
        bootstrap: bool = False,
        normalize_gold: Callable | None = None,
        normalize_pred: Callable | None = None,
        aggregation_function: Callable | None = None,
        tokenizer: object = None,
    ):
        """A ROUGE wrapper method. Relies on `rouge_scorer`.

        Args:
            methods (str | list[str]): What type of ROUGE scoring to use. Can be one or any of `rouge1`, `rouge2`, `rougeL` or `rougeLsum`.
            multiple_golds (bool, optional): Whether to compute ROUGE by allowing the comparison to several golds
                at once, or to compute ROUGE on individual gold/prediction pairs and aggregate afterwards. Defaults to False.
            bootstrap (bool, optional): Whether to use bootstrapping. Defaults to False.
            aggregation_function (callable, optional): How to aggregate the item results. Defaults to max.
                Used if there are several golds or predictions on which scores were computed.
            normalize_gold (callable, optional): Function to use to normalize the reference strings.
                Defaults to None if no normalization is applied.
            normalize_pred (callable, optional): Function to use to normalize the predicted strings.
                Defaults to None if no normalization is applied.
            tokenizer (object, optional): An object with `tokenize` method to be used by rouge scorer. If None, rouge-scorer's
                default tokenizer will be used.
        """
        if aggregation_function and bootstrap:
            logger.warning("Can't use both bootstrapping and an aggregation function in Rouge. Keeping bootstrap.")
        self.aggregation_function = aggregation_function
        if self.aggregation_function is None:
            self.aggregation_function = np.mean

        self.methods = as_list(methods)
        if any(method not in self.ALLOWED_ROUGE_METHODS for method in self.methods):
            raise ValueError(
                f"Rouge was initialised with method {methods}, which is not in {','.join(self.ALLOWED_ROUGE_METHODS)}"
            )
        self.multiple_golds = multiple_golds
        self.bootstrap = bootstrap
        self.normalize_gold = normalize_gold
        self.normalize_pred = normalize_pred
        self.tokenizer = tokenizer
        self.scorer = None

    def compute(self, doc: Doc, model_response: ModelResponse, **kwargs) -> float | dict:
        """Computes the metric(s) over a list of golds and predictions for one single sample.

        Args:
            doc (Doc): The document containing gold references.
            model_response (ModelResponse): The model's response containing predictions.
            **kwargs: Additional keyword arguments.

        Returns:
            float or dict: Aggregated score over the current sample's items.
                If several rouge functions have been selected, returns a dict which maps name and scores.
        """
        from rouge_score import rouge_scorer

        golds = doc.get_golds()
        predictions = model_response.final_text

        if self.scorer is None:
            self.scorer = rouge_scorer.RougeScorer(self.methods, tokenizer=self.tokenizer)

        # Normalize
        if self.normalize_gold:
            golds = [self.normalize_gold(g) for g in golds]

        if self.normalize_pred:
            predictions = [self.normalize_pred(p) for p in predictions]

        if self.bootstrap:  # For t5 style rouge score
            scores = self._rouge_score_with_bootsrap(golds=golds, predictions=predictions)
        elif self.multiple_golds:
            scores = self._rouge_score_multi_golds(golds=golds, preds=predictions)
        else:
            scores = self._rouge_score(golds=golds, preds=predictions)

        if len(scores) == 1:
            return list(scores.values())[0]
        return scores

    def _rouge_score(self, golds: list[str], preds: list[str]):
        scores = {m: [] for m in self.methods}
        for pred in preds:
            for gold in golds:
                cur_scores = self.scorer.score(gold, pred)
                for method in self.methods:
                    scores[method].append(cur_scores[method].fmeasure)
        return {method: self.aggregation_function(scores[method]) for method in self.methods}

    def _rouge_score_multi_golds(self, golds: list[str], preds: list[str]):
        scores = {m: [] for m in self.methods}
        for pred in preds:
            cur_scores = self.scorer.score_multi(golds, pred)
            for method in self.methods:
                scores[method].append(cur_scores[method].fmeasure)
        return {method: self.aggregation_function(scores[method]) for method in self.methods}

    def _rouge_score_with_bootsrap(self, golds: list[str], predictions: list[str]):
        from rouge_score import scoring

        aggregator = scoring.BootstrapAggregator()
        for g, p in zip(golds, predictions):
            aggregator.add_scores(self.scorer.score(g, p))
        result = aggregator.aggregate()
        return {method: result[method].mid.fmeasure * 100 for method in self.methods}


class BertScore(SampleLevelComputation):
    def __init__(
        self,
        normalize_gold: Callable | None = None,
        normalize_pred: Callable | None = None,
    ):
        r"""A BERT scorer class. Relies on some called extracted from `bert-score`. By default, will use the
        `microsoft/deberta-large-mnli` as scorer. For each tokenized (pred, target) pair, it computes Precision,
        Recall and F1 as following:

            Precision = \sum_{t=1}^{len(pred)} \div{max(Cos.Sim.(pred_t, target))}{IDF(pred_t)}

            Recall = \sum_{t=1}^{len(target)} \div{max(Cos.Sim.(target_t, pred))}{IDF(target_t)}

            F1 = \div{Precision * Recall}{Precision + Recall}

        in which `Cos.Sim.` is the Cosine Similarity metric and `IDF(.)` represents the Inverse Document
        Frequency of its input token. It defaults to 1 for all tokens and 0 for EOS and SEP tokens.

        Args:
            normalize_gold (callable, optional): Function to use to normalize the reference strings.
                Defaults to None if no normalization is applied.
            normalize_pred (callable, optional): Function to use to normalize the predicted strings.
                Defaults to None if no normalization is applied.
        """
        self.bert_scorer = None

        self.normalize_gold = normalize_gold
        self.normalize_pred = normalize_pred

    def compute(self, doc: Doc, model_response: ModelResponse, **kwargs) -> dict[str, float]:
        """Computes the prediction, recall and f1 score using the bert scorer.

        Args:
            doc (Doc): The document containing gold references.
            model_response (ModelResponse): The model's response containing predictions.
            **kwargs: Additional keyword arguments.

        Returns:
            dict: Scores over the current sample's items.
        """
        golds = doc.get_golds()
        predictions = model_response.final_text

        if self.bert_scorer is None:
            logger.warning("The first metric computation step might be a bit longer as we need to download the model.")
            # We only initialize on first compute
            self.bert_scorer = BERTScorer(
                model_type="microsoft/deberta-large-mnli", lang="en", rescale_with_baseline=True, num_layers=9
            )
        golds = as_list(golds)
        predictions = as_list(predictions)
        # Normalize
        if self.normalize_gold:
            golds = [self.normalize_gold(g) for g in golds]

        if self.normalize_pred:
            predictions = [self.normalize_pred(p) for p in predictions]

        p, r, f = self.bert_scorer.score(predictions, golds)
        return {"BERTScore-P": p[0].item(), "BERTScore-R": r[0].item(), "BERTScore-F": f[0].item()}


class Extractiveness(SampleLevelComputation):
    def __init__(
        self,
        normalize_input: callable = remove_braces,
        normalize_pred: callable = remove_braces_and_strip,
        input_column: str = "text",
    ):
        """Extractiveness metric class.

        Args:
            normalize_input (callable, optional): Function to normalize the input strings.
                Defaults to remove_braces from lighteval.metrics.normalizations if no normalization is applied.
            normalize_pred (callable, optional): Function to use to normalize the predicted strings.
                Defaults to remove_braces_and_strip from lighteval.metrics.normalizations if no normalization is applied.
            input_column (str): Column in the formatted_doc to use for the input. Defaults to "text".
        """
        self.stats_metric = None
        self.normalize_input = normalize_input
        self.normalize_pred = normalize_pred
        self.input_column = input_column

    def compute(self, doc: Doc, model_response: ModelResponse, **kwargs) -> dict[str, float]:
        """Compute the extractiveness of the predictions.

        This method calculates coverage, density, and compression scores for a single
        prediction against the input text.

        Args:
            doc (Doc): The document containing input text.
            model_response (ModelResponse): The model's response containing predictions.
            **kwargs: Additional keyword arguments.

        Returns:
            dict[str, float]: The extractiveness scores.
        """
        if self.stats_metric is None:
            self.stats_metric = DataStatsMetric()

        inp = doc.specific[self.input_column]
        prediction = model_response.final_text[0]
        if self.normalize_input:
            inp = self.normalize_input(inp)
        if self.normalize_pred:
            prediction = self.normalize_pred(prediction)

        stats = self.stats_metric.evaluate_example(prediction, inp)
        return {
            "summarization_coverage": stats["coverage"],
            "summarization_density": stats["density"],
            "summarization_compression": stats["compression"],
        }


class Faithfulness(SampleLevelComputation):
    def __init__(
        self,
        normalize_input: Callable = remove_braces,
        normalize_pred: Callable = remove_braces_and_strip,
        input_column: str = "text",
    ):
        """Faithfulness metric class.

        Args:
            normalize_input (callable, optional): Function to normalize the input strings.
                Defaults to remove_braces from lighteval.metrics.normalizations if no normalization is applied.
            normalize_pred (callable, optional): Function to use to normalize the predicted strings.
                Defaults to remove_braces_and_strip from lighteval.metrics.normalizations if no normalization is applied.
            input_column (str): Column in the formatted_doc to use for the input. Defaults to "text".
        """
        self.summac = None
        self.normalize_input = normalize_input
        self.normalize_pred = normalize_pred
        self.input_column = input_column

    def compute(self, doc: Doc, model_response: ModelResponse, **kwargs) -> dict[str, float]:
        """Compute the faithfulness of the predictions.

        The SummaCZS (Summary Content Zero-Shot) model is used with configurable granularity and model variation.

        Args:
            doc (Doc): The document containing input text.
            model_response (ModelResponse): The model's response containing predictions.
            **kwargs: Additional keyword arguments.

        Returns:
            dict[str, float]: The faithfulness scores.
        """
        if self.summac is None:
            self.summac = SummaCZS(
                granularity="sentence", model_name="vitc", imager_load_cache=False
            )  # , device=device)
        inp = doc.specific[self.input_column]
        predictions = model_response.final_text
        prediction = predictions[0]
        if self.normalize_input:
            inp = self.normalize_input(inp)
        if self.normalize_pred:
            prediction = self.normalize_pred(prediction)
        return self.summac.score_one(inp, prediction)["score"]


class BLEURT(SampleLevelComputation):
    def __init__(self):
        """Creates a BLEURT scorer using a light bleurt-tiny-512 model.
        For more complex use cases, could also be Elron/bleurt-base-128
        """
        self._tokenizer = None
        self._model = None

    @property
    def tokenizer(self):
        if self._tokenizer is None:
            self._tokenizer = AutoTokenizer.from_pretrained("Elron/bleurt-tiny-512")
        return self._tokenizer

    @property
    def model(self):
        if self._model is None:
            self._model = AutoModelForSequenceClassification.from_pretrained("Elron/bleurt-tiny-512")
            self._model.eval()
        return self._model

    def compute(self, doc: Doc, model_response: ModelResponse, **kwargs) -> float:
        """Uses the stored BLEURT scorer to compute the score on the current sample.

        Args:
            doc (Doc): The document containing gold references.
            model_response (ModelResponse): The model's response containing predictions.
            **kwargs: Additional keyword arguments.

        Returns:
            float: Score over the current sample's items.
        """
        predictions = model_response.final_text
        golds = doc.get_golds()
        if len(predictions) == 1:
            predictions = predictions * len(golds)
        scores = self.model(**self.tokenizer(golds, predictions, return_tensors="pt"))[0].squeeze()
        return scores.item()


class BLEU(SampleLevelComputation):
    def __init__(self, n_gram: int):
        """BLEU scorer class. Relies on `nltk`'s sentencebleu for scoring.
        TODO: Will have to move this to sacrebleu.

        Args:
            n_gram (int): Number of n_grams to use for scoring.
        """
        self.n_gram = n_gram

    def compute(self, doc: Doc, model_response: ModelResponse, **kwargs):
        """Computes the sentence level BLEU between the golds and each prediction, then takes the average.

        Args:
            doc (Doc): The document containing gold references.
            model_response (ModelResponse): The model's response containing predictions.
            **kwargs: Additional keyword arguments.

        Returns:
            float: Score over the current sample's items.
        """
        golds = doc.get_golds()
        predictions = model_response.final_text
        return np.mean([self._bleu_score(golds, p) for p in predictions])

    def _bleu_score(self, gold: list[str], pred: str):
        """Computes the BLEU score between a list of golds and the current prediction.

        Args:
            gold (list[str]): Reference targets.
            pred (str): One of the predicted strings.

        Returns:
            float: Score over the current prediction.
        """
        weights = [1 if ix == self.n_gram else 0 for ix in range(1, 5)]
        return sentence_bleu([word_tokenize(g) for g in gold], word_tokenize(pred), weights=weights)


class StringDistance(SampleLevelComputation):
    def __init__(
        self,
        metric_types: list[str] | str,
        strip_prediction: bool = True,
    ):
        """Contains a number of string distance and edition metrics. Relies on nltk to compute the edit distance.

        Args:
            metric_types (list[str] | str): Can be one or any of `longest_common_prefix_length`, `edit_distance` or `edit_similarity`.
            strip_prediction (bool, optional): Whether to strip the prediction. Defaults to True.
        """
        allowed_values = ["longest_common_prefix_length", "edit_distance", "edit_similarity"]
        metric_types = as_list(metric_types)
        if any(metric_type not in allowed_values for metric_type in metric_types):
            raise ValueError(
                f"{metric_types} is not a valid value for an EditDistance metric. Possible values are {','.join(allowed_values)}."
            )
        self.metric_types = metric_types
        self.strip_prediction = strip_prediction
        self.sample_aggregations = {"longest_common_prefix_length": max, "edit_distance": min, "edit_similarity": max}

    def compute(self, doc: Doc, model_response: ModelResponse, **kwargs):
        """Computes all the requested metrics on the golds and prediction.

        Args:
            doc (Doc): The document containing gold references.
            model_response (ModelResponse): The model's response containing predictions.
            **kwargs: Additional keyword arguments.

        Returns:
           dict: The different scores computed
        """
        predictions = model_response.final_text
        golds = doc.get_golds()
        if len(golds) > 1:
            logger.warning(
                "Provided more than one gold to compute a string distance metric. Just using the first one."
            )
        reference = golds[0]

        result = {m: [] for m in self.metric_types}
        for sequence in predictions:
            if self.strip_prediction:
                completion = sequence.strip()
            else:
                completion = sequence

            # `reference` is the entire remaining book for each instance.
            # Truncate it here to be of the same length as the completion to ensure edit-distance is meaningful.
            truncated_reference = reference[: len(completion)]

            completion_tokens = np.array(TreebankWordTokenizer().tokenize(completion))
            truncated_reference_tokens = np.array(TreebankWordTokenizer().tokenize(truncated_reference))

            if "edit_distance" in self.metric_types:
                result["edit_distance"].append(edit_distance(s1=completion_tokens, s2=truncated_reference_tokens))
            if "edit_similarity" in self.metric_types:
                result["edit_similarity"].append(
                    self.edit_similarity(s1=completion_tokens, s2=truncated_reference_tokens)
                )
            if "longest_common_prefix_length" in self.metric_types:
                result["longest_common_prefix_length"].append(
                    self.longest_common_prefix_length(s1=completion_tokens, s2=truncated_reference_tokens)
                )

        final_result = {}
        # We cast to float as final results can be numpy types, not JSON serializable
        for m, v in result.items():
            final_result[m] = float(self.sample_aggregations[m](v))

        return final_result

    def longest_common_prefix_length(self, s1: np.ndarray, s2: np.ndarray) -> float:
        """Compute the length of the longest common prefix."""
        min_len = min(len(s1), len(s2))
        s1, s2 = s1[:min_len], s2[:min_len]
        (nonzeros,) = np.cumprod(s1 == s2).nonzero()
        return int(np.max(nonzeros)) + 1 if len(nonzeros) > 0 else 0

    def edit_similarity(self, s1, s2):
        """Compute the edit similarity between two lists of strings.

        Edit similarity is also used in the paper
            Lee, Katherine, et al.
            "Deduplicating training data makes language models better."
            arXiv preprint arXiv:2107.06499 (2021).

        Returns:
            float: Edit similarity score between 0 and 1
        """
        edist = edit_distance(s1, s2)
        return 1.0 - edist / max(len(s1), len(s2)) if len(s1) > 0 and len(s2) > 0 else 0


class JudgeLLM(SampleLevelComputation):
    available_models_openai = ["gpt-3.5-turbo", "gpt-4o", "gpt-4-turbo", "gpt-4", "gpt-4o-2024-08-06"]

    def __init__(
        self,
        judge_model_name: str,
        template: Callable,
        process_judge_response: Callable,
        judge_backend: Literal["litellm", "openai", "transformers", "vllm", "tgi", "inference-providers"],
        short_judge_name: str | None = None,
        response_format: BaseModel | None = None,
        url: str | None = None,
        hf_provider: str | None = None,
        max_tokens: int | None = None,
    ) -> None:
        logger.debug(f"Initializing JudgeLLM with backend: {judge_backend}, model: {judge_model_name}")

        api_key = None

        match judge_backend:
            case "openai":
                if judge_model_name not in self.available_models_openai:
                    raise ValueError(f"{judge_model_name} not in available models for llm as a judge metric")
                api_key = os.getenv("OPENAI_API_KEY")
                logger.debug("Using OpenAI backend for llm as a judge metric")

            case "tgi":
                api_key = os.getenv("HF_TOKEN")
                if url is None:
                    url = "https://api-inference.huggingface.co/v1/"
                logger.debug("Using TGI backend")

            case "inference-providers":
                api_key = os.getenv("HF_TOKEN")
                logger.debug("Using Hugging Face Inference backend")

            case "litellm":
                logger.debug("Using LiteLLM backend for llm as a judge metric")

            case "transformers" | "vllm":
                logger.debug("Checking availability of Transformers or VLLM model")
                api = HfApi()
                models = api.list_models(model_name=judge_model_name)
                if not models:
                    raise ValueError(f"{judge_model_name} not found on Hugging Face Hub")

            case _:
                raise ValueError(f"{judge_backend} is not a valid backend for llm as a judge metric")

        self.short_judge_name = short_judge_name
        self.judge = JudgeLM(
            model=judge_model_name,
            templates=template,
            process_judge_response=process_judge_response,
            judge_backend=judge_backend,
            response_format=response_format,
            api_key=api_key,
            url=url,
            hf_provider=hf_provider,
            max_tokens=max_tokens,
        )

    def compute(self, responses: list[ModelResponse], docs: list[Doc], **kwargs) -> list:
        raise NotImplementedError("This method should be implemented in the subclass.")


class JudgeLLMSimpleQA(JudgeLLM):
    def __init__(self):
        super().__init__(
            judge_model_name="gpt-4o-2024-08-06",
            template=get_judge_prompt_simpleqa,
            process_judge_response=process_judge_response_simpleqa,
            judge_backend="openai",
            short_judge_name="gpt4o",
        )

    def compute(self, responses: list[ModelResponse], docs: list[Doc], **kwargs) -> list:
        """Compute the score of a generative task using a llm as a judge.
        The generative task can be multiturn with 2 turns max, in that case, we
        return scores for turn 1 and 2. Also returns user_prompt and judgement
        which are ignored later by the aggregator.
        """
        questions = [formatted_doc.query for formatted_doc in docs]
        options = [formatted_doc.choices for formatted_doc in docs]
        golds = [formatted_doc.get_golds()[0] for formatted_doc in docs]
        predictions = [response.text[0] for response in responses]

        scores, messages, judgements = self.judge.evaluate_answer_batch(questions, predictions, options, golds)

        metrics = []
        for i in range(len(docs)):
            metrics.append(
                {
                    "simpleqa_judge": scores[i],
                    f"user_prompt_{self.short_judge_name}": messages[i],
                    f"judgement_{self.short_judge_name}": judgements[i],
                }
            )

        return metrics


class JudgeLLMMTBench(JudgeLLM):
    def compute(self, model_response: list[ModelResponse], docs: list[Doc], **kwargs):
        """Compute the score of a generative task using a llm as a judge.
        The generative task can be multiturn with 2 turns max, in that case, we
        return scores for turn 1 and 2. Also returns user_prompt and judgement
        which are ignored later by the aggregator.
        """
        import json

        # If we are evaluating a multiturn task, we need to have specific field in the formatted doc
        questions = [doc.specific["multi_turn_queries"] for doc in docs]
        golds = [doc.specific.get("reference", None) for doc in docs]
        predictions = [response.text[0] for response in model_response]

        query_context_1 = {"query": questions[0], "context": ""}
        query_context_2 = {"query": questions[1], "context": predictions[0]}

        score_turn_1, message_turn_1, judgement_turn_1 = self.judge.evaluate_answer(
            question=json.dumps(query_context_1, indent=2), answer=predictions[0], gold=golds[0] if golds else None
        )
        score_turn_2, message_turn_2, judgement_turn_2 = self.judge.evaluate_answer(
            question=json.dumps(query_context_2, indent=2), answer=predictions[1], gold=golds[1] if golds else None
        )

        return {
            "judge_score_turn_1": score_turn_1,
            "judge_score_turn_2": score_turn_2,
            "user_prompt": [message_turn_1, message_turn_2],
            "judgement": [judgement_turn_1, judgement_turn_2],
        }


class JudgeLLMMixEval(JudgeLLM):
    def compute(self, model_responses: list[ModelResponse], docs: list[Doc], **kwargs):
        """Compute the score of a generative task using a llm as a judge.
        The generative task can be multiturn with 2 turns max, in that case, we
        return scores for turn 1 and 2. Also returns user_prompt and judgement
        which are ignored later by the aggregator.
        """
        questions = [doc.specific["question"] for doc in docs]
        options = [doc.choices for doc in docs]
        golds = [doc.get_golds()[0] for doc in docs]
        predictions = [response.text[0] for response in model_responses]

        scores, messages, judgements = self.judge.evaluate_answer_batch(questions, predictions, options, golds)

        metrics = []
        for i in range(len(docs)):
            metrics.append(
                {
                    f"judge_score_{self.short_judge_name}": scores[i],
                    f"user_prompt_{self.short_judge_name}": messages[i],
                    f"judgement_{self.short_judge_name}": judgements[i],
                }
            )

        return metrics


class SamplingMetric:
    """All sampling metrics we have defined below use the same set of normalization parameters and same behavior for the default sample_scoring_function.
    This class just holds the normalization and applies it to all samples passed to preprocess, then uses the default sample function if not provided.
    """

    def __init__(
        self,
        normalize: Callable | str | None = None,
        strip_strings: bool = False,
        sample_scoring_function: Callable[[Doc, ModelResponse], float] | str | None = None,
    ):
        if isinstance(normalize, str):
            import lighteval.metrics.normalizations

            allowed_normalizations = inspect.getmembers(
                lighteval.metrics.normalizations, inspect.isfunction
            )  # -> {name: fn}
            if normalize in allowed_normalizations:
                self.normalize = allowed_normalizations[normalize]
            else:
                raise ValueError(f"Unknown normalization function: {normalize}")
        else:
            self.normalize = normalize
        self.strip_strings = strip_strings

        if callable(sample_scoring_function):
            self.compute_score = sample_scoring_function
            self.type_exact_match = None
<<<<<<< HEAD
        elif isinstance(sample_scoring_function, str) or sample_scoring_function is None:
            if sample_scoring_function is None:
                sample_scoring_function = "full"
            if sample_scoring_function not in ["prefix", "suffix", "full"]:
                raise ValueError(
                    f"type_exact_match (used in parametrized_exact_match) must be one of prefix, suffix, or full. Was {sample_scoring_function} instead."
                )
            self.type_exact_match = sample_scoring_function
=======
        elif isinstance(sample_scoring_function, SampleLevelComputation):
            self.score_sample = sample_scoring_function.compute
        else:
            if isinstance(sample_scoring_function, str):
                if sample_scoring_function not in ["prefix", "suffix", "full"]:
                    raise ValueError(
                        f"type_exact_match (used in parametrized_exact_match) must be one of prefix, suffix, or full. Was {sample_scoring_function} instead."
                    )
                self.type_exact_match = sample_scoring_function
                self.score_sample = self.default_sample_scoring
            else:
                self.type_exact_match = "full"
>>>>>>> 7ed2636e
            self.compute_score = self.default_sample_scoring
        else:  # class
            self.type_exact_match = None
            self.compute_score = sample_scoring_function.compute

    def preprocess(self, text: str) -> str:
        if not text:
            return ""

        if self.strip_strings:
            text = text.strip()

        if self.normalize is not None:
            text = self.normalize(text)

        return text

    def default_sample_scoring(self, doc: Doc, model_response: ModelResponse) -> int:
        gold = doc.get_golds()[0]
        pred = model_response.final_text[0]
        if self.type_exact_match == "prefix":
            return 1 if pred.startswith(gold) else 0
        if self.type_exact_match == "suffix":
            return 1 if pred.endswith(gold) else 0
        return 1 if gold == pred else 0

    def name_metrics(self) -> str | list[str]:
        raise NotImplementedError


class AvgAtK(SamplingMetric, SampleLevelComputation):
    def __init__(self, k: int | None = None, **kwargs):
        """Sample score averages all the individual k predictions scores.

        Args:
            k (int | None): The number of top choices to consider.
            **kwargs: Additional keyword arguments.
        """
        super().__init__(**kwargs)
        self.k = k
        self.attribute_must_be_set = ["k"]

    def compute(self, model_response: ModelResponse, doc: Doc, **kwargs):
        """Computes the metric over a list of golds and predictions for one single sample.
        It applies normalisation (if needed) to model prediction and gold, and takes the most frequent answer of all the available ones,
        then compares it to the gold.

        Args:
            model_response (ModelResponse): The model's response containing predictions.
            doc (Doc): The document containing gold references.
            **kwargs: Additional keyword arguments.

        Returns:
            float: Aggregated score over the current sample's items.
        """
        all_scores = []
        for i in range(self.k):
            all_scores.append(self.compute_score(doc, model_response[i]))

        avg_score = np.mean(all_scores)
        return avg_score

    def num_samples(self):
        """Get the number of samples for this metric.

        Returns:
            int: The number of samples (n if specified, otherwise k)
        """
        return self.n if self.n is not None else self.k


class MajAtK(SamplingMetric, SampleLevelComputation):
<<<<<<< HEAD
    def __init__(self, k: int = None, **kwargs):
        """An exact match class."""
        super().__init__(**kwargs)
=======
    def __init__(self, k: int | None = None, **kwargs):
        """An exact match class.

        Args:
            k (int): The number of top choices to consider.
            **kwargs: Additional keyword arguments.
        """
        super().__init__(kwargs)
>>>>>>> 7ed2636e

        self.k = k
        self.attribute_must_be_set = ["k"]

    def compute(self, model_response: ModelResponse, docs: Doc, **kwargs):
        """Computes the metric over a list of golds and predictions for one single sample.
        It applies normalisation (if needed) to model prediction and gold, and takes the most frequent answer of all the available ones,
        then compares it to the gold.

        Args:
            model_response (ModelResponse): The model's response containing predictions.
            docs (Doc): The document containing gold references.
            **kwargs: Additional keyword arguments.

        Returns:
            float: Aggregated score over the current sample's items.
        """
        if self.k is None:
            raise Exception("You did not set the value of k")
        golds = docs.get_golds()
        if len(golds) > 1:
            raise Exception("Cannot compute maj@k with several golds")

        processed_choices = [self.preprocess(text=g) for g in docs.get_golds()]
        new_doc = Doc(
            choices=processed_choices,
            query=docs.query,
            gold_index=docs.gold_index,
        )
        all_answers = []
        for pred in model_response.final_text[: self.k]:
            all_answers.append(self.preprocess(text=pred))
        majority_prediction = max(all_answers, key=all_answers.count)
        new_model_response = ModelResponse(
            text=[majority_prediction],
        )
        return self.compute_score(new_model_response, new_doc)

    def num_samples(self):
        return self.k


class PassAtK(SamplingMetric, SampleLevelComputation):
    def __init__(self, k: int | None = None, n: int | None = None, **kwargs):
        """Computing pass at k

        Args:
            k (int | None): Threshold for the number of successful attempts.
            n (int | None): Number of samples to generate.
            **kwargs: Additional keyword arguments.
        """
        super().__init__(**kwargs)
        self.k = k
        self.n = n
        self.attribute_must_be_set = ["k"]

    def compute(self, doc: Doc, model_response: ModelResponse, **kwargs) -> float:
        """Computes the metric over a list of golds and predictions for one single item with possibly many samples.
        It applies normalisation (if needed) to model prediction and gold, computes their per prediction score,
        then aggregates the scores over the samples using a pass@k.

        Args:
            doc (Doc): The document containing gold references.
            model_response (ModelResponse): The model's response containing predictions.
            **kwargs: Additional keyword arguments.

        Returns:
            float: Aggregated score over the current sample's items.
        """
        golds = doc.get_golds()
        if len(golds) > 1:
            raise Exception("Cannot compute pass@k with several golds")

        predictions = model_response.final_text
        if self.n is None:
            self.n = len(predictions)
            logger.warning("n undefined in the pass@k. We assume it's the same as the sample's number of predictions.")
        elif len(predictions) < self.n:
            logger.warning(f"Number of predictions is less than {self.n} for pass@k.")

<<<<<<< HEAD
        processed_choices = [self.preprocess(g) for g in doc.choices]
=======
        processed_choices = [self.preprocess(text=g) for g in doc.choices]
>>>>>>> 7ed2636e
        new_doc = Doc(
            choices=processed_choices,
            query=doc.query,
            gold_index=doc.gold_index,
        )

        all_scores = []
        for pred in predictions[: self.n]:
<<<<<<< HEAD
            cur_pred = self.preprocess(pred)
=======
            cur_pred = self.preprocess(text=pred)
>>>>>>> 7ed2636e
            new_model_response = ModelResponse(
                text=[cur_pred],
            )
            all_scores.append(self.score_sample(doc=new_doc, model_response=new_model_response))

        return self.pass_at_k(all_scores)

    def pass_at_k(self, all_scores: list[int]) -> float:
        """Algo from https://arxiv.org/pdf/2107.03374"""
        c: int = all_scores.count(1)
        if self.n - c < self.k:
            return 1.0

        return 1.0 - np.prod(1.0 - self.k / np.arange(self.n - c + 1, self.n + 1))

    def num_samples(self):
        return self.n if self.n is not None else self.k


class GPassAtK(SamplingMetric, SampleLevelComputation):
    def __init__(
        self,
        k: Union[int, list[int]] | None = None,
        n: int | None = None,
        thresholds: list[float] = [0.0, 0.25, 0.5, 0.75, 1.0],
        name_prefix: str = None,
        **kwargs,
    ):
        """Computing G-Pass@k from http://arxiv.org/abs/2412.13147

        Args:
            k (Union[int, list[int]] | None): The number of successful attempts to be considered.
            n (int | None): Number of samples to generate.
            thresholds (list[float]): Thresholds to control successful attempts in k generate.
            name_prefix (str | None): Prefix for the metric name.
            **kwargs: Additional keyword arguments.
        """
        super().__init__(**kwargs)
        self._k = k
        self.n = n
        self.attribute_must_be_set = ["k"]

        self.thresholds = thresholds
        self.name = (f"{name_prefix}_" if name_prefix else "") + "g-pass@"

    @property
    def k(self):
        return as_list(self._k)

    @k.setter
    def k(self, new_val):
        self._k = as_list(new_val)

    def compute(self, model_response: ModelResponse, doc: Doc, **kwargs) -> float:
        """Computes the metric over a list of golds and predictions for one single item with possibly many samples.
        It applies normalisation (if needed) to model prediction and gold, computes their per prediction score,
        then aggregates the scores over the samples using a pass@k.

        Args:
            model_response (ModelResponse): The model's response containing predictions.
            doc (Doc): The document containing gold references.
            **kwargs: Additional keyword arguments.

        Returns:
            float: Aggregated score over the current sample's items.
        """
        golds = doc.get_golds()
        predictions = model_response.final_text

        if len(golds) > 1:
            raise Exception("Cannot compute G-Pass@k with several golds")

        if self.n is None:
            self.n = len(predictions)
            logger.warning(
                "n undefined in the G-Pass@k. We assume it's the same as the sample's number of predictions."
            )
        elif len(predictions) < self.n:
            logger.warning(f"Number of predictions is less than {self.n} for G-Pass@k.")

        processed_choices = [self.preprocess(text=g) for g in doc.choices]
        new_doc = Doc(
            choices=processed_choices,
            query=doc.query,
            gold_index=doc.gold_index,
        )

        all_scores = []
        for pred in predictions[: self.n]:
            cur_pred = self.preprocess(text=pred)
            new_model_response = ModelResponse(
                text=[cur_pred],
            )
            all_scores.append(self.score_sample(new_doc, new_model_response))

        return self.g_pass_at_k(all_scores)

    def g_pass_at_k(self, all_scores: list[int]) -> float:
        """Computation of G-Pass@k details from http://arxiv.org/abs/2412.13147"""
        c: int = sum(all_scores)
        n: int = self.n
        ks: int = self.k
        thresholds: list[float] = self.thresholds

        def _compute_g_pass_at_k(n, c, k, m):
            if m > min(c, k) or k > n or c < 0 or n <= 0 or m < 0:
                return 0.0
            return hypergeom.sf(m - 1, n, c, k)

        def compute_g_pass_at_k(n, c, k, t):
            m = max(int(np.ceil(k * t)), 1)
            return _compute_g_pass_at_k(n, c, k, m)

        def compute_mg_pass_at_k(n, c, k):
            low, high = int(np.ceil(k * 0.5)), k

            mg_pass_at_k = 0.0
            for i in range(low + 1, high + 1):
                mg_pass_at_k += _compute_g_pass_at_k(n, c, k, i)
            mg_pass_at_k = 2 * mg_pass_at_k / k

            return mg_pass_at_k

        metrics = {}
        for k in ks:
            for t in thresholds:
                metrics[f"{self.name}@{k}_{t}"] = compute_g_pass_at_k(n, c, k, t)
            metrics[f"m{self.name}@{k}"] = compute_mg_pass_at_k(n, c, k)

        return metrics

    @property
    def metric_names(self):
        ks: int = self.k
        thresholds: list[float] = self.thresholds

        metrics = []
        for k in ks:
            for t in thresholds:
                metrics.append(f"{self.name}@{k}_{t}")
            metrics.append(f"m{self.name}@{k}")

        return metrics

    def num_samples(self):
        return self.n if self.n is not None else self.k<|MERGE_RESOLUTION|>--- conflicted
+++ resolved
@@ -1111,18 +1111,9 @@
         if callable(sample_scoring_function):
             self.compute_score = sample_scoring_function
             self.type_exact_match = None
-<<<<<<< HEAD
-        elif isinstance(sample_scoring_function, str) or sample_scoring_function is None:
-            if sample_scoring_function is None:
-                sample_scoring_function = "full"
-            if sample_scoring_function not in ["prefix", "suffix", "full"]:
-                raise ValueError(
-                    f"type_exact_match (used in parametrized_exact_match) must be one of prefix, suffix, or full. Was {sample_scoring_function} instead."
-                )
-            self.type_exact_match = sample_scoring_function
-=======
         elif isinstance(sample_scoring_function, SampleLevelComputation):
             self.score_sample = sample_scoring_function.compute
+            self.type_exact_match = None
         else:
             if isinstance(sample_scoring_function, str):
                 if sample_scoring_function not in ["prefix", "suffix", "full"]:
@@ -1133,11 +1124,7 @@
                 self.score_sample = self.default_sample_scoring
             else:
                 self.type_exact_match = "full"
->>>>>>> 7ed2636e
             self.compute_score = self.default_sample_scoring
-        else:  # class
-            self.type_exact_match = None
-            self.compute_score = sample_scoring_function.compute
 
     def preprocess(self, text: str) -> str:
         if not text:
@@ -1206,11 +1193,6 @@
 
 
 class MajAtK(SamplingMetric, SampleLevelComputation):
-<<<<<<< HEAD
-    def __init__(self, k: int = None, **kwargs):
-        """An exact match class."""
-        super().__init__(**kwargs)
-=======
     def __init__(self, k: int | None = None, **kwargs):
         """An exact match class.
 
@@ -1218,8 +1200,7 @@
             k (int): The number of top choices to consider.
             **kwargs: Additional keyword arguments.
         """
-        super().__init__(kwargs)
->>>>>>> 7ed2636e
+        super().__init__(**kwargs)
 
         self.k = k
         self.attribute_must_be_set = ["k"]
@@ -1300,11 +1281,7 @@
         elif len(predictions) < self.n:
             logger.warning(f"Number of predictions is less than {self.n} for pass@k.")
 
-<<<<<<< HEAD
         processed_choices = [self.preprocess(g) for g in doc.choices]
-=======
-        processed_choices = [self.preprocess(text=g) for g in doc.choices]
->>>>>>> 7ed2636e
         new_doc = Doc(
             choices=processed_choices,
             query=doc.query,
@@ -1313,11 +1290,7 @@
 
         all_scores = []
         for pred in predictions[: self.n]:
-<<<<<<< HEAD
             cur_pred = self.preprocess(pred)
-=======
-            cur_pred = self.preprocess(text=pred)
->>>>>>> 7ed2636e
             new_model_response = ModelResponse(
                 text=[cur_pred],
             )
