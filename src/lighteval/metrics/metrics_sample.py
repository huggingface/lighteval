# MIT License

# Copyright (c) 2024 The HuggingFace Team

# Permission is hereby granted, free of charge, to any person obtaining a copy
# of this software and associated documentation files (the "Software"), to deal
# in the Software without restriction, including without limitation the rights
# to use, copy, modify, merge, publish, distribute, sublicense, and/or sell
# copies of the Software, and to permit persons to whom the Software is
# furnished to do so, subject to the following conditions:

# The above copyright notice and this permission notice shall be included in all
# copies or substantial portions of the Software.

# THE SOFTWARE IS PROVIDED "AS IS", WITHOUT WARRANTY OF ANY KIND, EXPRESS OR
# IMPLIED, INCLUDING BUT NOT LIMITED TO THE WARRANTIES OF MERCHANTABILITY,
# FITNESS FOR A PARTICULAR PURPOSE AND NONINFRINGEMENT. IN NO EVENT SHALL THE
# AUTHORS OR COPYRIGHT HOLDERS BE LIABLE FOR ANY CLAIM, DAMAGES OR OTHER
# LIABILITY, WHETHER IN AN ACTION OF CONTRACT, TORT OR OTHERWISE, ARISING FROM,
# OUT OF OR IN CONNECTION WITH THE SOFTWARE OR THE USE OR OTHER DEALINGS IN THE
# SOFTWARE.

"""This module manages all the metrics occurring at the sample level. The results of said metrics are then aggregated
using simple function (min, mean, max, ...) at the corpus level. Most metrics fall under this category.
"""

import inspect
import logging
import os
from abc import ABC, abstractmethod
from typing import Callable, Literal, Union

import nltk
import numpy as np
from huggingface_hub import HfApi
from nltk.metrics.distance import edit_distance
from nltk.tokenize import word_tokenize
from nltk.tokenize.treebank import TreebankWordTokenizer
from nltk.translate.bleu_score import sentence_bleu
from pydantic import BaseModel
from scipy.stats import hypergeom
from transformers import AutoModelForSequenceClassification, AutoTokenizer

from lighteval.metrics.imports.bert_scorer import BERTScorer
from lighteval.metrics.imports.data_stats_metric import DataStatsMetric
from lighteval.metrics.imports.summac import SummaCZS
from lighteval.metrics.normalizations import (
    LogProbNormalization,
    LogProbTokenNorm,
    normalize_log_probs,
    remove_braces,
    remove_braces_and_strip,
)
from lighteval.metrics.utils.judge_utils import get_judge_prompt_simpleqa, process_judge_response_simpleqa
from lighteval.metrics.utils.llm_as_judge import JudgeLM
from lighteval.models.model_output import ModelResponse
from lighteval.tasks.requests import Doc
from lighteval.utils.utils import as_list, safe_divide


logger = logging.getLogger(__name__)


class SampleLevelComputation(ABC):
    @abstractmethod
    def compute(self, model_response: ModelResponse, doc: Doc, **kwargs):
        raise NotImplementedError


class ExactMatches(SampleLevelComputation):
    def __init__(
        self,
        aggregation_function: Callable[[list[float]], float] = max,
        normalize_gold: Callable[[str], str] | None = None,
        normalize_pred: Callable[[str], str] | None = None,
        strip_strings: bool = False,
        type_exact_match: str = "full",
    ):
        """An exact match class.

        Args:
            aggregation_function (callable, optional): How to aggregate the item results. Defaults to max.
                Used if there are several golds or predictions on which scores were computed.
            normalize_gold (callable, optional): Function to use to normalize the reference strings.
                Defaults to None if no normalization is applied.
            normalize_pred (callable, optional): Function to use to normalize the predicted strings.
                Defaults to None if no normalization is applied.
            strip_strings (bool, optional): Whether to strip both reference and predictions. Defaults to False.
            type_exact_match (str, optional): Defines what type of match to apply (post normalization if present).
                Can be any of `prefix`, `suffix` or `full`. Defaults to "full".
                `prefix` checks if the prediction starts with the gold,
                `suffix` if the prediction ends with the gold,
                `full` if the prediction and gold are equal
        """
        self.aggregation_function = aggregation_function
        self.normalize_gold = normalize_gold
        self.normalize_pred = normalize_pred
        self.strip_strings = strip_strings

        if type_exact_match not in ["prefix", "suffix", "full"]:
            # todo: we could add a set exact match
            raise ValueError(
                f"type_exact_match (used in parametrized_exact_match) must be one of prefix, suffix, or full. Was {type_exact_match} instead."
            )
        self.type_exact_match = type_exact_match

    def compute(self, doc: Doc, model_response: ModelResponse, **kwargs) -> float:
        """Computes the metric over a list of golds and predictions for one single sample.

        Args:
            doc (Doc): The document containing gold references.
            model_response (ModelResponse): The model's response containing predictions.
            **kwargs: Additional keyword arguments.

        Returns:
            float: Aggregated score over the current sample's items.
        """
        results = []
        # We might need to flatten golds if they are a list of lists
        golds = doc.get_golds()
        for gold in golds:
            for pred in model_response.final_text:
                results.append(self.compute_one_item(gold=gold, pred=pred))
        return self.aggregation_function(results)

    def compute_one_item(
        self,
        gold: str,
        pred: str,
    ) -> float:
        """Compares two strings only.

        Args:
            gold (str): One of the possible references
            pred (str): One of the possible predictions

        Returns:
            float: The exact match score. Will be 1 for a match, 0 otherwise.
        """
        if not pred:
            return 0

        if self.strip_strings:
            gold = gold.strip()
            pred = pred.strip()

        if self.normalize_gold:
            gold = self.normalize_gold(gold)
        if self.normalize_pred:
            pred = self.normalize_pred(pred)

        if self.type_exact_match == "prefix":
            return 1 if pred.startswith(gold) else 0
        if self.type_exact_match == "suffix":
            return 1 if pred.endswith(gold) else 0
        return 1 if gold == pred else 0


class F1_score(SampleLevelComputation):
    def __init__(
        self,
        aggregation_function: Callable[[list[float]], float] = max,
        normalize_gold: Callable[[str], str] | None = None,
        normalize_pred: Callable[[str], str] | None = None,
        strip_strings: bool = False,
    ):
        """An F1 score class. F1 is computed over the bag of words of the golds and predictions.

        Args:
            aggregation_function (callable, optional): How to aggregate the item results. Defaults to max.
                Used if there are several golds or predictions on which scores were computed.
            normalize_gold (callable, optional): Function to use to normalize the reference strings.
                Defaults to None if no normalization is applied.
            normalize_pred (callable, optional): Function to use to normalize the predicted strings.
                Defaults to None if no normalization is applied.
            strip_strings (bool, optional): Whether to strip both reference and predictions. Defaults to False.
        """
        if aggregation_function is None:
            aggregation_function = max

        self.aggregation_function = aggregation_function
        self.normalize_gold = normalize_gold
        self.normalize_pred = normalize_pred
        self.strip_strings = strip_strings

    def compute(self, doc: Doc, model_response: ModelResponse, **kwargs) -> float:
        """Computes the metric over a list of golds and predictions for one single sample.

        Args:
            doc (Doc): The document containing gold references.
            model_response (ModelResponse): The model's response containing predictions.
            **kwargs: Additional keyword arguments.

        Returns:
            float: Aggregated score over the current sample's items.
        """
        results = []
        golds = doc.get_golds()
        predictions = model_response.final_text
        # We might need to flatten golds if they are a list of lists
        for gold in golds:
            for pred in predictions:
                results.append(self.compute_one_item(gold=gold, pred=pred))
        return self.aggregation_function(results)

    def compute_one_item(self, gold: str, pred: str) -> float:
        """Compares two strings only.

        Args:
            gold (str): One of the possible references
            pred (str): One of the possible predictions

        Returns:
            float: The f1 score over the bag of words, computed using nltk.
        """
        if self.normalize_gold:
            gold = self.normalize_gold(gold)

        if self.normalize_pred:
            pred = self.normalize_pred(pred)

        gold_bow = set(gold.split())
        pred_bow = set(pred.split())

        ret = nltk.scores.f_measure(gold_bow, pred_bow)

        if ret is None:
            return 0.0
        return ret


class LoglikelihoodAcc(SampleLevelComputation):
    def __init__(self, logprob_normalization: LogProbNormalization | None = None):
        """Log likelihood accuracy class. It tests if the highest log-probability of the possible choices
        is actually in the gold ones.

        Args:
            logprob_normalization (LogProbNormalization | None): The normalization to apply.
        """
        self.logprob_normalization = logprob_normalization

    # Solve the choices token lengths properly
    def compute(
        self,
        doc: Doc,
        model_response: ModelResponse,
        **kwargs,
    ) -> int:
        """Computes the log likelihood accuracy: is the choice with the highest logprob in `choices_logprob` present
        in the `gold_ixs`?

        Args:
            doc (Doc): The document containing choices and gold indices.
            model_response (ModelResponse): The model's response containing logprobs.
            **kwargs: Additional keyword arguments.

        Returns:
            int: The eval score: 1 if the best log-prob choice is in gold, 0 otherwise.
        """
        n_choices = len(doc.choices)
        choices_logprobs = model_response.logprobs[:n_choices]
        unconditioned_logprobs = None

        if len(model_response.logprobs) == n_choices * 2:
            unconditioned_logprobs = model_response.logprobs[n_choices : n_choices * 2]

        gold_ixs = as_list(doc.gold_index)
        choices_tokens = model_response.output_tokens[:n_choices]

        normalized_log_probs = (
            normalize_log_probs(
                self.logprob_normalization,
                choices_logprobs,
                unconditioned_logprobs,
                doc.choices,
                choices_tokens,
            )
            if self.logprob_normalization
            else choices_logprobs
        )

        best_choice = np.argmax(normalized_log_probs)
        return int(best_choice in gold_ixs)


class NormalizedMultiChoiceProbability(SampleLevelComputation):
    def __init__(
        self,
        log_prob_normalization: LogProbNormalization | None = None,
        aggregation_function: Callable[[np.ndarray], float] = np.max,
    ):
        """Returns the probability of choosing the gold choice / (sum of probabilities of all choices). If multiple choices are gold,
        it returns the aggregated probability (default is max).

        Args:
            log_prob_normalization (LogProbNormalization | None): The normalization to apply.
            aggregation_function (Callable[[np.ndarray], float]): The function to use to aggregate gold probabilities in case of multiple golds.
        """
        self.log_prob_normalization = log_prob_normalization
        self.aggregation_function = aggregation_function

    def compute(
        self,
        doc: Doc,
        model_response: ModelResponse,
        **kwargs,
    ) -> float:
        """Computes the log likelihood probability: chance of choosing the best choice.

        Args:
            doc (Doc): The document containing choices and gold indices.
            model_response (ModelResponse): The model's response containing logprobs.
            **kwargs: Additional keyword arguments.

        Returns:
            float: The probability of the best log-prob choice being a gold choice.
        """
        n_choices = len(doc.choices)
        choices_logprobs = model_response.logprobs[:n_choices]
        unconditioned_logprobs = None

        if len(model_response.logprobs) == n_choices * 2:
            unconditioned_logprobs = model_response.logprobs[n_choices : n_choices * 2]

        gold_ixs = as_list(doc.gold_index)
        choices_tokens = model_response.output_tokens[:n_choices]

        normalized_log_probs = (
            normalize_log_probs(
                self.log_prob_normalization,
                choices_logprobs,
                unconditioned_logprobs,
                doc.choices,
                choices_tokens,
            )
            if self.log_prob_normalization
            else choices_logprobs
        )
        normalized_probs = np.exp(normalized_log_probs)

        normalized_probs = safe_divide(normalized_probs[gold_ixs], np.sum(normalized_probs))
        gold_idx_agg_prob = self.aggregation_function(normalized_probs)
        return gold_idx_agg_prob


class Probability(SampleLevelComputation):
    def __init__(
        self,
        normalization: LogProbTokenNorm | None = None,
        aggregation_function: Callable[[np.ndarray], float] = np.max,
    ):
        """Returns the probability of choosing gold choice ignoring probabilities of other choices. If multiple choices are gold,
        it returns the aggregated probability (default is max) of the gold choices.

        Args:
            normalization (Normalization | None): The normalization to apply. Only Token Normalization is supported as others don't make sense.
            aggregation_function (Callable[[list[float]], float]): The function to use to aggregate gold probabilities in case of multiple golds.
        """
        self.log_prob_normalization = normalization
        self.aggregation_function = aggregation_function

    def compute(
        self,
        doc: Doc,
        model_response: ModelResponse,
        **kwargs,
    ) -> float:
        """Computes the log likelihood probability: chance of choosing the best choice.

        Args:
            doc (Doc): The document containing choices and gold indices.
            model_response (ModelResponse): The model's response containing logprobs.
            **kwargs: Additional keyword arguments.

        Returns:
            float: The probability of the best log-prob choice being a gold choice.
        """
        choices_tokens = model_response.output_tokens
        logprobs = model_response.logprobs
        reference_texts = doc.choices

        normalized_log_probs = (
            normalize_log_probs(
                normalization=self.log_prob_normalization,
                choices_tokens=choices_tokens,
                choices_logprob=logprobs,
                choices_text=reference_texts,
                unconditioned_logprob=None,
            )
            if self.log_prob_normalization
            else logprobs
        )
        probs = np.exp(normalized_log_probs)
        return self.aggregation_function(probs)


class Recall(SampleLevelComputation):
    def __init__(self, k: int) -> None:
        """Recall metric class. It checks if the top `k` best choices include one of the golds or not.

        Args:
            k (int): Depth level of the recall.
                Recall at 1 is equivalent to a logprob accuracy without normalization.
        """
        self.recall_depth = k

    def compute(self, doc: Doc, model_response: ModelResponse, **kwargs) -> int:
        """Computes the recall at the requested depth level: looks at the `n` best predicted choices (with the
        highest log probabilities) and see if there is an actual gold among them.

        Args:
            doc (Doc): The document containing choices and gold indices.
            model_response (ModelResponse): The model's response containing logprobs.
            **kwargs: Additional keyword arguments.

        Returns:
            int: Score: 1 if one of the top level predicted choices was correct, 0 otherwise.
        """
        choices_logprobs = model_response.logprobs
        gold_ixs = as_list(doc.gold_index)

        if self.recall_depth == 1:
            return int(np.argmax(choices_logprobs) in gold_ixs)
        return int(any(ix in gold_ixs for ix in np.array(choices_logprobs).argsort()[::-1][: self.recall_depth]))


class MRR(SampleLevelComputation):
    def __init__(self, length_normalization: bool = False):
        """A mean reciprocal rank class.

        Args:
            length_normalization (bool, optional): Whether to use normalization on choice length when computing the best log-probabilities. Defaults to False.
        """
        self.length_normalization = length_normalization

    def compute(self, model_response: ModelResponse, doc: Doc, **kwargs) -> float:
        """Mean reciprocal rank. Measures the quality of a ranking of choices (ordered by correctness).

        Args:
            model_response (ModelResponse): The model's response containing logprobs.
            doc (Doc): The document containing choices and gold indices.
            **kwargs: Additional keyword arguments.

        Returns:
            float: MRR score.
        """
        choices_logprobs = model_response.logprobs
        gold_ixs = as_list(doc.gold_index)
        choices_logprobs = model_response.logprobs

        if self.length_normalization:
            choices_logprobs = [
                choice_logprob / len(choice) for choice_logprob, choice in zip(choices_logprobs, doc.choices)
            ]

        ranked_choices = [sorted(choices_logprobs, reverse=True).index(choices_logprobs[gold]) for gold in gold_ixs]
        return 1.0 / (min(ranked_choices) + 1)


class AccGoldLikelihood(SampleLevelComputation):
    def compute(self, doc, model_response, **kwargs) -> int:
        """Tests if at least one of predicted gold targets' argmax of logits equals the gold.

        Args:
            doc: The document containing gold references.
            model_response: The model's response containing argmax logits.
            **kwargs: Additional keyword arguments.

        Returns:
            int: 1 if at least one of the possible golds has argmax of logits == gold, 0 otherwise.
        """
        return int(any(model_response.argmax_logits_eq_gold))


class ROUGE(SampleLevelComputation):
    ALLOWED_ROUGE_METHODS = ["rouge1", "rouge2", "rougeL", "rougeLsum"]

    def __init__(
        self,
        methods: str | list[str],
        multiple_golds: bool = False,
        bootstrap: bool = False,
        normalize_gold: Callable | None = None,
        normalize_pred: Callable | None = None,
        aggregation_function: Callable | None = None,
        tokenizer: object = None,
    ):
        """A ROUGE wrapper method. Relies on `rouge_scorer`.

        Args:
            methods (str | list[str]): What type of ROUGE scoring to use. Can be one or any of `rouge1`, `rouge2`, `rougeL` or `rougeLsum`.
            multiple_golds (bool, optional): Whether to compute ROUGE by allowing the comparison to several golds
                at once, or to compute ROUGE on individual gold/prediction pairs and aggregate afterwards. Defaults to False.
            bootstrap (bool, optional): Whether to use bootstrapping. Defaults to False.
            aggregation_function (callable, optional): How to aggregate the item results. Defaults to max.
                Used if there are several golds or predictions on which scores were computed.
            normalize_gold (callable, optional): Function to use to normalize the reference strings.
                Defaults to None if no normalization is applied.
            normalize_pred (callable, optional): Function to use to normalize the predicted strings.
                Defaults to None if no normalization is applied.
            tokenizer (object, optional): An object with `tokenize` method to be used by rouge scorer. If None, rouge-scorer's
                default tokenizer will be used.
        """
        if aggregation_function and bootstrap:
            logger.warning("Can't use both bootstrapping and an aggregation function in Rouge. Keeping bootstrap.")
        self.aggregation_function = aggregation_function
        if self.aggregation_function is None:
            self.aggregation_function = np.mean

        self.methods = as_list(methods)
        if any(method not in self.ALLOWED_ROUGE_METHODS for method in self.methods):
            raise ValueError(
                f"Rouge was initialised with method {methods}, which is not in {','.join(self.ALLOWED_ROUGE_METHODS)}"
            )
        self.multiple_golds = multiple_golds
        self.bootstrap = bootstrap
        self.normalize_gold = normalize_gold
        self.normalize_pred = normalize_pred
        self.tokenizer = tokenizer
        self.scorer = None

    def compute(self, doc: Doc, model_response: ModelResponse, **kwargs) -> float | dict:
        """Computes the metric(s) over a list of golds and predictions for one single sample.

        Args:
            doc (Doc): The document containing gold references.
            model_response (ModelResponse): The model's response containing predictions.
            **kwargs: Additional keyword arguments.

        Returns:
            float or dict: Aggregated score over the current sample's items.
                If several rouge functions have been selected, returns a dict which maps name and scores.
        """
        from rouge_score import rouge_scorer

        golds = doc.get_golds()
        predictions = model_response.final_text

        if self.scorer is None:
            self.scorer = rouge_scorer.RougeScorer(self.methods, tokenizer=self.tokenizer)

        # Normalize
        if self.normalize_gold:
            golds = [self.normalize_gold(g) for g in golds]

        if self.normalize_pred:
            predictions = [self.normalize_pred(p) for p in predictions]

        if self.bootstrap:  # For t5 style rouge score
            scores = self._rouge_score_with_bootsrap(golds=golds, predictions=predictions)
        elif self.multiple_golds:
            scores = self._rouge_score_multi_golds(golds=golds, preds=predictions)
        else:
            scores = self._rouge_score(golds=golds, preds=predictions)

        if len(scores) == 1:
            return list(scores.values())[0]
        return scores

    def _rouge_score(self, golds: list[str], preds: list[str]):
        scores = {m: [] for m in self.methods}
        for pred in preds:
            for gold in golds:
                cur_scores = self.scorer.score(gold, pred)
                for method in self.methods:
                    scores[method].append(cur_scores[method].fmeasure)
        return {method: self.aggregation_function(scores[method]) for method in self.methods}

    def _rouge_score_multi_golds(self, golds: list[str], preds: list[str]):
        scores = {m: [] for m in self.methods}
        for pred in preds:
            cur_scores = self.scorer.score_multi(golds, pred)
            for method in self.methods:
                scores[method].append(cur_scores[method].fmeasure)
        return {method: self.aggregation_function(scores[method]) for method in self.methods}

    def _rouge_score_with_bootsrap(self, golds: list[str], predictions: list[str]):
        from rouge_score import scoring

        aggregator = scoring.BootstrapAggregator()
        for g, p in zip(golds, predictions):
            aggregator.add_scores(self.scorer.score(g, p))
        result = aggregator.aggregate()
        return {method: result[method].mid.fmeasure * 100 for method in self.methods}


class BertScore(SampleLevelComputation):
    def __init__(
        self,
        normalize_gold: Callable | None = None,
        normalize_pred: Callable | None = None,
    ):
        r"""A BERT scorer class. Relies on some called extracted from `bert-score`. By default, will use the
        `microsoft/deberta-large-mnli` as scorer. For each tokenized (pred, target) pair, it computes Precision,
        Recall and F1 as following:

            Precision = \sum_{t=1}^{len(pred)} \div{max(Cos.Sim.(pred_t, target))}{IDF(pred_t)}

            Recall = \sum_{t=1}^{len(target)} \div{max(Cos.Sim.(target_t, pred))}{IDF(target_t)}

            F1 = \div{Precision * Recall}{Precision + Recall}

        in which `Cos.Sim.` is the Cosine Similarity metric and `IDF(.)` represents the Inverse Document
        Frequency of its input token. It defaults to 1 for all tokens and 0 for EOS and SEP tokens.

        Args:
            normalize_gold (callable, optional): Function to use to normalize the reference strings.
                Defaults to None if no normalization is applied.
            normalize_pred (callable, optional): Function to use to normalize the predicted strings.
                Defaults to None if no normalization is applied.
        """
        self.bert_scorer = None

        self.normalize_gold = normalize_gold
        self.normalize_pred = normalize_pred

    def compute(self, doc: Doc, model_response: ModelResponse, **kwargs) -> dict[str, float]:
        """Computes the prediction, recall and f1 score using the bert scorer.

        Args:
            doc (Doc): The document containing gold references.
            model_response (ModelResponse): The model's response containing predictions.
            **kwargs: Additional keyword arguments.

        Returns:
            dict: Scores over the current sample's items.
        """
        golds = doc.get_golds()
        predictions = model_response.final_text

        if self.bert_scorer is None:
            logger.warning("The first metric computation step might be a bit longer as we need to download the model.")
            # We only initialize on first compute
            self.bert_scorer = BERTScorer(
                model_type="microsoft/deberta-large-mnli", lang="en", rescale_with_baseline=True, num_layers=9
            )
        golds = as_list(golds)
        predictions = as_list(predictions)
        # Normalize
        if self.normalize_gold:
            golds = [self.normalize_gold(g) for g in golds]

        if self.normalize_pred:
            predictions = [self.normalize_pred(p) for p in predictions]

        p, r, f = self.bert_scorer.score(predictions, golds)
        return {"BERTScore-P": p[0].item(), "BERTScore-R": r[0].item(), "BERTScore-F": f[0].item()}


class Extractiveness(SampleLevelComputation):
    def __init__(
        self,
        normalize_input: callable = remove_braces,
        normalize_pred: callable = remove_braces_and_strip,
        input_column: str = "text",
    ):
        """Extractiveness metric class.

        Args:
            normalize_input (callable, optional): Function to normalize the input strings.
                Defaults to remove_braces from lighteval.metrics.normalizations if no normalization is applied.
            normalize_pred (callable, optional): Function to use to normalize the predicted strings.
                Defaults to remove_braces_and_strip from lighteval.metrics.normalizations if no normalization is applied.
            input_column (str): Column in the formatted_doc to use for the input. Defaults to "text".
        """
        self.stats_metric = None
        self.normalize_input = normalize_input
        self.normalize_pred = normalize_pred
        self.input_column = input_column

    def compute(self, doc: Doc, model_response: ModelResponse, **kwargs) -> dict[str, float]:
        """Compute the extractiveness of the predictions.

        This method calculates coverage, density, and compression scores for a single
        prediction against the input text.

        Args:
            doc (Doc): The document containing input text.
            model_response (ModelResponse): The model's response containing predictions.
            **kwargs: Additional keyword arguments.

        Returns:
            dict[str, float]: The extractiveness scores.
        """
        if self.stats_metric is None:
            self.stats_metric = DataStatsMetric()

        inp = doc.specific[self.input_column]
        prediction = model_response.final_text[0]
        if self.normalize_input:
            inp = self.normalize_input(inp)
        if self.normalize_pred:
            prediction = self.normalize_pred(prediction)

        stats = self.stats_metric.evaluate_example(prediction, inp)
        return {
            "summarization_coverage": stats["coverage"],
            "summarization_density": stats["density"],
            "summarization_compression": stats["compression"],
        }


class Faithfulness(SampleLevelComputation):
    def __init__(
        self,
        normalize_input: Callable = remove_braces,
        normalize_pred: Callable = remove_braces_and_strip,
        input_column: str = "text",
    ):
        """Faithfulness metric class.

        Args:
            normalize_input (callable, optional): Function to normalize the input strings.
                Defaults to remove_braces from lighteval.metrics.normalizations if no normalization is applied.
            normalize_pred (callable, optional): Function to use to normalize the predicted strings.
                Defaults to remove_braces_and_strip from lighteval.metrics.normalizations if no normalization is applied.
            input_column (str): Column in the formatted_doc to use for the input. Defaults to "text".
        """
        self.summac = None
        self.normalize_input = normalize_input
        self.normalize_pred = normalize_pred
        self.input_column = input_column

    def compute(self, doc: Doc, model_response: ModelResponse, **kwargs) -> dict[str, float]:
        """Compute the faithfulness of the predictions.

        The SummaCZS (Summary Content Zero-Shot) model is used with configurable granularity and model variation.

        Args:
            doc (Doc): The document containing input text.
            model_response (ModelResponse): The model's response containing predictions.
            **kwargs: Additional keyword arguments.

        Returns:
            dict[str, float]: The faithfulness scores.
        """
        if self.summac is None:
            self.summac = SummaCZS(
                granularity="sentence", model_name="vitc", imager_load_cache=False
            )  # , device=device)
        inp = doc.specific[self.input_column]
        predictions = model_response.final_text
        prediction = predictions[0]
        if self.normalize_input:
            inp = self.normalize_input(inp)
        if self.normalize_pred:
            prediction = self.normalize_pred(prediction)
        return self.summac.score_one(inp, prediction)["score"]


class BLEURT(SampleLevelComputation):
    def __init__(self):
        """Creates a BLEURT scorer using a light bleurt-tiny-512 model.
        For more complex use cases, could also be Elron/bleurt-base-128
        """
        self._tokenizer = None
        self._model = None

    @property
    def tokenizer(self):
        if self._tokenizer is None:
            self._tokenizer = AutoTokenizer.from_pretrained("Elron/bleurt-tiny-512")
        return self._tokenizer

    @property
    def model(self):
        if self._model is None:
            self._model = AutoModelForSequenceClassification.from_pretrained("Elron/bleurt-tiny-512")
            self._model.eval()
        return self._model

    def compute(self, doc: Doc, model_response: ModelResponse, **kwargs) -> float:
        """Uses the stored BLEURT scorer to compute the score on the current sample.

        Args:
            doc (Doc): The document containing gold references.
            model_response (ModelResponse): The model's response containing predictions.
            **kwargs: Additional keyword arguments.

        Returns:
            float: Score over the current sample's items.
        """
        predictions = model_response.final_text
        golds = doc.get_golds()
        if len(predictions) == 1:
            predictions = predictions * len(golds)
        scores = self.model(**self.tokenizer(golds, predictions, return_tensors="pt"))[0].squeeze()
        return scores.item()


class BLEU(SampleLevelComputation):
    def __init__(self, n_gram: int):
        """BLEU scorer class. Relies on `nltk`'s sentencebleu for scoring.
        TODO: Will have to move this to sacrebleu.

        Args:
            n_gram (int): Number of n_grams to use for scoring.
        """
        self.n_gram = n_gram

    def compute(self, doc: Doc, model_response: ModelResponse, **kwargs):
        """Computes the sentence level BLEU between the golds and each prediction, then takes the average.

        Args:
            doc (Doc): The document containing gold references.
            model_response (ModelResponse): The model's response containing predictions.
            **kwargs: Additional keyword arguments.

        Returns:
            float: Score over the current sample's items.
        """
        golds = doc.get_golds()
        predictions = model_response.final_text
        return np.mean([self._bleu_score(golds, p) for p in predictions])

    def _bleu_score(self, gold: list[str], pred: str):
        """Computes the BLEU score between a list of golds and the current prediction.

        Args:
            gold (list[str]): Reference targets.
            pred (str): One of the predicted strings.

        Returns:
            float: Score over the current prediction.
        """
        weights = [1 if ix == self.n_gram else 0 for ix in range(1, 5)]
        return sentence_bleu([word_tokenize(g) for g in gold], word_tokenize(pred), weights=weights)


class StringDistance(SampleLevelComputation):
    def __init__(
        self,
        metric_types: list[str] | str,
        strip_prediction: bool = True,
    ):
        """Contains a number of string distance and edition metrics. Relies on nltk to compute the edit distance.

        Args:
            metric_types (list[str] | str): Can be one or any of `longest_common_prefix_length`, `edit_distance` or `edit_similarity`.
            strip_prediction (bool, optional): Whether to strip the prediction. Defaults to True.
        """
        allowed_values = ["longest_common_prefix_length", "edit_distance", "edit_similarity"]
        metric_types = as_list(metric_types)
        if any(metric_type not in allowed_values for metric_type in metric_types):
            raise ValueError(
                f"{metric_types} is not a valid value for an EditDistance metric. Possible values are {','.join(allowed_values)}."
            )
        self.metric_types = metric_types
        self.strip_prediction = strip_prediction
        self.sample_aggregations = {"longest_common_prefix_length": max, "edit_distance": min, "edit_similarity": max}

    def compute(self, doc: Doc, model_response: ModelResponse, **kwargs):
        """Computes all the requested metrics on the golds and prediction.

        Args:
            doc (Doc): The document containing gold references.
            model_response (ModelResponse): The model's response containing predictions.
            **kwargs: Additional keyword arguments.

        Returns:
           dict: The different scores computed
        """
        predictions = model_response.final_text
        golds = doc.get_golds()
        if len(golds) > 1:
            logger.warning(
                "Provided more than one gold to compute a string distance metric. Just using the first one."
            )
        reference = golds[0]

        result = {m: [] for m in self.metric_types}
        for sequence in predictions:
            if self.strip_prediction:
                completion = sequence.strip()
            else:
                completion = sequence

            # `reference` is the entire remaining book for each instance.
            # Truncate it here to be of the same length as the completion to ensure edit-distance is meaningful.
            truncated_reference = reference[: len(completion)]

            completion_tokens = np.array(TreebankWordTokenizer().tokenize(completion))
            truncated_reference_tokens = np.array(TreebankWordTokenizer().tokenize(truncated_reference))

            if "edit_distance" in self.metric_types:
                result["edit_distance"].append(edit_distance(s1=completion_tokens, s2=truncated_reference_tokens))
            if "edit_similarity" in self.metric_types:
                result["edit_similarity"].append(
                    self.edit_similarity(s1=completion_tokens, s2=truncated_reference_tokens)
                )
            if "longest_common_prefix_length" in self.metric_types:
                result["longest_common_prefix_length"].append(
                    self.longest_common_prefix_length(s1=completion_tokens, s2=truncated_reference_tokens)
                )

        final_result = {}
        # We cast to float as final results can be numpy types, not JSON serializable
        for m, v in result.items():
            final_result[m] = float(self.sample_aggregations[m](v))

        return final_result

    def longest_common_prefix_length(self, s1: np.ndarray, s2: np.ndarray) -> float:
        """Compute the length of the longest common prefix."""
        min_len = min(len(s1), len(s2))
        s1, s2 = s1[:min_len], s2[:min_len]
        (nonzeros,) = np.cumprod(s1 == s2).nonzero()
        return int(np.max(nonzeros)) + 1 if len(nonzeros) > 0 else 0

    def edit_similarity(self, s1, s2):
        """Compute the edit similarity between two lists of strings.

        Edit similarity is also used in the paper
            Lee, Katherine, et al.
            "Deduplicating training data makes language models better."
            arXiv preprint arXiv:2107.06499 (2021).

        Returns:
            float: Edit similarity score between 0 and 1
        """
        edist = edit_distance(s1, s2)
        return 1.0 - edist / max(len(s1), len(s2)) if len(s1) > 0 and len(s2) > 0 else 0


class JudgeLLM(SampleLevelComputation):
    available_models_openai = ["gpt-3.5-turbo", "gpt-4o", "gpt-4-turbo", "gpt-4", "gpt-4o-2024-08-06"]

    def __init__(
        self,
        judge_model_name: str,
        template: Callable,
        process_judge_response: Callable,
        judge_backend: Literal["litellm", "openai", "transformers", "vllm", "tgi", "inference-providers"],
        short_judge_name: str | None = None,
        response_format: BaseModel | None = None,
        url: str | None = None,
        hf_provider: str | None = None,
        max_tokens: int | None = None,
    ) -> None:
        logger.debug(f"Initializing JudgeLLM with backend: {judge_backend}, model: {judge_model_name}")

        api_key = None

        match judge_backend:
            case "openai":
                if judge_model_name not in self.available_models_openai:
                    raise ValueError(f"{judge_model_name} not in available models for llm as a judge metric")
                api_key = os.getenv("OPENAI_API_KEY")
                logger.debug("Using OpenAI backend for llm as a judge metric")

            case "tgi":
                api_key = os.getenv("HF_TOKEN")
                if url is None:
                    url = "https://api-inference.huggingface.co/v1/"
                logger.debug("Using TGI backend")

            case "inference-providers":
                api_key = os.getenv("HF_TOKEN")
                logger.debug("Using Hugging Face Inference backend")

            case "litellm":
                logger.debug("Using LiteLLM backend for llm as a judge metric")

            case "transformers" | "vllm":
                logger.debug("Checking availability of Transformers or VLLM model")
                api = HfApi()
                models = api.list_models(model_name=judge_model_name)
                if not models:
                    raise ValueError(f"{judge_model_name} not found on Hugging Face Hub")

            case _:
                raise ValueError(f"{judge_backend} is not a valid backend for llm as a judge metric")

        self.short_judge_name = short_judge_name
        self.judge = JudgeLM(
            model=judge_model_name,
            templates=template,
            process_judge_response=process_judge_response,
            judge_backend=judge_backend,
            response_format=response_format,
            api_key=api_key,
            url=url,
            hf_provider=hf_provider,
            max_tokens=max_tokens,
        )

    def compute(self, responses: list[ModelResponse], docs: list[Doc], **kwargs) -> list:
        raise NotImplementedError("This method should be implemented in the subclass.")


class JudgeLLMSimpleQA(JudgeLLM):
    def __init__(self):
        super().__init__(
            judge_model_name="gpt-4o-2024-08-06",
            template=get_judge_prompt_simpleqa,
            process_judge_response=process_judge_response_simpleqa,
            judge_backend="openai",
            short_judge_name="gpt4o",
        )

    def compute(self, responses: list[ModelResponse], docs: list[Doc], **kwargs) -> list:
        """Compute the score of a generative task using a llm as a judge.
        The generative task can be multiturn with 2 turns max, in that case, we
        return scores for turn 1 and 2. Also returns user_prompt and judgement
        which are ignored later by the aggregator.
        """
        questions = [formatted_doc.query for formatted_doc in docs]
        options = [formatted_doc.choices for formatted_doc in docs]
        golds = [formatted_doc.get_golds()[0] for formatted_doc in docs]
        predictions = [response.text[0] for response in responses]

        scores, messages, judgements = self.judge.evaluate_answer_batch(questions, predictions, options, golds)

        metrics = []
        for i in range(len(docs)):
            metrics.append(
                {
                    "simpleqa_judge": scores[i],
                    f"user_prompt_{self.short_judge_name}": messages[i],
                    f"judgement_{self.short_judge_name}": judgements[i],
                }
            )

        return metrics


class JudgeLLMMTBench(JudgeLLM):
    def compute(self, model_response: list[ModelResponse], docs: list[Doc], **kwargs):
        """Compute the score of a generative task using a llm as a judge.
        The generative task can be multiturn with 2 turns max, in that case, we
        return scores for turn 1 and 2. Also returns user_prompt and judgement
        which are ignored later by the aggregator.
        """
        import json

        # If we are evaluating a multiturn task, we need to have specific field in the formatted doc
        questions = [doc.specific["multi_turn_queries"] for doc in docs]
        golds = [doc.specific.get("reference", None) for doc in docs]
        predictions = [response.text[0] for response in model_response]

        query_context_1 = {"query": questions[0], "context": ""}
        query_context_2 = {"query": questions[1], "context": predictions[0]}

        score_turn_1, message_turn_1, judgement_turn_1 = self.judge.evaluate_answer(
            question=json.dumps(query_context_1, indent=2), answer=predictions[0], gold=golds[0] if golds else None
        )
        score_turn_2, message_turn_2, judgement_turn_2 = self.judge.evaluate_answer(
            question=json.dumps(query_context_2, indent=2), answer=predictions[1], gold=golds[1] if golds else None
        )

        return {
            "judge_score_turn_1": score_turn_1,
            "judge_score_turn_2": score_turn_2,
            "user_prompt": [message_turn_1, message_turn_2],
            "judgement": [judgement_turn_1, judgement_turn_2],
        }


class JudgeLLMMixEval(JudgeLLM):
    def compute(self, model_responses: list[ModelResponse], docs: list[Doc], **kwargs):
        """Compute the score of a generative task using a llm as a judge.
        The generative task can be multiturn with 2 turns max, in that case, we
        return scores for turn 1 and 2. Also returns user_prompt and judgement
        which are ignored later by the aggregator.
        """
        questions = [doc.specific["question"] for doc in docs]
        options = [doc.choices for doc in docs]
        golds = [doc.get_golds()[0] for doc in docs]
        predictions = [response.text[0] for response in model_responses]

        scores, messages, judgements = self.judge.evaluate_answer_batch(questions, predictions, options, golds)

        metrics = []
        for i in range(len(docs)):
            metrics.append(
                {
                    f"judge_score_{self.short_judge_name}": scores[i],
                    f"user_prompt_{self.short_judge_name}": messages[i],
                    f"judgement_{self.short_judge_name}": judgements[i],
                }
            )

        return metrics


class SamplingMetric:
    """All sampling metrics we have defined below use the same set of normalization parameters and same behavior for the default sample_scoring_function.
    This class just holds the normalization and applies it to all samples passed to preprocess, then uses the default sample function if not provided.
    """

    def __init__(
        self,
        normalize: Callable | str | None = None,
        strip_strings: bool = False,
        sample_scoring_function: Callable[[Doc, ModelResponse], float] | str | None = None,
    ):
        if isinstance(normalize, str):
            import lighteval.metrics.normalizations

            allowed_normalizations = inspect.getmembers(
                lighteval.metrics.normalizations, inspect.isfunction
            )  # -> {name: fn}
            if normalize in allowed_normalizations:
                self.normalize = allowed_normalizations[normalize]
            else:
                raise ValueError(f"Unknown normalization function: {normalize}")
        else:
            self.normalize = normalize
        self.strip_strings = strip_strings

        if callable(sample_scoring_function):
            self.score_sample = sample_scoring_function
            self.type_exact_match = None
        elif isinstance(sample_scoring_function, SampleLevelComputation):
            self.score_sample = sample_scoring_function.compute
        else:
            if isinstance(sample_scoring_function, str):
                if sample_scoring_function not in ["prefix", "suffix", "full"]:
                    raise ValueError(
                        f"type_exact_match (used in parametrized_exact_match) must be one of prefix, suffix, or full. Was {sample_scoring_function} instead."
                    )
                self.type_exact_match = sample_scoring_function
                self.score_sample = self.default_sample_scoring
            else:
                self.type_exact_match = "full"
            self.compute_score = self.default_sample_scoring

    def preprocess(self, text: str) -> str:
        if not text:
            return ""

        if self.strip_strings:
            text = text.strip()

        if self.normalize is not None:
            text = self.normalize(text)

        return text

    def default_sample_scoring(self, doc: Doc, model_response: ModelResponse) -> int:
        gold = doc.get_golds()[0]
        pred = model_response.final_text[0]
        if self.type_exact_match == "prefix":
            return 1 if pred.startswith(gold) else 0
        if self.type_exact_match == "suffix":
            return 1 if pred.endswith(gold) else 0
        return 1 if gold == pred else 0

    def name_metrics(self) -> str | list[str]:
        raise NotImplementedError


class AvgAtK(SamplingMetric, SampleLevelComputation):
    def __init__(self, k: int | None = None, **kwargs):
        """Sample score averages all the individual k predictions scores.

        Args:
            k (int | None): The number of top choices to consider.
            **kwargs: Additional keyword arguments.
        """
        super().__init__(**kwargs)
        self.k = k
        self.attribute_must_be_set = ["k"]

    def compute(self, model_response: ModelResponse, doc: Doc, **kwargs):
        """Computes the metric over a list of golds and predictions for one single sample.
        It applies normalisation (if needed) to model prediction and gold, and takes the most frequent answer of all the available ones,
        then compares it to the gold.

        Args:
            model_response (ModelResponse): The model's response containing predictions.
            doc (Doc): The document containing gold references.
            **kwargs: Additional keyword arguments.

        Returns:
            float: Aggregated score over the current sample's items.
        """
        all_scores = []
        for i in range(self.k):
            all_scores.append(self.compute_score(doc, model_response[i]))

        avg_score = np.mean(all_scores)
        return avg_score

    def num_samples(self):
        """Get the number of samples for this metric.

        Returns:
            int: The number of samples (n if specified, otherwise k)
        """
        return self.n if self.n is not None else self.k


class MajAtK(SamplingMetric, SampleLevelComputation):
<<<<<<< HEAD
    def __init__(self, k: int = None, **kwargs):
        """An exact match class.

        Args:
            k (int): The number of top choices to consider.
            **kwargs: Additional keyword arguments.
        """
        super().__init__(kwargs)
=======
    def __init__(self, k: int | None = None, **kwargs):
        """An exact match class."""
        super().__init__(**kwargs)
>>>>>>> ee31223d

        self.k = k
        self.attribute_must_be_set = ["k"]

    def compute(self, model_response: ModelResponse, docs: Doc, **kwargs):
        """Computes the metric over a list of golds and predictions for one single sample.
        It applies normalisation (if needed) to model prediction and gold, and takes the most frequent answer of all the available ones,
        then compares it to the gold.

        Args:
            model_response (ModelResponse): The model's response containing predictions.
            docs (Doc): The document containing gold references.
            **kwargs: Additional keyword arguments.

        Returns:
            float: Aggregated score over the current sample's items.
        """
        if self.k is None:
            raise Exception("You did not set the value of k")
        golds = docs.get_golds()
        if len(golds) > 1:
            raise Exception("Cannot compute maj@k with several golds")

        processed_choices = [self.preprocess(text=g) for g in docs.get_golds()]
        new_doc = Doc(
            choices=processed_choices,
            query=docs.query,
            gold_index=docs.gold_index,
        )
        all_answers = []
        for pred in model_response.final_text[: self.k]:
            all_answers.append(self.preprocess(text=pred))
        majority_prediction = max(all_answers, key=all_answers.count)
        new_model_response = ModelResponse(
            text=[majority_prediction],
        )
        return self.compute_score(new_model_response, new_doc)

    def num_samples(self):
        return self.k


class PassAtK(SamplingMetric, SampleLevelComputation):
    def __init__(self, k: int | None = None, n: int | None = None, **kwargs):
        """Computing pass at k

        Args:
            k (int | None): Threshold for the number of successful attempts.
            n (int | None): Number of samples to generate.
            **kwargs: Additional keyword arguments.
        """
        super().__init__(**kwargs)
        self.k = k
        self.n = n
        self.attribute_must_be_set = ["k"]

    def compute(self, doc: Doc, model_response: ModelResponse, **kwargs) -> float:
        """Computes the metric over a list of golds and predictions for one single item with possibly many samples.
        It applies normalisation (if needed) to model prediction and gold, computes their per prediction score,
        then aggregates the scores over the samples using a pass@k.

        Args:
            doc (Doc): The document containing gold references.
            model_response (ModelResponse): The model's response containing predictions.
            **kwargs: Additional keyword arguments.

        Returns:
            float: Aggregated score over the current sample's items.
        """
        golds = doc.get_golds()
        if len(golds) > 1:
            raise Exception("Cannot compute pass@k with several golds")

        predictions = model_response.final_text
        if self.n is None:
            self.n = len(predictions)
            logger.warning("n undefined in the pass@k. We assume it's the same as the sample's number of predictions.")
        elif len(predictions) < self.n:
            logger.warning(f"Number of predictions is less than {self.n} for pass@k.")

        processed_choices = [self.preprocess(text=g) for g in doc.choices]
        new_doc = Doc(
            choices=processed_choices,
            query=doc.query,
            gold_index=doc.gold_index,
        )

        all_scores = []
        for pred in predictions[: self.n]:
            cur_pred = self.preprocess(text=pred)
            new_model_response = ModelResponse(
                text=[cur_pred],
            )
            all_scores.append(self.score_sample(doc=new_doc, model_response=new_model_response))

        return self.pass_at_k(all_scores)

    def pass_at_k(self, all_scores: list[int]) -> float:
        """Algo from https://arxiv.org/pdf/2107.03374"""
        c: int = all_scores.count(1)
        if self.n - c < self.k:
            return 1.0

        return 1.0 - np.prod(1.0 - self.k / np.arange(self.n - c + 1, self.n + 1))

    def num_samples(self):
        return self.n if self.n is not None else self.k


class GPassAtK(SamplingMetric, SampleLevelComputation):
    def __init__(
        self,
        k: Union[int, list[int]] | None = None,
        n: int | None = None,
        thresholds: list[float] = [0.0, 0.25, 0.5, 0.75, 1.0],
        name_prefix: str = None,
        **kwargs,
    ):
        """Computing G-Pass@k from http://arxiv.org/abs/2412.13147

        Args:
            k (Union[int, list[int]] | None): The number of successful attempts to be considered.
            n (int | None): Number of samples to generate.
            thresholds (list[float]): Thresholds to control successful attempts in k generate.
            name_prefix (str | None): Prefix for the metric name.
            **kwargs: Additional keyword arguments.
        """
        super().__init__(**kwargs)
        self._k = k
        self.n = n
        self.attribute_must_be_set = ["k"]

        self.thresholds = thresholds
        self.name = (f"{name_prefix}_" if name_prefix else "") + "g-pass@"

    @property
    def k(self):
        return as_list(self._k)

    @k.setter
    def k(self, new_val):
        self._k = as_list(new_val)

    def compute(self, model_response: ModelResponse, doc: Doc, **kwargs) -> float:
        """Computes the metric over a list of golds and predictions for one single item with possibly many samples.
        It applies normalisation (if needed) to model prediction and gold, computes their per prediction score,
        then aggregates the scores over the samples using a pass@k.

        Args:
            model_response (ModelResponse): The model's response containing predictions.
            doc (Doc): The document containing gold references.
            **kwargs: Additional keyword arguments.

        Returns:
            float: Aggregated score over the current sample's items.
        """
        golds = doc.get_golds()
        predictions = model_response.final_text

        if len(golds) > 1:
            raise Exception("Cannot compute G-Pass@k with several golds")

        if self.n is None:
            self.n = len(predictions)
            logger.warning(
                "n undefined in the G-Pass@k. We assume it's the same as the sample's number of predictions."
            )
        elif len(predictions) < self.n:
            logger.warning(f"Number of predictions is less than {self.n} for G-Pass@k.")

        processed_choices = [self.preprocess(text=g) for g in doc.choices]
        new_doc = Doc(
            choices=processed_choices,
            query=doc.query,
            gold_index=doc.gold_index,
        )

        all_scores = []
        for pred in predictions[: self.n]:
            cur_pred = self.preprocess(text=pred)
            new_model_response = ModelResponse(
                text=[cur_pred],
            )
            all_scores.append(self.score_sample(new_doc, new_model_response))

        return self.g_pass_at_k(all_scores)

    def g_pass_at_k(self, all_scores: list[int]) -> float:
        """Computation of G-Pass@k details from http://arxiv.org/abs/2412.13147"""
        c: int = sum(all_scores)
        n: int = self.n
        ks: int = self.k
        thresholds: list[float] = self.thresholds

        def _compute_g_pass_at_k(n, c, k, m):
            if m > min(c, k) or k > n or c < 0 or n <= 0 or m < 0:
                return 0.0
            return hypergeom.sf(m - 1, n, c, k)

        def compute_g_pass_at_k(n, c, k, t):
            m = max(int(np.ceil(k * t)), 1)
            return _compute_g_pass_at_k(n, c, k, m)

        def compute_mg_pass_at_k(n, c, k):
            low, high = int(np.ceil(k * 0.5)), k

            mg_pass_at_k = 0.0
            for i in range(low + 1, high + 1):
                mg_pass_at_k += _compute_g_pass_at_k(n, c, k, i)
            mg_pass_at_k = 2 * mg_pass_at_k / k

            return mg_pass_at_k

        metrics = {}
        for k in ks:
            for t in thresholds:
                metrics[f"{self.name}@{k}_{t}"] = compute_g_pass_at_k(n, c, k, t)
            metrics[f"m{self.name}@{k}"] = compute_mg_pass_at_k(n, c, k)

        return metrics

    @property
    def metric_names(self):
        ks: int = self.k
        thresholds: list[float] = self.thresholds

        metrics = []
        for k in ks:
            for t in thresholds:
                metrics.append(f"{self.name}@{k}_{t}")
            metrics.append(f"m{self.name}@{k}")

        return metrics

    def num_samples(self):
        return self.n if self.n is not None else self.k<|MERGE_RESOLUTION|>--- conflicted
+++ resolved
@@ -1192,7 +1192,6 @@
 
 
 class MajAtK(SamplingMetric, SampleLevelComputation):
-<<<<<<< HEAD
     def __init__(self, k: int = None, **kwargs):
         """An exact match class.
 
@@ -1200,12 +1199,7 @@
             k (int): The number of top choices to consider.
             **kwargs: Additional keyword arguments.
         """
-        super().__init__(kwargs)
-=======
-    def __init__(self, k: int | None = None, **kwargs):
-        """An exact match class."""
         super().__init__(**kwargs)
->>>>>>> ee31223d
 
         self.k = k
         self.attribute_must_be_set = ["k"]
