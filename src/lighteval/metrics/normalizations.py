# MIT License

# Copyright (c) 2024 The HuggingFace Team

# Permission is hereby granted, free of charge, to any person obtaining a copy
# of this software and associated documentation files (the "Software"), to deal
# in the Software without restriction, including without limitation the rights
# to use, copy, modify, merge, publish, distribute, sublicense, and/or sell
# copies of the Software, and to permit persons to whom the Software is
# furnished to do so, subject to the following conditions:

# The above copyright notice and this permission notice shall be included in all
# copies or substantial portions of the Software.

# THE SOFTWARE IS PROVIDED "AS IS", WITHOUT WARRANTY OF ANY KIND, EXPRESS OR
# IMPLIED, INCLUDING BUT NOT LIMITED TO THE WARRANTIES OF MERCHANTABILITY,
# FITNESS FOR A PARTICULAR PURPOSE AND NONINFRINGEMENT. IN NO EVENT SHALL THE
# AUTHORS OR COPYRIGHT HOLDERS BE LIABLE FOR ANY CLAIM, DAMAGES OR OTHER
# LIABILITY, WHETHER IN AN ACTION OF CONTRACT, TORT OR OTHERWISE, ARISING FROM,
# OUT OF OR IN CONNECTION WITH THE SOFTWARE OR THE USE OR OTHER DEALINGS IN THE
# SOFTWARE.

import re
import string
import sys
import unicodedata
from dataclasses import dataclass
from typing import Callable

from lighteval.metrics.utils.linguistic_tokenizers import get_word_tokenizer
from lighteval.utils.language import Language


# From HELM
def helm_normalizer(text: str) -> str:
    """Lower text and remove punctuation, articles and extra whitespace.
    Copied from the [QuAC](http://quac.ai/) evaluation script found at
    https://s3.amazonaws.com/my89public/quac/scorer.py"""

    def remove_articles(text: str) -> str:
        return re.sub(r"\b(a|an|the)\b", " ", text)

    def white_space_fix(text: str) -> str:
        return " ".join(text.split())

    def homogeneize_numbers(text: str) -> str:
        """Casts text to float to test if it's a number, then casts back to string.
        This allows equal numbers formatted differently (1.0 vs 1 for ex) to be considered
        equal. This comes from Harness DROP - check if it causes a discrep in QuAC
        """
        try:
            return str(float(text))
        except ValueError:
            return text

    def remove_punc(text: str) -> str:
        exclude = set(string.punctuation)
        return "".join(ch for ch in text if ch not in exclude)

    def lower(text: str) -> str:
        return text.lower()

    def _tokenize(text):
        return re.split(" |-", text)

    tokens = [white_space_fix(remove_articles(homogeneize_numbers(remove_punc(lower(t))))) for t in _tokenize(text)]
    return " ".join([t for t in tokens if t != ""]).strip()


def harness_triviaqa_normalizer(text: str) -> str:
    return text.lower().translate(str.maketrans("", "", string.punctuation))


def bigbench_normalizer(text: str):
    return text.replace(" . ", ".\n")


def remove_braces(text: str) -> str:
    if text.startswith("{"):
        text = text[1:]
    if text.endswith("}"):
        text = text[:-1]
    return text


def remove_braces_and_strip(text: str) -> str:
    text = text.strip()
    if text.startswith("{"):
        text = text[1:]
    if text.endswith("}"):
        text = text[:-1]
    return text


def math_normalizer(text: str) -> str:  # noqa C901
    """Source: https://github.com/hendrycks/math"""

    def _remove_boxed(text: str | None) -> str:
        """
        Extract the text within a \\boxed{...} environment.
        Example:
        >>> _remove_boxed(\\boxed{\\frac{2}{3}})
        \\frac{2}{3}
        """
        if text is None:
            return ""
        try:
            if "\\boxed " in text:
                left = "\\boxed "
                assert text[: len(left)] == left
                return text[len(left) :]

            left = "\\boxed{"

            assert text[: len(left)] == left
            assert text[-1] == "}"

            return text[len(left) : -1]
        except Exception:
            return ""

    def _last_boxed_only_string(text: str) -> str | None:
        """Extract the last \\boxed{...} or \\fbox{...} element from a string."""
        idx = text.rfind("\\boxed")
        if idx < 0:
            idx = text.rfind("\\fbox")
            if idx < 0:
                return None

        i = idx
        right_brace_idx = None
        num_left_braces_open = 0
        while i < len(text):
            if text[i] == "{":
                num_left_braces_open += 1
            if text[i] == "}":
                num_left_braces_open -= 1
                if num_left_braces_open == 0:
                    right_brace_idx = i
                    break
            i += 1

        if right_brace_idx is None:
            retval = None
        else:
            retval = text[idx : right_brace_idx + 1]

        return retval

    def _fix_fracs(text: str) -> str:
        """
        Fix the formatting of fractions in the given text.
        Copied from: https://github.com/hendrycks/math/blob/357963a7f5501a6c1708cf3f3fb0cdf525642761/modeling/math_equivalence.py#L1

        Args:
            text (str): The input text.

        Returns:
            str: The text with properly formatted fractions.

        Examples:
            >>> _fix_fracs("\\frac12")
            "\\frac{1}{2}"
            >>> _fix_fracs("\\frac{3}{4}")
            "\\frac{3}{4}"
            >>> _fix_fracs("\\frac1{2}")
            "\\frac{1}{2}"
        """
        substrs = text.split("\\frac")
        new_str = substrs[0]
        if len(substrs) > 1:
            substrs = substrs[1:]
            for substr in substrs:
                new_str += "\\frac"
                if substr[0] == "{":
                    new_str += substr
                else:
                    try:
                        assert len(substr) >= 2
                    except AssertionError:
                        return text
                    a = substr[0]
                    b = substr[1]
                    if b != "{":
                        if len(substr) > 2:
                            post_substr = substr[2:]
                            new_str += "{" + a + "}{" + b + "}" + post_substr
                        else:
                            new_str += "{" + a + "}{" + b + "}"
                    else:
                        if len(substr) > 2:
                            post_substr = substr[2:]
                            new_str += "{" + a + "}" + b + post_substr
                        else:
                            new_str += "{" + a + "}" + b
        text = new_str
        return text

    def _fix_a_slash_b(text: str) -> str:
        """Source: https://github.com/hendrycks/math
        Reformat fractions formatted as a/b to \\frac{a}{b}.
        Example:
        >>> _fix_a_slash_b("2/3")
        \frac{2}{3}
        """
        if len(text.split("/")) != 2:
            return text
        a_str = text.split("/")[0]
        b_str = text.split("/")[1]
        try:
            a = int(a_str)
            b = int(b_str)
            assert text == "{}/{}".format(a, b)
            new_string = "\\frac{" + str(a) + "}{" + str(b) + "}"
            return new_string
        except Exception:
            return text

    def _remove_right_units(text: str) -> str:
        """
        Removes unit descriptions from LaTeX-formatted text, where units are indicated by "\\text{ }".
        This function splits the text at each "\\text{ " and returns the part before the first occurrence,
        effectively discarding any units and additional text following this pattern. This function also
        trims any trailing whitespace left after removing units.

        Args:
            text (str): The input string potentially containing LaTeX-style unit descriptions.

        Returns:
            str: The text with unit descriptions removed.

        Examples:
            - Input: '50.5 \\text{ kg}'
            Output: '50.5'

            - Input: 'The mass is 20 grams'
            Output: 'The mass is 20 grams'

            - Input: 'The object weighs 30.2 \\text{ lbs} and is 15 \\text{ inches} long'
            Output: 'The object weighs 30.2'

            - Input: '\\text{ unit without preceding text}'
            Output: ''

        Note:
            This function assumes that "\\text{ " is only used to denote units. It will remove all text
            following the first occurrence of "\\text{ ", including any further text and units that might
            appear in complex sentences.
        """
        # Check for "\\text{ " and split the text at each occurrence
        if "\\text{ " in text:
            splits = text.split("\\text{ ")
            # Return only the first part which is assumed to contain the main content without units
            return splits[0].rstrip()
        else:
            return text

    def _fix_sqrt(text: str) -> str:
        """Source: https://github.com/hendrycks/math
        Reformat square roots.
        Example:
        >>> _fix_sqrt("\\sqrt3")
        \\sqrt{3}
        """
        if "\\sqrt" not in text:
            return text
        splits = text.split("\\sqrt")
        new_string = splits[0]
        for split in splits[1:]:
            if split[0] != "{":
                a = split[0]
                new_substr = "\\sqrt{" + a + "}" + split[1:]
            else:
                new_substr = "\\sqrt" + split
            new_string += new_substr
        return new_string

    text = _remove_boxed(_last_boxed_only_string(text))

    to_replace_1 = [
        ("\n", ""),  # linebreaks
        ("\\!", ""),  # remove inverse spaces
        ("\\\\", "\\"),  # replace \\ with \
        ("tfrac", "frac"),  # replace tfrac and dfrac with frac
        ("dfrac", "frac"),
        ("\\left", ""),  # remove \left and \right
        ("\\right", ""),
        ("^{\\circ}", ""),  # Remove circ (degrees)
        ("^\\circ", ""),
        ("\\$", ""),  # remove dollar signs
    ]

    for input_str, output_str in to_replace_1:
        text = text.replace(input_str, output_str)

    # remove units (on the right)
    text = _remove_right_units(text)

    to_replace_2 = [
        ("\\%", ""),  # remove percentage
        (r"\%", ""),
        (
            " .",
            " 0.",
        ),  # " 0." equivalent to " ." and "{0." equivalent to "{." Alternatively, add "0" if "." is the start of the text
        ("{.", "{0."),
    ]
    for input_str, output_str in to_replace_2:
        text = text.replace(input_str, output_str)

    # if empty, return empty text
    if len(text) == 0:
        return text
    if text[0] == ".":
        text = "0" + text

    # to consider: get rid of e.g. "k = " or "q = " at beginning
    if len(text.split("=")) == 2:
        if len(text.split("=")[0]) <= 2:
            text = text.split("=")[1]

    # fix sqrt3 --> sqrt{3}
    text = _fix_sqrt(text)

    # remove spaces
    text = text.replace(" ", "")

    # \frac1b or \frac12 --> \frac{1}{b} and \frac{1}{2}, etc. Even works with \frac1{72} (but not \frac{72}1). Also does a/b --> \\frac{a}{b}
    text = _fix_fracs(text)

    # manually change 0.5 --> \frac{1}{2}
    if text == "0.5":
        text = "\\frac{1}{2}"

    # NOTE: X/Y changed to \frac{X}{Y} in dataset, but in simple cases fix in case the model output is X/Y
    text = _fix_a_slash_b(text)

    return text


def gsm8k_normalizer(text: str) -> str:
    """
    from https://github.com/openai/grade-school-math/blob/3101c7d5072418e28b9008a6636bde82a006892c/grade_school_math/dataset.py#L28

    Args:
        text (str): input text

    Returns:
        str: Output text, either the number found in the text or "[invalid]" if
        no number was found
    """
    ANS_RE = re.compile(r"#### (\-?[0-9\.\,]+)")
    INVALID_ANS = "[invalid]"

    match = ANS_RE.search(text)
    if match:
        match_str = match.group(1).strip()
        match_str = match_str.replace(",", "")
        return match_str
    else:
        return INVALID_ANS


PUNCT = {chr(i) for i in range(sys.maxunicode) if unicodedata.category(chr(i)).startswith("P")}.union(
    string.punctuation
)

_ARTICLE_PATTERNS = {
    Language.ENGLISH: r"\b(a|an|the)\b",
    Language.SPANISH: r"\b(el|la|los|las|un|una|unos|unas)\b",
    Language.PORTUGUESE: r"\b(o|a|os|as|um|uma|uns|umas)\b",
    Language.ITALIAN: r"\b(il|lo|la|i|gli|le|un|uno|una)\b",
    Language.FRENCH: r"\b(le|la|les|l'|un|une|des)\b",
    Language.GERMAN: r"\b(der|die|das|den|dem|des|ein|eine|einer|eines|einem|einen)\b",
    Language.FINNISH: r"\b(se|yksi|yks)\b",
    Language.GREEK: r"\b(ὁ|οἱ|τοῦ|τῶν|τόν|τούς|ὦ|ἡ|αἱ|τῆς|τῶν|τήν|τάς|τό|τά|τοῦ|τῶν|τό|τά)\b",
    Language.NORWEGIAN: r"\b(en|ei|et|den|det|de)\b",
    Language.SWEDISH: r"\b(en|ett|den|det|de)\b",
    Language.TURKISH: r"\b(bir)\b",
    Language.DUTCH: r"\b(de|het|een)\b",
    Language.HUNGARIAN: r"\b(a|az|egy)\b",
    Language.CATALAN: r"\b(el|la|els|les|un|una|uns|unes)\b",
    Language.HEBREW: r"\b(ה)\b",
    Language.GALICIAN: r"\b(o|a|os|as|un|unha|uns|unhas)\b",
}


def remove_articles(text: str, lang: Language) -> str:
    """
    Removes definite and indefinite articles from the text.
    Generated using LLM then manually checked by non-expert.
<<<<<<< HEAD
    Only languages that don't blend the articles, if you are native speaker,
    we would appreciate adding also languages that blend the articles.
=======
    We currently only support languages that don't blend articles.
    If you are a native speaker of a language where articles are blended,
    we would appreciate your contribution!
>>>>>>> 170ed872
    """
    pattern = _ARTICLE_PATTERNS.get(lang)
    return re.sub(pattern, " ", text) if pattern else text


def remove_punc(text: str) -> str:
    return "".join(ch for ch in text if ch not in PUNCT)


def get_multilingual_normalizer(lang: Language, lower: bool = True) -> Callable[[str], str]:
    tokenizer = get_word_tokenizer(lang)

    def _inner_normalizer(text: str) -> str:
        text = remove_articles(text, lang)
        text = remove_punc(text)
        if lower:
            text = text.lower()

        tokens = tokenizer.word_tokenize(text)
        return " ".join(tokens)

    return _inner_normalizer


# Loglikelihood normalization
@dataclass
class LogProbPMINorm:
    """
    Performs Pointwise mutual information normalization. log_likelihood_conditioned - log_likelihood_unconditioned.
    Useful when answer contains generally unlikely tokens.
    """

    name: str = "norm_pmi"

    pass


@dataclass
class LogProbTokenNorm:
    """
    Performs token level normalization. log_likelihood/token_length.
    Useful for non-english languages.
    """

    name: str = "norm_token"
    pass


@dataclass
class LogProbCharNorm:
    """
    Performs character level normalization. log_likelihood/char_length
    ignore_first_space (bool, optional): Whether to ignore the first token's log prob (if it's a space only). Defaults to False.
        The only case when it should be True is when the possible choices (for example `A`,`B` ...) have an extra
        space added in front of them to manage tokenization issues (` A`, ` B`, ...) for some models.
    """

    name: str = "norm"

    ignore_first_space: bool = False


LogProbNormalization = LogProbCharNorm | LogProbTokenNorm | LogProbPMINorm


def normalize_log_probs(
    normalization: LogProbNormalization,
    choices_logprob: list[float],
    unconditioned_logprob: list[float] | None,
    choices_text: list[str] | None,
    choices_tokens: list[list[int]] | None,
) -> list[float]:
    normalized_log_probs = choices_logprob
    match normalization:
        case LogProbCharNorm(ignore_first_space=True):
            assert choices_text is not None, "choices_text must be provided for character normalization"
            normalized_log_probs = [
                choices_logprob[ix] / (len(choice) - 1 if choice[0] == " " else len(choice))
                for ix, choice in enumerate(choices_text)
            ]
        case LogProbCharNorm(ignore_first_space=False):
            assert choices_text is not None, "choices_text must be provided for character normalization"
            normalized_log_probs = [choices_logprob[ix] / len(choice) for ix, choice in enumerate(choices_text)]
        case LogProbTokenNorm():
            assert choices_tokens is not None, "choices_tokens must be provided for token normalization"
            normalized_log_probs = [
                choices_logprob[ix] / len(choices_tokens[ix]) for ix in range(len(choices_logprob))
            ]
        case LogProbPMINorm():
            assert unconditioned_logprob is not None, "unconditioned_logprob must be provided for PMI normalization"
            normalized_log_probs = [
                choices_logprob[ix] - unconditioned_logprob[ix] for ix in range(len(choices_logprob))
            ]

    return normalized_log_probs<|MERGE_RESOLUTION|>--- conflicted
+++ resolved
@@ -389,14 +389,9 @@
     """
     Removes definite and indefinite articles from the text.
     Generated using LLM then manually checked by non-expert.
-<<<<<<< HEAD
-    Only languages that don't blend the articles, if you are native speaker,
-    we would appreciate adding also languages that blend the articles.
-=======
     We currently only support languages that don't blend articles.
     If you are a native speaker of a language where articles are blended,
     we would appreciate your contribution!
->>>>>>> 170ed872
     """
     pattern = _ARTICLE_PATTERNS.get(lang)
     return re.sub(pattern, " ", text) if pattern else text
