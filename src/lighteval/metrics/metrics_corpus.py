--- conflicted
+++ resolved
@@ -118,19 +118,11 @@
         for i in items:
             pred = as_list(i.preds)
             if len(pred) > 1:
-<<<<<<< HEAD
-                hlog_warn(
-                    f"Multiple predictions present, keeping only the first prediction (when computing sacrebleu.{self.metric.__name__})."
-                )
-            preds.append(pred[0])
-        return float(self.metric(hypotheses=preds, references=golds).score)
-=======
                 logger.info(
                     f"Multiple predictions present, keeping only the first prediction (when computing sacrebleu.{metric.__name__})."
                 )
             preds.append(pred[0])
         return float(metric.corpus_score(hypotheses=preds, references=golds).score)
->>>>>>> 761704d3
 
 
 class CorpusLevelPerplexityMetric:
