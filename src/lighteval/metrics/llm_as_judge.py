--- conflicted
+++ resolved
@@ -71,15 +71,9 @@
     def __init__(
         self,
         model: str,
-<<<<<<< HEAD
-        templates: Callable[[str, str, list[str] | None, str | None], str],
-        process_judge_response: Callable[[str, str, str, list[str] | None, str | None], float],
-        judge_backend: Literal["openai", "transformers", "tgi", "vllm"],
-=======
         templates: Callable,
         process_judge_response: Callable,
         judge_backend: Literal["litellm", "openai", "transformers", "tgi", "vllm"],
->>>>>>> 761704d3
         url: str | None = None,
         api_key: str | None = None,
     ):
