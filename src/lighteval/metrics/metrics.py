--- conflicted
+++ resolved
@@ -61,11 +61,7 @@
     remove_braces_and_strip,
 )
 from lighteval.metrics.sample_preparator import GenerativePreparator, LoglikelihoodPreparator, PerplexityPreparator
-<<<<<<< HEAD
-from lighteval.metrics.utils.utils import (
-=======
 from lighteval.metrics.utils.metric_utils import (
->>>>>>> 5584e23c
     CorpusLevelMetric,
     CorpusLevelMetricGrouping,
     Metric,
