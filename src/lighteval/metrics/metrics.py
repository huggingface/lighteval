--- conflicted
+++ resolved
@@ -77,66 +77,6 @@
 from lighteval.utils.language import Language
 
 
-# @scorer(metrics=[accuracy(), stderr()])
-# def extractive_math_scorer():
-#     gold_extraction_target = (ExprExtractionConfig(), LatexExtractionConfig(boxed_match_priority=0))
-#     pred_extraction_target = (ExprExtractionConfig(), LatexExtractionConfig(boxed_match_priority=0))
-#     language = Language.ENGLISH
-#     fallback_mode = "first_match"
-#     extraction_mode = "first_match"
-#     timeout_seconds = 5
-
-#     gold_extraction_regexes = get_extraction_regexes(gold_extraction_target, language)
-#     pred_extraction_regexes = get_extraction_regexes(pred_extraction_target, language)
-
-#     async def score(state: TaskState, target: Target):
-#         extracted_predictions = extract_target_from_pred(
-#             state.output.completion, pred_extraction_regexes, fallback_mode, extraction_mode, timeout_seconds
-#         )
-#         extracted_gold = extract_target_from_pred(
-#             target.text, gold_extraction_regexes, fallback_mode, extraction_mode, timeout_seconds
-#         )
-#         return Score(
-#             value="C" if extracted_predictions == extracted_gold else "I",
-#             explanation=state.output.completion,
-#             answer=str(extracted_predictions),
-#         )
-
-#     return score
-
-
-# @scorer(metrics=[accuracy(), stderr()])
-# def multichoice_scorer():
-#     language = Language.ENGLISH
-#     gold_extraction_target = (
-#         IndicesExtractionConfig(prefix_for_extraction="NativeLetters", try_extract_without_anchor=True),
-#     )
-#     pred_extraction_target = (
-#         IndicesExtractionConfig(prefix_for_extraction="NativeLetters", try_extract_without_anchor=True),
-#     )
-#     fallback_mode = "first_match"
-#     extraction_mode = "first_match"
-#     timeout_seconds = 5
-
-#     gold_extraction_regexes = get_extraction_regexes(gold_extraction_target, language, len_choices=4)
-#     pred_extraction_regexes = get_extraction_regexes(pred_extraction_target, language, len_choices=4)
-
-#     async def score(state: TaskState, target: Target):
-#         extracted_predictions = extract_target_from_pred(
-#             state.output.completion, pred_extraction_regexes, fallback_mode, extraction_mode, timeout_seconds
-#         )
-#         extracted_gold = extract_target_from_pred(
-#             target.text, gold_extraction_regexes, fallback_mode, extraction_mode, timeout_seconds
-#         )
-#         return Score(
-#             value="C" if extracted_predictions == extracted_gold else "I",
-#             explanation=state.output.completion,
-#             answer=str(extracted_predictions),
-#         )
-
-#     return score
-
-
 class Metrics(Enum):
     acc_golds_likelihood = SampleLevelMetric(  # todo: we need a better name for this!
         metric_name="acc",
@@ -145,28 +85,16 @@
         corpus_level_fn=np.mean,
         higher_is_better=True,
     )
-<<<<<<< HEAD
-    avg_at_k = SampleLevelMetric(  #
-        metric_name="avg@k",
-        sample_level_fn=AvgAtK(strip_strings=True),
-=======
     avg_at_n = SampleLevelMetric(
         metric_name="avg@n",
         sample_level_fn=AvgAtN(strip_strings=True),
->>>>>>> 161d47cc
-        category=SamplingMethod.GENERATIVE,
-        corpus_level_fn=np.mean,
-        higher_is_better=True,
-    )
-<<<<<<< HEAD
-    avg_at_k_math = SampleLevelMetric(  #
-        metric_name="avg@k",
-        sample_level_fn=AvgAtK(
-=======
+        category=SamplingMethod.GENERATIVE,
+        corpus_level_fn=np.mean,
+        higher_is_better=True,
+    )
     avg_at_n_math = SampleLevelMetric(
         metric_name="avg@n",
         sample_level_fn=AvgAtN(
->>>>>>> 161d47cc
             sample_scoring_function=MultilingualExtractiveMatchMetric(
                 language=Language.ENGLISH,
                 gold_extraction_target=[ExprExtractionConfig(), LatexExtractionConfig()],
