# MIT License

# Copyright (c) 2024 The HuggingFace Team

# Permission is hereby granted, free of charge, to any person obtaining a copy
# of this software and associated documentation files (the "Software"), to deal
# in the Software without restriction, including without limitation the rights
# to use, copy, modify, merge, publish, distribute, sublicense, and/or sell
# copies of the Software, and to permit persons to whom the Software is
# furnished to do so, subject to the following conditions:

# The above copyright notice and this permission notice shall be included in all
# copies or substantial portions of the Software.

# THE SOFTWARE IS PROVIDED "AS IS", WITHOUT WARRANTY OF ANY KIND, EXPRESS OR
# IMPLIED, INCLUDING BUT NOT LIMITED TO THE WARRANTIES OF MERCHANTABILITY,
# FITNESS FOR A PARTICULAR PURPOSE AND NONINFRINGEMENT. IN NO EVENT SHALL THE
# AUTHORS OR COPYRIGHT HOLDERS BE LIABLE FOR ANY CLAIM, DAMAGES OR OTHER
# LIABILITY, WHETHER IN AN ACTION OF CONTRACT, TORT OR OTHERWISE, ARISING FROM,
# OUT OF OR IN CONNECTION WITH THE SOFTWARE OR THE USE OR OTHER DEALINGS IN THE
# SOFTWARE.

import logging
from typing import Union

from lighteval.models.abstract_model import LightevalModel
from lighteval.models.custom.custom_model import CustomModelConfig
from lighteval.models.dummy.dummy_model import DummyModel, DummyModelConfig
from lighteval.models.endpoints.endpoint_model import (
    InferenceEndpointModel,
    InferenceEndpointModelConfig,
    ServerlessEndpointModelConfig,
)
from lighteval.models.endpoints.inference_providers_model import (
    InferenceProvidersClient,
    InferenceProvidersModelConfig,
)
from lighteval.models.endpoints.openai_model import OpenAIClient, OpenAIModelConfig
from lighteval.models.endpoints.tgi_model import ModelClient, TGIModelConfig
from lighteval.models.litellm_model import LiteLLMClient, LiteLLMModelConfig
from lighteval.models.sglang.sglang_model import SGLangModel, SGLangModelConfig
from lighteval.models.transformers.adapter_model import AdapterModel, AdapterModelConfig
from lighteval.models.transformers.delta_model import DeltaModel, DeltaModelConfig
from lighteval.models.transformers.transformers_model import TransformersModel, TransformersModelConfig
from lighteval.models.vllm.vllm_model import VLLMModel, VLLMModelConfig
from lighteval.utils.imports import (
    NO_LITELLM_ERROR_MSG,
    NO_SGLANG_ERROR_MSG,
    NO_TGI_ERROR_MSG,
    NO_VLLM_ERROR_MSG,
    is_litellm_available,
    is_openai_available,
    is_sglang_available,
    is_tgi_available,
    is_vllm_available,
)


logger = logging.getLogger(__name__)


def load_model(  # noqa: C901
    config: Union[
        TransformersModelConfig,
        AdapterModelConfig,
        DeltaModelConfig,
        TGIModelConfig,
        InferenceEndpointModelConfig,
        DummyModelConfig,
        VLLMModelConfig,
        CustomModelConfig,
        OpenAIModelConfig,
        LiteLLMModelConfig,
        SGLangModelConfig,
        InferenceProvidersModelConfig,
    ],
) -> Union[TransformersModel, AdapterModel, DeltaModel, ModelClient, DummyModel]:
    """Will load either a model from an inference server or a model from a checkpoint, depending
    on the config type.

    Args:
        args (Namespace): arguments passed to the program
        accelerator (Accelerator): Accelerator that will be used by the model

    Raises:
        ValueError: If you try to load a model from an inference server and from a checkpoint at the same time
        ValueError: If you try to have both the multichoice continuations start with a space and not to start with a space
        ValueError: If you did not specify a base model when using delta weights or adapter weights

    Returns:
        Union[TransformersModel, AdapterModel, DeltaModel, ModelClient]: The model that will be evaluated
    """
    # Inference server loading
    if isinstance(config, TGIModelConfig):
        return load_model_with_tgi(config)

    if isinstance(config, InferenceEndpointModelConfig) or isinstance(config, ServerlessEndpointModelConfig):
        return load_model_with_inference_endpoints(config)

    if isinstance(config, TransformersModelConfig):
        return load_model_with_accelerate_or_default(config)

    if isinstance(config, DummyModelConfig):
        return load_dummy_model(config)

    if isinstance(config, VLLMModelConfig):
        return load_model_with_accelerate_or_default(config)

    if isinstance(config, CustomModelConfig):
        return load_custom_model(config=config, env_config=env_config)

    if isinstance(config, SGLangModelConfig):
        return load_sglang_model(config)

    if isinstance(config, OpenAIModelConfig):
        return load_openai_model(config)

    if isinstance(config, LiteLLMModelConfig):
        return load_litellm_model(config)

    if isinstance(config, InferenceProvidersModelConfig):
        return load_inference_providers_model(config=config)


def load_model_with_tgi(config: TGIModelConfig):
    if not is_tgi_available():
        raise ImportError(NO_TGI_ERROR_MSG)

    logger.info(f"Load model from inference server: {config.inference_server_address}")
    model = ModelClient(
        address=config.inference_server_address, auth_token=config.inference_server_auth, model_id=config.model_id
    )
    return model


def load_litellm_model(config: LiteLLMModelConfig):
    if not is_litellm_available():
        raise ImportError(NO_LITELLM_ERROR_MSG)

    model = LiteLLMClient(config)
    return model


def load_openai_model(config: OpenAIModelConfig):
    if not is_openai_available():
        raise ImportError()

    model = OpenAIClient(config)

    return model


<<<<<<< HEAD
def load_custom_model(config: CustomModelConfig, env_config: EnvConfig):
    logger.warning(f"Executing custom model code loaded from {config.model_definition_file_path}.")

    import importlib.util

    # Load the Python file
    spec = importlib.util.spec_from_file_location("custom_model_module", config.model_definition_file_path)
    if spec is None or spec.loader is None:
        raise ImportError(f"Could not load file: {config.model_definition_file_path}")

    module = importlib.util.module_from_spec(spec)
    spec.loader.exec_module(module)

    # Find the first class that inherits from LightevalModel
    model_class = None
    for attr_name in dir(module):
        attr = getattr(module, attr_name)
        if isinstance(attr, type) and issubclass(attr, LightevalModel) and attr != LightevalModel:
            model_class = attr
            break

    if model_class is None:
        raise ValueError(f"No class inheriting from LightevalModel found in {config.model_definition_file_path}")

    model = model_class(config, env_config)

    return model


def load_model_with_inference_endpoints(
    config: Union[InferenceEndpointModelConfig, ServerlessEndpointModelConfig], env_config: EnvConfig
):
=======
def load_model_with_inference_endpoints(config: Union[InferenceEndpointModelConfig, ServerlessEndpointModelConfig]):
>>>>>>> 96e885d4
    logger.info("Spin up model using inference endpoint.")
    model = InferenceEndpointModel(config=config)
    return model


def load_model_with_accelerate_or_default(
    config: Union[AdapterModelConfig, TransformersModelConfig, DeltaModelConfig],
):
    if isinstance(config, AdapterModelConfig):
        model = AdapterModel(config=config)
    elif isinstance(config, DeltaModelConfig):
        model = DeltaModel(config=config)
    elif isinstance(config, VLLMModelConfig):
        if not is_vllm_available():
            raise ImportError(NO_VLLM_ERROR_MSG)
        model = VLLMModel(config=config)
        return model
    else:
        model = TransformersModel(config=config)

    return model


def load_dummy_model(config: DummyModelConfig):
    return DummyModel(config=config)


def load_inference_providers_model(config: InferenceProvidersModelConfig):
    return InferenceProvidersClient(config=config)


def load_sglang_model(config: SGLangModelConfig):
    if not is_sglang_available():
        raise ImportError(NO_SGLANG_ERROR_MSG)

    return SGLangModel(config=config)<|MERGE_RESOLUTION|>--- conflicted
+++ resolved
@@ -150,8 +150,7 @@
     return model
 
 
-<<<<<<< HEAD
-def load_custom_model(config: CustomModelConfig, env_config: EnvConfig):
+def load_custom_model(config: CustomModelConfig):
     logger.warning(f"Executing custom model code loaded from {config.model_definition_file_path}.")
 
     import importlib.util
@@ -175,17 +174,11 @@
     if model_class is None:
         raise ValueError(f"No class inheriting from LightevalModel found in {config.model_definition_file_path}")
 
-    model = model_class(config, env_config)
-
-    return model
-
-
-def load_model_with_inference_endpoints(
-    config: Union[InferenceEndpointModelConfig, ServerlessEndpointModelConfig], env_config: EnvConfig
-):
-=======
+    model = model_class(config)
+
+    return model
+
 def load_model_with_inference_endpoints(config: Union[InferenceEndpointModelConfig, ServerlessEndpointModelConfig]):
->>>>>>> 96e885d4
     logger.info("Spin up model using inference endpoint.")
     model = InferenceEndpointModel(config=config)
     return model
