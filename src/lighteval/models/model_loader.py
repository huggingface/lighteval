--- conflicted
+++ resolved
@@ -116,15 +116,10 @@
     return model
 
 
-<<<<<<< HEAD
 def load_model_with_inference_endpoints(
-    config: Union[InferenceEndpointModelConfig, InferenceModelConfig], env_config: EnvConfig
+    config: Union[InferenceEndpointModelConfig, ServerlessEndpointModelConfig], env_config: EnvConfig
 ):
-    hlog("Spin up model using inference endpoint.")
-=======
-def load_model_with_inference_endpoints(config: InferenceEndpointModelConfig, env_config: EnvConfig):
     logger.info("Spin up model using inference endpoint.")
->>>>>>> 2ef9740d
     model = InferenceEndpointModel(config=config, env_config=env_config)
     return model
 
