--- conflicted
+++ resolved
@@ -23,24 +23,11 @@
 import logging
 from typing import Union
 
-<<<<<<< HEAD
+from lighteval.main_custom import CustomModelConfig
 from lighteval.models.abstract_model import LightevalModel
-from lighteval.models.adapter_model import AdapterModel
-from lighteval.models.base_model import BaseModel
-from lighteval.models.delta_model import DeltaModel
-from lighteval.models.dummy_model import DummyModel
-from lighteval.models.endpoint_model import InferenceEndpointModel
-from lighteval.models.model_config import (
-    AdapterModelConfig,
-    BaseModelConfig,
-    CustomModelConfig,
-    DeltaModelConfig,
-    DummyModelConfig,
-=======
 from lighteval.models.dummy.dummy_model import DummyModel, DummyModelConfig
 from lighteval.models.endpoints.endpoint_model import (
     InferenceEndpointModel,
->>>>>>> 6ad7276e
     InferenceEndpointModelConfig,
     InferenceModelConfig,
 )
