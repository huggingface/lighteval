# MIT License

# Copyright (c) 2024 The HuggingFace Team

# Permission is hereby granted, free of charge, to any person obtaining a copy
# of this software and associated documentation files (the "Software"), to deal
# in the Software without restriction, including without limitation the rights
# to use, copy, modify, merge, publish, distribute, sublicense, and/or sell
# copies of the Software, and to permit persons to whom the Software is
# furnished to do so, subject to the following conditions:

# The above copyright notice and this permission notice shall be included in all
# copies or substantial portions of the Software.

# THE SOFTWARE IS PROVIDED "AS IS", WITHOUT WARRANTY OF ANY KIND, EXPRESS OR
# IMPLIED, INCLUDING BUT NOT LIMITED TO THE WARRANTIES OF MERCHANTABILITY,
# FITNESS FOR A PARTICULAR PURPOSE AND NONINFRINGEMENT. IN NO EVENT SHALL THE
# AUTHORS OR COPYRIGHT HOLDERS BE LIABLE FOR ANY CLAIM, DAMAGES OR OTHER
# LIABILITY, WHETHER IN AN ACTION OF CONTRACT, TORT OR OTHERWISE, ARISING FROM,
# OUT OF OR IN CONNECTION WITH THE SOFTWARE OR THE USE OR OTHER DEALINGS IN THE
# SOFTWARE.

from abc import ABC, abstractmethod
from dataclasses import dataclass
from typing import Optional, Union

import torch
from transformers.tokenization_utils_base import BatchEncoding, PreTrainedTokenizerBase

from lighteval.models.model_output import ModelResponse
from lighteval.tasks.requests import Doc, SamplingMethod


TokenSequence = Union[list[int], torch.LongTensor, torch.Tensor, BatchEncoding]


@dataclass
class ModelInfo:
    model_name: str
    model_sha: Optional[str] = None
    model_dtype: Optional[str] = None
    model_size: Optional[str] = None


class LightevalModel(ABC):
    DATASET_SPLITS = 4
    is_async = False

    """Abstract model class defining the API that every model to plug into lighteval must follow."""

    def cleanup(self):
        """Clean up operations if needed, such as closing an endpoint."""
        return

    @property
    @abstractmethod
    def tokenizer(self) -> PreTrainedTokenizerBase:
        raise NotImplementedError

    @property
    @abstractmethod
    def add_special_tokens(self) -> bool:
        raise NotImplementedError

    @property
    @abstractmethod
    def max_length(self) -> int:
        """Return the maximum sequence length of the model."""
        raise NotImplementedError

    @property
    def disable_tqdm(self) -> bool:
        return False

    def get_method_from_request_type(self, request_type: SamplingMethod):
        if request_type == SamplingMethod.LOGPROBS:
            return self.loglikelihood
        if request_type == SamplingMethod.GENERATIVE:
            return self.greedy_until
<<<<<<< HEAD
=======
        if request_type == RequestType.GREEDY_UNTIL_MULTI_TURN:
            return self.greedy_until_multi_turn
        raise NotImplementedError(f"Request type {request_type} not supported")

    def greedy_until_multi_turn(  # noqa: C901
        self, requests: list[GreedyUntilMultiTurnRequest]
    ) -> GenerativeMultiturnResponse:
        """Generates responses using a greedy decoding strategy until certain ending conditions are met."""
        return NotImplemented
>>>>>>> 9771f3a0

    @abstractmethod
    def greedy_until(
        self,
<<<<<<< HEAD
        docs: list[Doc],
    ) -> list[ModelResponse]:
=======
        requests: list[GreedyUntilRequest],
    ) -> list[GenerativeResponse]:
>>>>>>> 9771f3a0
        """
        Generates responses using a greedy decoding strategy until certain ending conditions are met.

        Args:
            docs (list[Doc]): List of documents containing the context for generation.

        Returns:
            list[GenerativeResponse]: list of generated responses.
        """
        return NotImplemented

    @abstractmethod
<<<<<<< HEAD
    def loglikelihood(self, docs: list[Doc]) -> list[ModelResponse]:
=======
    def loglikelihood(self, requests: list[LoglikelihoodRequest]) -> list[LoglikelihoodResponse]:
>>>>>>> 9771f3a0
        """Tokenize the context and continuation and compute the log likelihood of those
        tokenized sequences.
        """
        return NotImplemented

<<<<<<< HEAD
=======
    @abstractmethod
    def loglikelihood_rolling(self, requests: list[LoglikelihoodRollingRequest]) -> list[LoglikelihoodResponse]:
        """This function is used to compute the log likelihood of the context for perplexity metrics."""
        return NotImplemented

    @abstractmethod
    def loglikelihood_single_token(
        self, requests: list[LoglikelihoodSingleTokenRequest]
    ) -> list[LoglikelihoodSingleTokenResponse]:
        """Tokenize the context and continuation and compute the log likelihood of those
        tokenized sequences.
        """
        return NotImplemented

    # Tokenization utils
>>>>>>> 9771f3a0
    def tok_encode(self, str_to_encode: str | list[str], add_special_tokens: Optional[bool] = None) -> TokenSequence:
        if add_special_tokens is None:
            add_special_tokens = self.add_special_tokens
        if isinstance(str_to_encode, str):
            return self.tokenizer.encode(str_to_encode, add_special_tokens=add_special_tokens)
        return self.tokenizer(
            str_to_encode,
            padding=True,
            add_special_tokens=add_special_tokens,
            return_tensors="pt",
        )

    def tok_encode_pair(self, context, continuations: list[str], pairwise: bool = False):
        """Encodes a context with a list of continuations by taking care of the spaces in between.
        Args:
            context (str): The context string to be encoded.
            continuation (list[str]): List of continuation strings to be encoded.
            pairwise (bool):
                If True, encode context and continuations separately.
                If False, encode them together and then split.

        Returns:
            Tuple[TokenSequence, list[TokenSequence]]:
                A tuple containing the encoded context and a list of encoded continuations.

        The advantage of pairwise is:
        1) It better aligns with how LLM predicts tokens
        2) Works in case len(tok(context,cont)) != len(tok(context)) + len(tok(continuation)).
        E.g this can happen for chinese if no space is used between context/continuation
        """
        n_spaces = len(context) - len(context.rstrip())
        if n_spaces > 0:
            continuations = [context[-n_spaces:] + cont for cont in continuations]
            context = context[:-n_spaces]

        if pairwise:
            # We don't add special tokens to the continuation as if bos is added
            # models tend to to completely ignore a context
            context_enc = self.tok_encode(context, add_special_tokens=self.add_special_tokens)
            continuation_enc = [self.tok_encode(cont, add_special_tokens=False) for cont in continuations]

            # In theory the context_enc can be ended with eos token, this would again
            # cause the model to ignore the context. We thus strip the eos token from context_enc
            if len(context_enc) > 0 and context_enc[-1] == self.tokenizer.eos_token_id:
                context_enc = context_enc[:-1]

            context_encs = [context_enc] * len(continuation_enc)

            return context_encs, continuation_enc

        # Handle list of continuations
        context_enc = self.tok_encode(context)
        context_encs = []
        continuations_encs = []
        for cont in continuations:
            whole_enc = self.tok_encode(context + cont)
            context_enc_len = len(context_enc)
            if len(context_enc) == len(whole_enc):
                context_enc_len = len(context_enc) - 1
            continuations_encs.append(whole_enc[context_enc_len:])
            context_encs.append(whole_enc[:context_enc_len])

        return context_encs, continuations_encs

    def tok_decode(self, tokens: torch.LongTensor) -> list[str]:
        return self.tokenizer.batch_decode(tokens, skip_special_tokens=True)<|MERGE_RESOLUTION|>--- conflicted
+++ resolved
@@ -77,29 +77,12 @@
             return self.loglikelihood
         if request_type == SamplingMethod.GENERATIVE:
             return self.greedy_until
-<<<<<<< HEAD
-=======
-        if request_type == RequestType.GREEDY_UNTIL_MULTI_TURN:
-            return self.greedy_until_multi_turn
-        raise NotImplementedError(f"Request type {request_type} not supported")
-
-    def greedy_until_multi_turn(  # noqa: C901
-        self, requests: list[GreedyUntilMultiTurnRequest]
-    ) -> GenerativeMultiturnResponse:
-        """Generates responses using a greedy decoding strategy until certain ending conditions are met."""
-        return NotImplemented
->>>>>>> 9771f3a0
 
     @abstractmethod
     def greedy_until(
         self,
-<<<<<<< HEAD
         docs: list[Doc],
     ) -> list[ModelResponse]:
-=======
-        requests: list[GreedyUntilRequest],
-    ) -> list[GenerativeResponse]:
->>>>>>> 9771f3a0
         """
         Generates responses using a greedy decoding strategy until certain ending conditions are met.
 
@@ -112,34 +95,25 @@
         return NotImplemented
 
     @abstractmethod
-<<<<<<< HEAD
     def loglikelihood(self, docs: list[Doc]) -> list[ModelResponse]:
-=======
-    def loglikelihood(self, requests: list[LoglikelihoodRequest]) -> list[LoglikelihoodResponse]:
->>>>>>> 9771f3a0
         """Tokenize the context and continuation and compute the log likelihood of those
         tokenized sequences.
         """
         return NotImplemented
 
-<<<<<<< HEAD
-=======
     @abstractmethod
-    def loglikelihood_rolling(self, requests: list[LoglikelihoodRollingRequest]) -> list[LoglikelihoodResponse]:
+    def loglikelihood_rolling(self, docs: list[Doc]) -> list[ModelResponse]:
         """This function is used to compute the log likelihood of the context for perplexity metrics."""
         return NotImplemented
 
     @abstractmethod
-    def loglikelihood_single_token(
-        self, requests: list[LoglikelihoodSingleTokenRequest]
-    ) -> list[LoglikelihoodSingleTokenResponse]:
+    def loglikelihood_single_token(self, docs: list[Doc]) -> list[ModelResponse]:
         """Tokenize the context and continuation and compute the log likelihood of those
         tokenized sequences.
         """
         return NotImplemented
 
     # Tokenization utils
->>>>>>> 9771f3a0
     def tok_encode(self, str_to_encode: str | list[str], add_special_tokens: Optional[bool] = None) -> TokenSequence:
         if add_special_tokens is None:
             add_special_tokens = self.add_special_tokens
