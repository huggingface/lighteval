# MIT License

# Copyright (c) 2024 The SGLang Team

# Permission is hereby granted, free of charge, to any person obtaining a copy
# of this software and associated documentation files (the "Software"), to deal
# in the Software without restriction, including without limitation the rights
# to use, copy, modify, merge, publish, distribute, sublicense, and/or sell
# copies of the Software, and to permit persons to whom the Software is
# furnished to do so, subject to the following conditions:

# The above copyright notice and this permission notice shall be included in all
# copies or substantial portions of the Software.

# THE SOFTWARE IS PROVIDED "AS IS", WITHOUT WARRANTY OF ANY KIND, EXPRESS OR
# IMPLIED, INCLUDING BUT NOT LIMITED TO THE WARRANTIES OF MERCHANTABILITY,
# FITNESS FOR A PARTICULAR PURPOSE AND NONINFRINGEMENT. IN NO EVENT SHALL THE
# AUTHORS OR COPYRIGHT HOLDERS BE LIABLE FOR ANY CLAIM, DAMAGES OR OTHER
# LIABILITY, WHETHER IN AN ACTION OF CONTRACT, TORT OR OTHERWISE, ARISING FROM,
# OUT OF OR IN CONNECTION WITH THE SOFTWARE OR THE USE OR OTHER DEALINGS IN THE
# SOFTWARE.

import gc
import logging
from typing import Optional

import torch
from pydantic import PositiveFloat, PositiveInt
from tqdm import tqdm

from lighteval.data import GenerativeTaskDataset, LoglikelihoodDataset
from lighteval.models.abstract_model import LightevalModel, ModelInfo
from lighteval.models.model_output import ModelResponse
from lighteval.models.utils import ModelConfig, _simplify_name
from lighteval.tasks.prompt_manager import PromptManager
from lighteval.tasks.requests import Doc
from lighteval.utils.imports import is_sglang_available


logger = logging.getLogger(__name__)

if is_sglang_available():
    from sglang import Engine
    from sglang.srt.hf_transformers_utils import get_tokenizer

    logging.getLogger("sglang").propagate = True
    logging.getLogger("sglang").handlers.clear()
else:
    Engine = None
    get_tokenizer = None


class SGLangModelConfig(ModelConfig):
    model_name: str
    load_format: str = "auto"
    dtype: str = "auto"
    tp_size: PositiveInt = 1  # how many GPUs to use for tensor parallelism
    dp_size: PositiveInt = 1  # how many GPUs to use for data parallelism
    context_length: PositiveInt | None = None
    random_seed: PositiveInt | None = 1234
    trust_remote_code: bool = False
    use_chat_template: bool = False
    device: str = "cuda"
    skip_tokenizer_init: bool = False
    kv_cache_dtype: str = "auto"
    add_special_tokens: bool = True
    pairwise_tokenization: bool = False
    sampling_backend: str | None = None
    attention_backend: str | None = None
    mem_fraction_static: PositiveFloat = 0.8
    chunked_prefill_size: PositiveInt = 4096


class SGLangModel(LightevalModel):
    def __init__(
        self,
        config: SGLangModelConfig,
    ):
        """Initializes a HuggingFace `AutoModel` and `AutoTokenizer` for evaluation."""
        self._config = config
        self.use_chat_template = config.use_chat_template
        self.data_parallel_size = config.dp_size
        self.tensor_parallel_size = config.tp_size
        self._add_special_tokens = config.add_special_tokens
        self._tokenizer = self._create_auto_tokenizer(config)
        self._max_length = config.context_length if config.context_length is not None else None
        self.model = self._create_auto_model(config)
        self.model_name = _simplify_name(config.model_name)
        self.model_sha = ""  # config.get_model_sha()
        self.precision = config.dtype
        self.sampling_params = config.generation_parameters.to_sglang_dict()
        self.model_info = ModelInfo(model_name=self.model_name, model_sha=self.model_sha)
        self.sampling_backend = config.sampling_backend
        self.attention_backend = config.attention_backend
        self.pairwise_tokenization = config.pairwise_tokenization
        self.prompt_manager = PromptManager(self.use_chat_template, self.tokenizer)

    @property
    def tokenizer(self):
        return self._tokenizer

    def cleanup(self):
        if self.model is not None:
            self.model.shutdown()

        self.model = None
        gc.collect()
        torch.cuda.empty_cache()

    @property
    def add_special_tokens(self):
        return self._add_special_tokens

    @property
    def max_length(self) -> int:
        return self._max_length

    def _create_auto_model(self, config: SGLangModelConfig) -> Optional[Engine]:
        self.model_args = {
            "model_path": config.model_name,
            "trust_remote_code": config.trust_remote_code,
            "dtype": config.dtype,
            "device": "cuda",
            "random_seed": config.random_seed,
            "load_format": config.load_format,
            "context_length": self._max_length,
            "dp_size": config.dp_size,
            "tp_size": config.tp_size,
            "sampling_backend": config.sampling_backend,
            "attention_backend": config.attention_backend,
            "mem_fraction_static": config.mem_fraction_static,
            "schedule_policy": "fcfs",
            "chunked_prefill_size": config.chunked_prefill_size,
            "disable_radix_cache": True,
        }
        model = Engine(**self.model_args)

        if self._max_length is None:
            self._max_length = 8192

        return model

    def _create_auto_tokenizer(self, config: SGLangModelConfig):
        tokenizer = get_tokenizer(
            config.model_name,
            tokenizer_mode="auto",
            trust_remote_code=config.trust_remote_code,
            tokenizer_revision="main",
        )
        tokenizer.pad_token = tokenizer.eos_token
        return tokenizer

    def greedy_until(
        self,
        docs: list[Doc],
    ) -> list[ModelResponse]:
        """
        Generates responses using a greedy decoding strategy until certain ending conditions are met.

        Args:
            requests (list[Request]): list of requests containing the context and ending conditions.
            override_bs (int, optional): Override the batch size for generation. Defaults to None.

        Returns:
            list[GenerateReturn]: list of generated responses.
        """
        dataset = GenerativeTaskDataset(requests=docs, num_dataset_splits=self.DATASET_SPLITS)
        results = []

        for split in tqdm(
            dataset.splits_iterator(),
            total=dataset.num_dataset_splits,
            desc="Splits",
            position=0,
            disable=False,
        ):
            if self.use_chat_template:
                stop_tokens = []
            else:
<<<<<<< HEAD
                stop_tokens = dataset[0].stop_sequences
=======
                stop_tokens = split[0].stop_sequence
>>>>>>> 9771f3a0

            max_new_tokens = split[0].generation_size  # could be none
            num_samples = split[0].num_samples

<<<<<<< HEAD
            contexts = [self.prompt_manager.prepare_prompt(doc) for doc in dataset]
            tokenized = self.tokenizer(contexts, add_special_tokens=self.add_special_tokens)
=======
            context = [sample.context for sample in split]
            tokenized = self.tokenizer(context, add_special_tokens=self.add_special_tokens)
>>>>>>> 9771f3a0

            # The main question for this step is the following:
            # Would we rather truncate the prompt to allow generation to go to max_new_tokens, at the risk
            # of losing some meaning, or have some generations that are exceedingly short?
            # The choice we go for here is to avoid truncating the prompt if we can, since it
            # should have been managed by the prompt creator/few shot manager if requested by the user.

            inputs = tokenized["input_ids"]
            context_size = len(inputs[0])

            # left truncate the inputs to the maximum length
            if max_new_tokens is not None:
                if context_size + max_new_tokens > self.max_length:
                    logger.warning(
                        f"{context_size + max_new_tokens=} which is greater than {self.max_length=}. Truncating context to {self.max_length - max_new_tokens} tokens."
                    )
                    context_size = self.max_length - max_new_tokens
                    inputs = [input[-context_size:] for input in inputs]
            else:
                if context_size > self.max_length:
                    logger.warning(
                        f"{context_size=} which is greater than {self.max_length=}. Truncating context to {self.max_length} tokens."
                    )
                    context_size = self.max_length
                    inputs = [input[-context_size:] for input in inputs]

            sglang_outputs = self._generate(
                inputs=inputs,
                max_new_tokens=max_new_tokens,
                stop_tokens=stop_tokens,
                num_samples=num_samples,
            )

            for input_token_ids, sglang_output in zip(inputs, sglang_outputs):
                meta_info = sglang_output["meta_info"]
                output_token_logprobs = meta_info["output_token_logprobs"]
                output_token_ids = [output[1] for output in output_token_logprobs]
                logprobs = [output[0] for output in output_token_logprobs]
                result = [sglang_output["text"]]
                cur_response = ModelResponse(
                    text=result,
                    logprobs=logprobs,
                    output_tokens=list(output_token_ids),
                    input_tokens=input_token_ids,
                )
                results.append(cur_response)
        return dataset.get_original_order(results)

    def _generate(
        self,
        inputs: list[list[int]],
        max_new_tokens: Optional[int] = None,
        stop_tokens: Optional[list[str]] = None,
        num_samples: int = 1,
        generate: bool = True,
    ) -> list:
        """Contains the actual logic of the generation."""

        logprob_start_len = None
        top_logprobs_num = None
        if generate:
            self.sampling_params["max_new_tokens"] = max_new_tokens
            self.sampling_params["stop"] = stop_tokens
            self.sampling_params["n"] = num_samples
        else:
            self.sampling_params["max_new_tokens"] = 1
            self.sampling_params["temperature"] = 0
            logprob_start_len = 0
            top_logprobs_num = 1

        outputs = self.model.generate(
            input_ids=inputs,
            sampling_params=self.sampling_params,
            return_logprob=True,
            logprob_start_len=logprob_start_len,
            top_logprobs_num=top_logprobs_num,
        )
        return outputs

    def loglikelihood(self, docs: list[Doc]) -> list[ModelResponse]:
        return self._loglikelihood_tokens(docs)

    def _loglikelihood_tokens(
        self,
        docs: list[Doc],
    ) -> list[ModelResponse]:
        dataset = LoglikelihoodDataset(requests=docs, num_dataset_splits=1)
        res = []

<<<<<<< HEAD
        for _ in tqdm(dataset.splits_start_end_iterator(), disable=False):
            contexts = [self.prompt_manager.prepare_prompt(doc) for doc in dataset]
=======
        for split in tqdm(dataset.splits_iterator(), disable=False):
            # the last token is an eos token, so we don't need to add it
            inputs = [sample.tokenized_context + sample.tokenized_continuation for sample in split]
>>>>>>> 9771f3a0
            # Left truncate the inputs to the maximum length
            inputs = []
            tokenized_continuations_batch = []
            tokenized_contexts_batch = []

            for context, doc in zip(contexts, dataset):
                tokenized_contexts, tokenized_continuations = self.tok_encode_pair(context, doc.choices, pairwise=True)
                for tokenized_context, tokenized_continuation in zip(tokenized_contexts, tokenized_continuations):
                    inputs.append(tokenized_context + tokenized_continuation)
                    tokenized_continuations_batch.append(tokenized_continuation)
                    tokenized_contexts_batch.append(tokenized_context)

            inputs = [input[-self.max_length :] for input in inputs]
            outputs = self._generate(inputs, generate=False)

<<<<<<< HEAD
            flat_index = 0
            for _, doc in enumerate(dataset):
                outputs_doc = outputs[flat_index : flat_index + len(doc.choices)]
                tokenized_continuations_doc = tokenized_continuations_batch[flat_index : flat_index + len(doc.choices)]
                tokenized_contexts_doc = tokenized_contexts_batch[flat_index : flat_index + len(doc.choices)]
                logprobs_doc = []
                argmax_doc = []
                output_tokens_doc = []
                input_tokens_doc = []

                for output, context, continuation in zip(
                    outputs_doc, tokenized_contexts_doc, tokenized_continuations_doc
                ):
                    meta_info = output["meta_info"]

                    input_top_logprobs = meta_info["input_top_logprobs"][::-1]
                    input_token_logprobs = meta_info["input_token_logprobs"][::-1]
                    input_top_logprobs = input_top_logprobs[: len(continuation)]
                    logprobs = input_token_logprobs[: len(continuation)]
                    bool_score = all(top[0][1] == input[1] for top, input in zip(input_top_logprobs, logprobs))
                    logprobs = [logprob[0] for logprob in logprobs]
                    logprobs_doc.append(logprobs)
                    argmax_doc.append(bool_score)
                    output_tokens_doc.append(output["text"])
                    input_tokens_doc.append(context + continuation)

                answer = ModelResponse(
                    input_tokens=input_tokens_doc,
                    output_tokens=output_tokens_doc,
                    logprobs=logprobs_doc,
                    argmax_logits_eq_gold=argmax_doc,
=======
            for i, output in enumerate(outputs):
                input = split[i]
                continuation_logprobs = []
                meta_info = output["meta_info"]
                input_token_logprobs = meta_info["input_token_logprobs"][::-1]
                input_top_logprobs = meta_info["input_top_logprobs"][::-1]
                input_top_logprobs = input_top_logprobs[: len(input.tokenized_continuation)]
                continuation_logprobs.append(input_token_logprobs[: len(input.tokenized_continuation)])
                bool_score = all(
                    top[0][1] == input[1] for top, input in zip(input_top_logprobs, continuation_logprobs[0])
                )
                answer = LoglikelihoodResponse(
                    input_tokens=input.tokenized_context + input.tokenized_continuation,
                    generated_tokens=input.tokenized_continuation,
                    result=(sum(item[0] for item in continuation_logprobs[0]), bool_score),
>>>>>>> 9771f3a0
                )
                res.append(answer)
        return dataset.get_original_order(res)

    def loglikelihood_rolling(self, docs):
        pass

    def loglikelihood_single_token(self, docs):
        pass<|MERGE_RESOLUTION|>--- conflicted
+++ resolved
@@ -177,22 +177,13 @@
             if self.use_chat_template:
                 stop_tokens = []
             else:
-<<<<<<< HEAD
-                stop_tokens = dataset[0].stop_sequences
-=======
-                stop_tokens = split[0].stop_sequence
->>>>>>> 9771f3a0
+                stop_tokens = split[0].stop_sequences
 
             max_new_tokens = split[0].generation_size  # could be none
             num_samples = split[0].num_samples
 
-<<<<<<< HEAD
-            contexts = [self.prompt_manager.prepare_prompt(doc) for doc in dataset]
+            contexts = [self.prompt_manager.prepare_prompt(doc) for doc in split]
             tokenized = self.tokenizer(contexts, add_special_tokens=self.add_special_tokens)
-=======
-            context = [sample.context for sample in split]
-            tokenized = self.tokenizer(context, add_special_tokens=self.add_special_tokens)
->>>>>>> 9771f3a0
 
             # The main question for this step is the following:
             # Would we rather truncate the prompt to allow generation to go to max_new_tokens, at the risk
@@ -282,14 +273,9 @@
         dataset = LoglikelihoodDataset(requests=docs, num_dataset_splits=1)
         res = []
 
-<<<<<<< HEAD
-        for _ in tqdm(dataset.splits_start_end_iterator(), disable=False):
-            contexts = [self.prompt_manager.prepare_prompt(doc) for doc in dataset]
-=======
         for split in tqdm(dataset.splits_iterator(), disable=False):
+            contexts = [self.prompt_manager.prepare_prompt(doc) for doc in split]
             # the last token is an eos token, so we don't need to add it
-            inputs = [sample.tokenized_context + sample.tokenized_continuation for sample in split]
->>>>>>> 9771f3a0
             # Left truncate the inputs to the maximum length
             inputs = []
             tokenized_continuations_batch = []
@@ -305,7 +291,6 @@
             inputs = [input[-self.max_length :] for input in inputs]
             outputs = self._generate(inputs, generate=False)
 
-<<<<<<< HEAD
             flat_index = 0
             for _, doc in enumerate(dataset):
                 outputs_doc = outputs[flat_index : flat_index + len(doc.choices)]
@@ -337,23 +322,6 @@
                     output_tokens=output_tokens_doc,
                     logprobs=logprobs_doc,
                     argmax_logits_eq_gold=argmax_doc,
-=======
-            for i, output in enumerate(outputs):
-                input = split[i]
-                continuation_logprobs = []
-                meta_info = output["meta_info"]
-                input_token_logprobs = meta_info["input_token_logprobs"][::-1]
-                input_top_logprobs = meta_info["input_top_logprobs"][::-1]
-                input_top_logprobs = input_top_logprobs[: len(input.tokenized_continuation)]
-                continuation_logprobs.append(input_token_logprobs[: len(input.tokenized_continuation)])
-                bool_score = all(
-                    top[0][1] == input[1] for top, input in zip(input_top_logprobs, continuation_logprobs[0])
-                )
-                answer = LoglikelihoodResponse(
-                    input_tokens=input.tokenized_context + input.tokenized_continuation,
-                    generated_tokens=input.tokenized_continuation,
-                    result=(sum(item[0] for item in continuation_logprobs[0]), bool_score),
->>>>>>> 9771f3a0
                 )
                 res.append(answer)
         return dataset.get_original_order(res)
