--- conflicted
+++ resolved
@@ -30,20 +30,9 @@
     frequency_penalty: NonNegativeFloat | None = None  # vllm, tgi, sglang
     length_penalty: NonNegativeFloat | None = None  # vllm, transformers
     presence_penalty: NonNegativeFloat | None = None  # vllm, sglang
-
-<<<<<<< HEAD
-    seed: Optional[int] = None  # vllm, tgi, litellm
-    stop_tokens: Optional[list[str]] = None  # vllm, transformers, tgi, litellm, sglang
-    temperature: Optional[float] = None  # vllm, transformers, tgi, litellm, sglang
-    top_k: Optional[int] = None  # vllm, transformers, tgi, sglang
-    min_p: Optional[float] = None  # vllm, transformers, sglang
-    top_p: Optional[int] = None  # vllm, transformers, tgi, litellm, sglang
-    truncate_prompt: Optional[bool] = None  # vllm, tgi
-    grammar: Optional[str] = None  # tgi
-=======
     max_new_tokens: NonNegativeInt | None = None  # vllm, transformers, tgi, litellm, sglang
     min_new_tokens: NonNegativeInt | None = None  # vllm, transformers, sglang
-
+    grammar: str | None = None  # tgi
     seed: NonNegativeInt | None = None  # vllm, tgi, litellm
     stop_tokens: list[str] | None = None  # vllm, transformers, tgi, litellm, sglang
     temperature: NonNegativeFloat | None = None  # vllm, transformers, tgi, litellm, sglang
@@ -51,7 +40,6 @@
     min_p: NonNegativeFloat | None = None  # vllm, transformers, sglang
     top_p: NonNegativeFloat | None = None  # vllm, transformers, tgi, litellm, sglang
     truncate_prompt: bool | None = None  # vllm, tgi
->>>>>>> 2ef1bc53
 
     # response format to be followed by the model,
     # more info here https://platform.openai.com/docs/api-reference/chat/create#chat-create-response_format
