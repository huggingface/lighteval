# MIT License

# Copyright (c) 2024 The HuggingFace Team

# Permission is hereby granted, free of charge, to any person obtaining a copy
# of this software and associated documentation files (the "Software"), to deal
# in the Software without restriction, including without limitation the rights
# to use, copy, modify, merge, publish, distribute, sublicense, and/or sell
# copies of the Software, and to permit persons to whom the Software is
# furnished to do so, subject to the following conditions:

# The above copyright notice and this permission notice shall be included in all
# copies or substantial portions of the Software.

# THE SOFTWARE IS PROVIDED "AS IS", WITHOUT WARRANTY OF ANY KIND, EXPRESS OR
# IMPLIED, INCLUDING BUT NOT LIMITED TO THE WARRANTIES OF MERCHANTABILITY,
# FITNESS FOR A PARTICULAR PURPOSE AND NONINFRINGEMENT. IN NO EVENT SHALL THE
# AUTHORS OR COPYRIGHT HOLDERS BE LIABLE FOR ANY CLAIM, DAMAGES OR OTHER
# LIABILITY, WHETHER IN AN ACTION OF CONTRACT, TORT OR OTHERWISE, ARISING FROM,
# OUT OF OR IN CONNECTION WITH THE SOFTWARE OR THE USE OR OTHER DEALINGS IN THE
# SOFTWARE.

import logging
import os
from itertools import islice
from typing import Optional, Union

import torch
from huggingface_hub import HfApi
from transformers import AutoTokenizer
from transformers.models.auto.configuration_auto import AutoConfig

<<<<<<< HEAD
from lighteval.models.model_input import ChatTemplateParameters, GenerationParameters

=======
>>>>>>> c7a063ae

logger = logging.getLogger(__name__)


<<<<<<< HEAD
class ModelConfig(BaseModel, extra="forbid"):
    """
    Base configuration class for all model types in Lighteval.

    This is the foundation class that all specific model configurations inherit from.
    It provides common functionality for parsing configuration from files and command-line arguments,
    as well as shared attributes that are used by all models like generation parameters and system prompts.

    Attributes:
        generation_parameters (GenerationParameters):
            Configuration parameters that control text generation behavior, including
            temperature, top_p, max_new_tokens, etc. Defaults to empty GenerationParameters.
        system_prompt (str | None):
            Optional system prompt to be used with chat models. This prompt sets the
            behavior and context for the model during evaluation.

    Methods:
        from_path(path: str):
            Load configuration from a YAML file.
        from_args(args: str):
            Parse configuration from a command-line argument string.
        _parse_args(args: str):
            Static method to parse argument strings into configuration dictionaries.

    Example:
        ```python
        # Load from YAML file
        config = ModelConfig.from_path("model_config.yaml")

        # Load from command line arguments
        config = ModelConfig.from_args("model_name=meta-llama/Llama-3.1-8B-Instruct,system_prompt='You are a helpful assistant.',generation_parameters={temperature:0.7}")

        # Direct instantiation
        config = ModelConfig(
            model_name="meta-llama/Llama-3.1-8B-Instruct",
            generation_parameters=GenerationParameters(temperature=0.7),
            system_prompt="You are a helpful assistant."
        )
        ```
    """

    model_name: str
    generation_parameters: GenerationParameters = GenerationParameters()
    chat_template_parameters: ChatTemplateParameters = ChatTemplateParameters()
    system_prompt: str | None = None

    @classmethod
    def from_path(cls, path: str):
        with open(path, "r") as f:
            config = yaml.safe_load(f)

        return cls(**config["model_parameters"])

    @classmethod
    def from_args(cls, args: str):
        config = cls._parse_args(args)
        return cls(**config)

    @staticmethod
    def _parse_args(args: str) -> dict:
        """Parse a string of arguments into a configuration dictionary.

        This function parses a string containing model arguments and generation parameters
        into a structured dictionary with two main sections: 'model' and 'generation'.
        It specifically handles generation parameters enclosed in curly braces.

        Args:
            args (str): A string containing comma-separated key-value pairs, where generation
                parameters can be specified in a nested JSON-like format.

        Returns:
            dict: A dictionary with two keys:
                - 'model': Contains general model configuration parameters
                - 'generation': Contains generation-specific parameters

        Examples:
            >>> parse_args("model_name=gpt2,max_length=100")
            {
                'model': {'model_name': 'gpt2', 'max_length': '100'},
            }

            >>> parse_args("model_name=gpt2,generation_parameters={temperature:0.7,top_p:0.9}")
            {
                'model': {'model_name': 'gpt2', 'generation_parameters': {'temperature': 0.7, 'top_p': 0.9},
            }

            >>> parse_args("model_name=gpt2,use_cache,generation_parameters={temperature:0.7}")
            {
                'model': {'model_name': 'gpt2', 'use_cache': True, 'generation_parameters': {'temperature': 0.7}},
            }
        """
        # Looking for generation_parameters in the model_args
        generation_parameters_dict = None
        chat_template_parameters_dict = None
        pattern = re.compile(r"(\w+)\s*=\s*(\{[^{}]*\}|[^,]+?)(?=,|$)")
        matches = pattern.findall(args)
        for key, value in matches:
            key = key.strip()
            if key == "generation_parameters":
                gen_params = re.sub(r"(\w+):", r'"\1":', value)
                generation_parameters_dict = json.loads(gen_params)
            if key == "chat_template_parameters":
                # Chat template parameters have strings as values that also need to be quoted
                chat_template_params = re.sub(r"(\w+)\s*:\s*([A-Za-z_][\w.-]*)\s*(?=[,}])", r'"\1":"\2"', value)
                chat_template_parameters_dict = json.loads(chat_template_params)

        args = re.sub(r"generation_parameters=\{.*?\},?", "", args).strip(",")
        args = re.sub(r"chat_template_parameters=\{.*?\},?", "", args).strip(",")
        model_config = (
            {k.split("=")[0]: k.split("=")[1] if "=" in k else True for k in args.split(",")} if args else {}
        )

        if generation_parameters_dict is not None:
            model_config["generation_parameters"] = generation_parameters_dict

        if chat_template_parameters_dict is not None:
            model_config["chat_template_parameters"] = chat_template_parameters_dict

        return model_config


=======
>>>>>>> c7a063ae
def _get_dtype(dtype: Union[str, torch.dtype, None], config: Optional[AutoConfig] = None) -> Optional[torch.dtype]:
    """Get the torch dtype based on the input arguments.

    Args:
        dtype (Union[str, torch.dtype]): The desired dtype. Can be a string or a torch dtype.
        config (Optional[transformers.AutoConfig]): The model config object. Defaults to None.

    Returns:
        torch.dtype: The torch dtype based on the input arguments.
    """
    if config is not None and hasattr(config, "quantization_config"):
        # must be infered
        return None

    if dtype is not None:
        if isinstance(dtype, str) and dtype not in ["auto", "4bit", "8bit"]:
            # Convert `str` args torch dtype: `float16` -> `torch.float16`
            return getattr(torch, dtype)
        elif isinstance(dtype, torch.dtype):
            return dtype

    if config is not None:
        return config.torch_dtype

    return None


def _simplify_name(name_or_path: str) -> str:
    """If the model is loaded from disk, then the name will have the following format:
    /p/a/t/h/models--org--model_name/revision/model_files
    This function return the model_name as if it was loaded from the hub:
    org/model_name

    Args:
        name_or_path (str): The name or path to be simplified.

    Returns:
        str: The simplified name.
    """
    if os.path.isdir(name_or_path) or os.path.isfile(name_or_path):  # Loading from disk
        simple_name_list = name_or_path.split("/")
        # The following manages files stored on disk, loaded with the hub model format:
        # /p/a/t/h/models--org--model_name/revision/model_files
        if any("models--" in item for item in simple_name_list):  # Hub format
            simple_name = [item for item in simple_name_list if "models--" in item][0]
            simple_name = simple_name.replace("models--", "").replace("--", "/")
            return simple_name
        # This is for custom folders
        else:  # Just a folder, we don't know the shape
            return name_or_path.replace("/", "_")

    return name_or_path


def _get_model_sha(repo_id: str, revision: str):
    api = HfApi()
    try:
        model_info = api.model_info(repo_id=repo_id, revision=revision)
        return model_info.sha
    except Exception:
        return ""


def batched(iterable, n):
    # batched('ABCDEFG', 3) → ABC DEF G
    if n < 1:
        raise ValueError("n must be at least one")
    it = iter(iterable)
    while batch := tuple(islice(it, n)):
        yield batch


def uses_chat_template(
    model_name: str = None, tokenizer: AutoTokenizer = None, override_chat_template: bool = None
) -> bool:
    """Returns a boolean depending on whether the Transformers AutoTokenizer contains
    a chat template or not

    Args:
        model_name (str, optional): Model name on HF.
        tokenizer (AutoTokenizer, optional): The tokenizer to check.
        override_chat_template (bool, optional): Override the chat template detection.

    Returns:
        bool: True if Tokenizer config contains a chat template, False otherwise
    """
    if override_chat_template is not None:
        return override_chat_template
    if model_name is None and tokenizer is None:
        raise Exception("`uses_chat_template` requires either a tokenizer or model name as input")
    try:
        if tokenizer:
            tk = tokenizer
        else:
            tk = AutoTokenizer.from_pretrained(model_name)
        return tk.chat_template is not None
    except Exception:
        logger.warning(
            "We were not able to detect if the chat template should be used for your model: {e}. Assuming we're using a chat template"
        )
        return True<|MERGE_RESOLUTION|>--- conflicted
+++ resolved
@@ -30,139 +30,10 @@
 from transformers import AutoTokenizer
 from transformers.models.auto.configuration_auto import AutoConfig
 
-<<<<<<< HEAD
-from lighteval.models.model_input import ChatTemplateParameters, GenerationParameters
-
-=======
->>>>>>> c7a063ae
 
 logger = logging.getLogger(__name__)
 
 
-<<<<<<< HEAD
-class ModelConfig(BaseModel, extra="forbid"):
-    """
-    Base configuration class for all model types in Lighteval.
-
-    This is the foundation class that all specific model configurations inherit from.
-    It provides common functionality for parsing configuration from files and command-line arguments,
-    as well as shared attributes that are used by all models like generation parameters and system prompts.
-
-    Attributes:
-        generation_parameters (GenerationParameters):
-            Configuration parameters that control text generation behavior, including
-            temperature, top_p, max_new_tokens, etc. Defaults to empty GenerationParameters.
-        system_prompt (str | None):
-            Optional system prompt to be used with chat models. This prompt sets the
-            behavior and context for the model during evaluation.
-
-    Methods:
-        from_path(path: str):
-            Load configuration from a YAML file.
-        from_args(args: str):
-            Parse configuration from a command-line argument string.
-        _parse_args(args: str):
-            Static method to parse argument strings into configuration dictionaries.
-
-    Example:
-        ```python
-        # Load from YAML file
-        config = ModelConfig.from_path("model_config.yaml")
-
-        # Load from command line arguments
-        config = ModelConfig.from_args("model_name=meta-llama/Llama-3.1-8B-Instruct,system_prompt='You are a helpful assistant.',generation_parameters={temperature:0.7}")
-
-        # Direct instantiation
-        config = ModelConfig(
-            model_name="meta-llama/Llama-3.1-8B-Instruct",
-            generation_parameters=GenerationParameters(temperature=0.7),
-            system_prompt="You are a helpful assistant."
-        )
-        ```
-    """
-
-    model_name: str
-    generation_parameters: GenerationParameters = GenerationParameters()
-    chat_template_parameters: ChatTemplateParameters = ChatTemplateParameters()
-    system_prompt: str | None = None
-
-    @classmethod
-    def from_path(cls, path: str):
-        with open(path, "r") as f:
-            config = yaml.safe_load(f)
-
-        return cls(**config["model_parameters"])
-
-    @classmethod
-    def from_args(cls, args: str):
-        config = cls._parse_args(args)
-        return cls(**config)
-
-    @staticmethod
-    def _parse_args(args: str) -> dict:
-        """Parse a string of arguments into a configuration dictionary.
-
-        This function parses a string containing model arguments and generation parameters
-        into a structured dictionary with two main sections: 'model' and 'generation'.
-        It specifically handles generation parameters enclosed in curly braces.
-
-        Args:
-            args (str): A string containing comma-separated key-value pairs, where generation
-                parameters can be specified in a nested JSON-like format.
-
-        Returns:
-            dict: A dictionary with two keys:
-                - 'model': Contains general model configuration parameters
-                - 'generation': Contains generation-specific parameters
-
-        Examples:
-            >>> parse_args("model_name=gpt2,max_length=100")
-            {
-                'model': {'model_name': 'gpt2', 'max_length': '100'},
-            }
-
-            >>> parse_args("model_name=gpt2,generation_parameters={temperature:0.7,top_p:0.9}")
-            {
-                'model': {'model_name': 'gpt2', 'generation_parameters': {'temperature': 0.7, 'top_p': 0.9},
-            }
-
-            >>> parse_args("model_name=gpt2,use_cache,generation_parameters={temperature:0.7}")
-            {
-                'model': {'model_name': 'gpt2', 'use_cache': True, 'generation_parameters': {'temperature': 0.7}},
-            }
-        """
-        # Looking for generation_parameters in the model_args
-        generation_parameters_dict = None
-        chat_template_parameters_dict = None
-        pattern = re.compile(r"(\w+)\s*=\s*(\{[^{}]*\}|[^,]+?)(?=,|$)")
-        matches = pattern.findall(args)
-        for key, value in matches:
-            key = key.strip()
-            if key == "generation_parameters":
-                gen_params = re.sub(r"(\w+):", r'"\1":', value)
-                generation_parameters_dict = json.loads(gen_params)
-            if key == "chat_template_parameters":
-                # Chat template parameters have strings as values that also need to be quoted
-                chat_template_params = re.sub(r"(\w+)\s*:\s*([A-Za-z_][\w.-]*)\s*(?=[,}])", r'"\1":"\2"', value)
-                chat_template_parameters_dict = json.loads(chat_template_params)
-
-        args = re.sub(r"generation_parameters=\{.*?\},?", "", args).strip(",")
-        args = re.sub(r"chat_template_parameters=\{.*?\},?", "", args).strip(",")
-        model_config = (
-            {k.split("=")[0]: k.split("=")[1] if "=" in k else True for k in args.split(",")} if args else {}
-        )
-
-        if generation_parameters_dict is not None:
-            model_config["generation_parameters"] = generation_parameters_dict
-
-        if chat_template_parameters_dict is not None:
-            model_config["chat_template_parameters"] = chat_template_parameters_dict
-
-        return model_config
-
-
-=======
->>>>>>> c7a063ae
 def _get_dtype(dtype: Union[str, torch.dtype, None], config: Optional[AutoConfig] = None) -> Optional[torch.dtype]:
     """Get the torch dtype based on the input arguments.
 
