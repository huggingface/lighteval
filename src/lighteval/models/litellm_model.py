--- conflicted
+++ resolved
@@ -126,13 +126,8 @@
 
                 response = litellm.completion(
                     model=self.model,
-<<<<<<< HEAD
-                    messages=[{"role": "system", "content": system_prompt}, {"role": "user", "content": prompt}],
+                    messages=prompt,
                     max_completion_tokens=max_new_tokens,
-=======
-                    messages=prompt,
-                    max_completion_tokens=completion_tokens,
->>>>>>> 78789c12
                     logprobs=return_logits if self.provider == "openai" else None,
                     stop=stop_sequence,
                     base_url=self.base_url,
