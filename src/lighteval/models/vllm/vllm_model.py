--- conflicted
+++ resolved
@@ -245,13 +245,7 @@
                 # NOTE: we are assuming all items in a batch behave similarly (same
                 # stop_tokens and max_tokens genrated) which is not necessarily
                 # the case! Because of that we only use batch size of 1
-<<<<<<< HEAD
-                stop_tokens = dataset[0].stop_sequence
-                print(dataset[0].stop_sequence)
-                print(dataset[0].task_name)
-=======
                 stop_tokens = split[0].stop_sequence
->>>>>>> 11ae129f
 
             max_new_tokens = self._config.generation_parameters.max_new_tokens or split[0].generation_size
             returns_logits = split[0].use_logits
