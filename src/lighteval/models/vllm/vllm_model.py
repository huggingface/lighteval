--- conflicted
+++ resolved
@@ -153,11 +153,7 @@
         ```
     """
 
-<<<<<<< HEAD
-=======
-    model_name: str
     tokenizer: str | None = None
->>>>>>> c7a063ae
     revision: str = "main"  # revision of the model
     dtype: str = "bfloat16"
     tensor_parallel_size: PositiveInt = 1  # how many GPUs to use for tensor parallelism
