# MIT License

# Copyright (c) 2024 The HuggingFace Team

# Permission is hereby granted, free of charge, to any person obtaining a copy
# of this software and associated documentation files (the "Software"), to deal
# in the Software without restriction, including without limitation the rights
# to use, copy, modify, merge, publish, distribute, sublicense, and/or sell
# copies of the Software, and to permit persons to whom the Software is
# furnished to do so, subject to the following conditions:

# The above copyright notice and this permission notice shall be included in all
# copies or substantial portions of the Software.

# THE SOFTWARE IS PROVIDED "AS IS", WITHOUT WARRANTY OF ANY KIND, EXPRESS OR
# IMPLIED, INCLUDING BUT NOT LIMITED TO THE WARRANTIES OF MERCHANTABILITY,
# FITNESS FOR A PARTICULAR PURPOSE AND NONINFRINGEMENT. IN NO EVENT SHALL THE
# AUTHORS OR COPYRIGHT HOLDERS BE LIABLE FOR ANY CLAIM, DAMAGES OR OTHER
# LIABILITY, WHETHER IN AN ACTION OF CONTRACT, TORT OR OTHERWISE, ARISING FROM,
# OUT OF OR IN CONNECTION WITH THE SOFTWARE OR THE USE OR OTHER DEALINGS IN THE
# SOFTWARE.

import asyncio
import gc
import itertools
import logging
import os
from typing import Coroutine, Optional

import torch
from pydantic import NonNegativeFloat, NonNegativeInt, PositiveInt
from tqdm import tqdm

from lighteval.data import GenerativeTaskDataset, LoglikelihoodDataset
from lighteval.models.abstract_model import LightevalModel, ModelConfig
from lighteval.models.model_output import ModelResponse
from lighteval.models.utils import _simplify_name, uses_chat_template
from lighteval.tasks.prompt_manager import PromptManager
from lighteval.tasks.requests import Doc
from lighteval.utils.cache_management import SampleCache, cached
from lighteval.utils.imports import is_vllm_available


logger = logging.getLogger(__name__)


if is_vllm_available():
    import ray
    from more_itertools import distribute
    from vllm import LLM, RequestOutput, SamplingParams
    from vllm.distributed.parallel_state import (
        destroy_distributed_environment,
        destroy_model_parallel,
    )
    from vllm.transformers_utils.tokenizer import get_tokenizer
<<<<<<< HEAD
    from vllm.lora.request import LoRARequest
=======
    from vllm.v1.engine.async_llm import AsyncEngineArgs, AsyncLLM
>>>>>>> d950a1e4

    logging.getLogger("vllm").propagate = True
    logging.getLogger("vllm").handlers.clear()

    logging.getLogger("ray").propagate = True
    logging.getLogger("ray").handlers.clear()
else:
    from unittest.mock import Mock

    LLM = SamplingParams = get_tokenizer = ray = distribute = destroy_distributed_environment = (
        destroy_model_parallel
    ) = Mock()
    AsyncLLM = AsyncEngineArgs = RequestOutput = Mock()

os.environ["TOKENIZERS_PARALLELISM"] = "false"

STARTING_BATCH_SIZE = 512


class VLLMModelConfig(ModelConfig):
    """
    Configuration class for VLLM inference engine.

    This configuration is used to load and configure models using the VLLM inference engine,
    which provides high-performance inference for large language models with features like
    PagedAttention, continuous batching, and efficient memory management.

    vllm doc: https://docs.vllm.ai/en/v0.7.1/serving/engine_args.html

    Attributes:
        model_name (str):
            HuggingFace Hub model ID or path to the model to load.
        revision (str):
            Git revision of the model. Defaults to "main".
        dtype (str):
            Data type for model weights. Defaults to "bfloat16". Options: "float16", "bfloat16", "float32".
        tensor_parallel_size (PositiveInt):
            Number of GPUs to use for tensor parallelism. Defaults to 1.
        data_parallel_size (PositiveInt):
            Number of GPUs to use for data parallelism. Defaults to 1.
        pipeline_parallel_size (PositiveInt):
            Number of GPUs to use for pipeline parallelism. Defaults to 1.
        gpu_memory_utilization (NonNegativeFloat):
            Fraction of GPU memory to use. Lower this if running out of memory. Defaults to 0.9.
        max_model_length (PositiveInt | None):
            Maximum sequence length for the model. If None, automatically inferred.
            Reduce this if encountering OOM issues (4096 is usually sufficient).
        quantization (str | None):
            Quantization method.
        load_format (str | None):
            The format of the model weights to load. choices: auto, pt, safetensors, npcache, dummy, tensorizer, sharded_state, gguf, bitsandbytes, mistral, runai_streamer.
        swap_space (PositiveInt):
            CPU swap space size in GiB per GPU. Defaults to 4.
        seed (NonNegativeInt):
            Random seed for reproducibility. Defaults to 1234.
        trust_remote_code (bool):
            Whether to trust remote code when loading models. Defaults to False.
        add_special_tokens (bool):
            Whether to add special tokens during tokenization. Defaults to True.
        multichoice_continuations_start_space (bool):
            Whether to add a space before multiple choice continuations. Defaults to True.
        pairwise_tokenization (bool):
            Whether to tokenize context and continuation separately for loglikelihood evals. Defaults to False.
        max_num_seqs (PositiveInt):
            Maximum number of sequences per iteration. Controls batch size at prefill stage. Defaults to 128.
        max_num_batched_tokens (PositiveInt):
            Maximum number of tokens per batch. Defaults to 2048.
        subfolder (str | None):
            Subfolder within the model repository. Defaults to None.
        is_async (bool):
            Whether to use the async version of VLLM. Defaults to False.
        override_chat_template (bool):
            If True, we force the model to use a chat template. If alse, we prevent the model from using
            a chat template. If None, we use the default (true if present in the tokenizer, false otherwise)

    Example:
        ```python
        config = VLLMModelConfig(
            model_name="meta-llama/Llama-3.1-8B-Instruct",
            tensor_parallel_size=2,
            gpu_memory_utilization=0.8,
            max_model_length=4096,
            generation_parameters=GenerationParameters(
                temperature=0.7,
                max_new_tokens=100
            )
        )
        ```
    """

    model_name: str
    revision: str = "main"  # revision of the model
    dtype: str = "bfloat16"
    tensor_parallel_size: PositiveInt = 1  # how many GPUs to use for tensor parallelism
    data_parallel_size: PositiveInt = 1  # how many GPUs to use for data parallelism
    pipeline_parallel_size: PositiveInt = 1  # how many GPUs to use for pipeline parallelism
    gpu_memory_utilization: NonNegativeFloat = 0.9  # lower this if you are running out of memory
    max_model_length: PositiveInt | None = (
        None  # maximum length of the model, ussually infered automatically. reduce this if you encouter OOM issues, 4096 is usually enough
    )
    quantization: str | None = None
    load_format: str | None = None
    swap_space: PositiveInt = 4  # CPU swap space size (GiB) per GPU.
    seed: NonNegativeInt = 1234
    trust_remote_code: bool = False
    add_special_tokens: bool = True
    multichoice_continuations_start_space: bool = (
        True  # whether to add a space at the start of each continuation in multichoice generation
    )
    pairwise_tokenization: bool = False  # whether to tokenize the context and continuation separately or together.
<<<<<<< HEAD
    generation_parameters: GenerationParameters = None  # sampling parameters to use for generation
    lora_path: str | None = None  # path to the LoRA modules
    max_num_seqs: int = 128  # maximum number of sequences per iteration; This variable and `max_num_batched_tokens` effectively control the batch size at prefill stage. See https://github.com/vllm-project/vllm/issues/2492 for detailed explaination.
    max_num_batched_tokens: int = 2048  # maximum number of tokens per batch

    subfolder: Optional[str] = None

    def __post_init__(self):
        if not self.generation_parameters:
            self.generation_parameters = GenerationParameters()
=======
    max_num_seqs: PositiveInt = 128  # maximum number of sequences per iteration; This variable and `max_num_batched_tokens` effectively control the batch size at prefill stage. See https://github.com/vllm-project/vllm/issues/2492 for detailed explaination.
    max_num_batched_tokens: PositiveInt = 2048  # maximum number of tokens per batch
    subfolder: str | None = None
    is_async: bool = False  # Whether to use the async version or sync version of the model
    override_chat_template: bool = None
>>>>>>> d950a1e4


class VLLMModel(LightevalModel):
    def __init__(
        self,
        config: VLLMModelConfig,
    ):
        """Initializes a HuggingFace `AutoModel` and `AutoTokenizer` for evaluation."""
        self.config = config
        self.use_chat_template = uses_chat_template(
            model_name=config.model_name, override_chat_template=config.override_chat_template
        )
        self.data_parallel_size = config.data_parallel_size
        self.tensor_parallel_size = config.tensor_parallel_size
        self._add_special_tokens = config.add_special_tokens if config.add_special_tokens is not None else False
        self._tokenizer = self._create_auto_tokenizer(config)

        self._max_length = (
            config.max_model_length
        )  # will be None if the config is None, then defined in _create_auto_model

        # If model_parallel is not set we compare the number of processes with the number of GPUs
        self.model = self._create_auto_model(config)

        # self._device = config.accelerator.device if config.accelerator is not None else "cpu"
        self.multichoice_continuations_start_space = config.multichoice_continuations_start_space

        self.model_name = _simplify_name(config.model_name)
        self.model_sha = ""
        self.precision = config.dtype

        self.pairwise_tokenization = config.pairwise_tokenization
        
        # enable LoRA if lora_path is provided
        if config.lora_path is not None:
            self.lora_request = LoRARequest("default", 1, config.lora_path)
        else:
            self.lora_request = None

        self.prompt_manager = PromptManager(self.use_chat_template, self.tokenizer, config.system_prompt)

        # Initialize cache for tokenization and predictions
        self._cache = SampleCache(config)

    @property
    def tokenizer(self):
        return self._tokenizer

    def cleanup(self):
        destroy_model_parallel()
        if self.model is not None:
            del self.model
        gc.collect()
        ray.shutdown()
        destroy_distributed_environment()
        torch.cuda.empty_cache()

    @property
    def add_special_tokens(self):
        return self._add_special_tokens

    @property
    def max_length(self) -> int:
        return self._max_length

    def _create_auto_model(self, config: VLLMModelConfig) -> Optional[LLM]:
        """
        Creates an instance of the pretrained HF model.

        Args:
            pretrained (str): The name or path of the pretrained model.
            revision (str): The revision of the model.
            subfolder (Optional[str], optional): The subfolder within the model. Defaults to None.
            max_memory (Optional[dict], optional): The maximum memory to allocate for the model per GPU. Defaults to None.
            device_map (Optional[dict], optional): The device mapping for the model. Defaults to None.
            torch_dtype (Optional[Union[str, torch.dtype]], optional): The torch data type for the model. Defaults to None.
            quantization_config (Optional[Union[BitsAndBytesConfig, GPTQConfig]], optional): The quantization configuration for the model. Defaults to None.
            trust_remote_code (bool, optional): Whether to trust remote code. Defaults to False.
            cache_dir (str, optional): The cache directory for the model. Defaults to "/scratch".

        Returns:
            transformers.PreTrainedModel: The created auto model instance.
        """
        self.model_args = {
            "model": config.model_name,
            "gpu_memory_utilization": config.gpu_memory_utilization,
            "revision": config.revision + (f"/{config.subfolder}" if config.subfolder is not None else ""),
            "dtype": config.dtype,
            "trust_remote_code": config.trust_remote_code,
            "tensor_parallel_size": config.tensor_parallel_size,
            "pipeline_parallel_size": config.pipeline_parallel_size,
            "max_model_len": self._max_length,
            "swap_space": 4,
            "seed": int(config.seed),
            "enable_lora": config.lora_path is not None,
            "seed": int(config.seed),
            "max_num_seqs": int(config.max_num_seqs),
            "max_num_batched_tokens": int(config.max_num_batched_tokens),
        }

        if config.quantization is not None:
            self.model_args["quantization"] = config.quantization
        if config.load_format is not None:
            self.model_args["load_format"] = config.load_format

        if config.data_parallel_size > 1:
            self.model_args["distributed_executor_backend"] = "ray"
            self._batch_size = "auto"

            if self._max_length is None:
                # Todo: we will want to manage this automatically - atm this arg must be set at least 2 times (in gen params + model args) for
                # vllm models, which is an issue.
                logger.warning(
                    "The model max_length was not set in the model arguments. Since the model is using data parallelism, it is created later "
                    " with `ray`, so we can't infer the max_length automatically atm. It might raise issues later on: if it does, relaunch your "
                    "run, but set `max_model_length` explicitely in the model args."
                )
            return None

        model = LLM(**self.model_args)

        # If the max_length can't get extracted from the config, it will be inferred from the model
        # Inferring from the tokenizer will cause vllm to bug for models with mismatches between model
        # config and tk config, like mistralai/Mistral-7B-v0.1
        if self._max_length is None:
            self._max_length = model.llm_engine.model_config.max_seq_len_to_capture

        return model

    def _create_auto_tokenizer(self, config: VLLMModelConfig):
        tokenizer = get_tokenizer(
            config.model_name,
            tokenizer_mode="auto",
            trust_remote_code=config.trust_remote_code,
            revision=config.revision,
        )
        tokenizer.pad_token = tokenizer.eos_token
        return tokenizer

    @cached("predictions")
    def greedy_until(
        self,
        docs: list[Doc],
    ) -> list[ModelResponse]:
        """
        Generates responses using a greedy decoding strategy until certain ending conditions are met.

        Args:
            requests (list[Request]): list of requests containing the context and ending conditions.
            override_bs (int, optional): Override the batch size for generation. Defaults to None.

        Returns:
            list[GenerateReturn]: list of generated responses.
        """
        return self._greedy_until(docs)

    def _greedy_until(
        self,
        docs: list[Doc],
    ) -> list[ModelResponse]:
        dataset = GenerativeTaskDataset(requests=docs, num_dataset_splits=self.DATASET_SPLITS)
        results = []

        for split in tqdm(
            dataset.splits_iterator(),
            total=dataset.num_dataset_splits,
            desc="Splits",
            position=0,
            disable=False,  # self.disable_tqdm,
        ):
            # For chat models, generation stops with EOS token, so we don't need to specify stop tokens
            if self.use_chat_template:
                stop_tokens = []
            else:
                # NOTE: we are assuming all items in a batch behave similarly (same
                # stop_tokens and max_tokens genrated) which is not necessarily
                # the case! Because of that we only use batch size of 1
                stop_tokens = split[0].stop_sequences or []

            max_new_tokens = self.config.generation_parameters.max_new_tokens or split[0].generation_size
            num_samples = split[0].num_samples

            context = [self.prompt_manager.prepare_prompt(doc) for doc in split]
            tokenized = self.tokenizer(context, add_special_tokens=self.add_special_tokens)

            # The main question for this step is the following:
            # Would we rather truncate the prompt to allow generation to go to max_new_tokens, at the risk
            # of losing some meaning, or have some generations that are exceedingly short?
            # The choice we go for here is to avoid truncating the prompt if we can, since it
            # should have been managed by the prompt creator/few shot manager if requested by the user.
            inputs = tokenized["input_ids"]
            context_size = len(inputs[0])

            # left truncate the inputs to the maximum length
            if self.max_length is None:
                logger.warning(
                    "The model max_length was not set in the model arguments, so we cannot check if we need to truncate the context."
                )
            elif max_new_tokens is not None:
                if context_size + max_new_tokens > self.max_length:
                    logger.warning(
                        f"{context_size + max_new_tokens=} which is greater than {self.max_length=}. Truncating context to {self.max_length - max_new_tokens} tokens."
                    )
                    context_size = self.max_length - max_new_tokens
                    if context_size < 0:
                        logger.critical(
                            f"{context_size=} is less than 0, either reduce the max_new_tokens or increase model max length."
                        )
                        raise ValueError("Context size is less than 0.")
                    inputs = [input[-context_size:] for input in inputs]
            else:
                if context_size > self.max_length:
                    logger.warning(
                        f"{context_size=} which is greater than {self.max_length=}. Truncating context to {self.max_length} tokens."
                    )
                    context_size = self.max_length
                    inputs = [input[-context_size:] for input in inputs]

            vllm_outputs = self._generate(
                inputs=inputs,
                max_new_tokens=max_new_tokens,
                stop_tokens=stop_tokens,
                returns_logits=False,
                num_samples=num_samples,
            )

            for i, vllm_output in enumerate(vllm_outputs):
                output_token_ids = [outputs.token_ids for outputs in vllm_output.outputs]
                result = [output.text for output in vllm_output.outputs]
                input_token_ids = vllm_output.prompt_token_ids

                cur_response = ModelResponse(
                    input=context[i],
                    text=result,
                    output_tokens=list(output_token_ids),
                    input_tokens=input_token_ids,
                )
                results.append(cur_response)

        return dataset.get_original_order(results)

    def _generate(
        self,
        inputs: list[list[int]],
        max_new_tokens: Optional[int] = None,
        stop_tokens: Optional[list[str]] = None,
        returns_logits: Optional[bool] = False,
        num_samples: int = 1,
        generate: bool = True,
    ) -> list:
        """Contains the actual logic of the generation."""
        sampling_params = SamplingParams(**self.config.generation_parameters.to_vllm_dict())

        if generate:
            sampling_params.n = num_samples
            sampling_params.max_tokens = max_new_tokens
            sampling_params.stop = stop_tokens
            sampling_params.logprobs = 1 if returns_logits else 0
            if num_samples > 1 and sampling_params.temperature == 0:
                raise ValueError(
                    "num_samples > 1 is not supported with temperature=0, please set temperature > 0 or use non sampling metrics."
                )
        else:
            sampling_params.temperature = 0
            sampling_params.prompt_logprobs = 1
            sampling_params.max_tokens = 1
            sampling_params.detokenize = False

        if self.data_parallel_size > 1:
<<<<<<< HEAD
            # vLLM hangs if tensor_parallel > 1 and resources are set in ray.remote
            # also seems to only work with decorator and not with ray.remote() fn
            # see https://github.com/vllm-project/vllm/issues/973
            # note: this has changed on 0.3.3, and it only works now if num_gpus are set.
            # but then tensor_parallel breaks
            # Hynek: With the newest vllm, it actually breaks when tensor_parallel_size == 1 and num_gpus not set,
            # as VLLM complains about no GPUs available.
            # Haizhou: didn't test lora with data_parallel_size > 1
            @ray.remote(num_gpus=1 if self.tensor_parallel_size == 1 else None)
=======

            @ray.remote(num_gpus=self.tensor_parallel_size)
>>>>>>> d950a1e4
            def run_inference_one_model(model_args: dict, sampling_params: SamplingParams, requests):
                llm = LLM(**model_args)
                if self.lora_request is not None:
                    return llm.generate(prompt_token_ids=requests, sampling_params=sampling_params, lora_request=self.lora_request)
                else:
                    return llm.generate(prompt_token_ids=requests, sampling_params=sampling_params)

            # dispatch requests to all self.data_parallel_size workers, in interleaved fashion
            # interleaved important to balance context lengths across workers
            requests = [list(x) for x in distribute(self.data_parallel_size, inputs)]
            inputs = ((self.model_args, sampling_params, req) for req in requests)
            object_refs = [run_inference_one_model.remote(*x) for x in inputs]
            results = ray.get(object_refs)
            # Invoke ray.shutdown() to prevent hang-ups if subsequent calls required.
            ray.shutdown()
            # flatten results
            outputs = [
                x
                for x in itertools.chain.from_iterable(itertools.zip_longest(*[list(x) for x in results]))
                if x is not None
            ]
        else:
            if self.lora_request is not None:
                outputs = self.model.generate(
                    prompt_token_ids=inputs,
                    sampling_params=sampling_params,
                    lora_request=self.lora_request,
                    use_tqdm=True,
                )
            else:
                outputs = self.model.generate(
                    prompt_token_ids=inputs,
                    sampling_params=sampling_params,
                    use_tqdm=True,
                )

        return outputs

    @cached("predictions")
    def loglikelihood(self, docs: list[Doc]) -> list[ModelResponse]:
        return self._loglikelihood_tokens(docs)

    def _loglikelihood_tokens(
        self,
        docs: list[Doc],
    ) -> list[ModelResponse]:
        dataset = LoglikelihoodDataset(requests=docs, num_dataset_splits=1)
        res = []

        for split in tqdm(dataset.splits_iterator()):
            contexts = [self.prompt_manager.prepare_prompt(doc) for doc in split]

            inputs = []
            tokenized_continuations_batch = []
            tokenized_contexts_batch = []

            for context, doc in zip(contexts, split):
                tokenized_contexts, tokenized_continuations = self.tok_encode_pair(
                    context, doc.choices, pairwise=self.pairwise_tokenization
                )
                for tokenized_context, tokenized_continuation in zip(tokenized_contexts, tokenized_continuations):
                    inputs.append(tokenized_context + tokenized_continuation)
                    tokenized_continuations_batch.append(tokenized_continuation)
                    tokenized_contexts_batch.append(tokenized_context)

            # Left truncate the inputs to the maximum length
            inputs = [input[-self.max_length :] for input in inputs]
            outputs = self._generate(inputs, generate=False)

            flat_index = 0
            for i, doc in enumerate(split):
                outputs_doc = outputs[flat_index : flat_index + len(doc.choices)]
                tokenized_continuations_doc = tokenized_continuations_batch[flat_index : flat_index + len(doc.choices)]
                tokenized_contexts_doc = tokenized_contexts_batch[flat_index : flat_index + len(doc.choices)]
                logprobs_doc = []
                argmax_doc = []
                output_tokens_doc = []
                input_tokens_doc = []

                for output, context, continuation in zip(
                    outputs_doc, tokenized_contexts_doc, tokenized_continuations_doc
                ):
                    continuation_logprobs = []
                    for token, logprobs in zip(continuation[::-1], output.prompt_logprobs[::-1]):
                        continuation_logprobs.append(logprobs[token])

                    bool_score = all(logprob.rank == 1 for logprob in continuation_logprobs)
                    continuation_logprobs = [logprob.logprob for logprob in continuation_logprobs]
                    continuation_logprobs = sum(continuation_logprobs)
                    logprobs_doc.append(continuation_logprobs)
                    argmax_doc.append(bool_score)
                    output_tokens_doc.append(continuation)
                    input_tokens_doc.append(context)

                answer = ModelResponse(
                    input=contexts[i],
                    input_tokens=input_tokens_doc,
                    output_tokens=output_tokens_doc,
                    logprobs=logprobs_doc,
                    argmax_logits_eq_gold=argmax_doc,
                )
                res.append(answer)
                flat_index += len(doc.choices)

        return dataset.get_original_order(res)

    @cached("predictions")
    def loglikelihood_rolling(self, docs: list[Doc]) -> list[ModelResponse]:
        raise NotImplementedError()


class AsyncVLLMModel(VLLMModel):
    """VLLM models which deploy async natively (no ray). Supports DP and PP/TP but not batch size > 1"""

    DATASET_SPLITS = 1
    is_async = True

    def cleanup(self):
        gc.collect()
        destroy_distributed_environment()
        torch.cuda.empty_cache()

    def _create_auto_model(self, config: VLLMModelConfig):
        """
        Creates an instance of the async vllm model loaded from HF. Requires using the v1 of VLLM.

        Returns:
            AsyncLLM: The created async VLLM instance
        """
        self.model_args = {
            "model": config.model_name,
            "gpu_memory_utilization": config.gpu_memory_utilization,
            "revision": config.revision + (f"/{config.subfolder}" if config.subfolder is not None else ""),
            "dtype": config.dtype,
            "trust_remote_code": config.trust_remote_code,
            "tensor_parallel_size": config.tensor_parallel_size,
            "data_parallel_size": config.data_parallel_size,
            "pipeline_parallel_size": config.pipeline_parallel_size,
            "max_model_len": self._max_length,
            "swap_space": 4,
            "seed": int(config.seed),
            "max_num_seqs": int(config.max_num_seqs),
            "max_num_batched_tokens": int(config.max_num_batched_tokens),
            "enforce_eager": True,
        }

        if config.data_parallel_size > 1:
            self._batch_size = "auto"

        model = AsyncLLM.from_engine_args(AsyncEngineArgs(**self.model_args))

        # If the max_length can't get extracted from the config, it will be inferred from the model
        if self._max_length is None:
            self._max_length = model.model_config.max_seq_len_to_capture

        return model

    async def _async_one_item(
        self,
        index: int,
        doc: Doc,
        generative: bool,
    ) -> Coroutine[None, list, str]:
        """Contains the actual logic of the generation."""
        sampling_params = SamplingParams(**self.config.generation_parameters.to_vllm_dict())

        if not generative:
            sampling_params.temperature = 0
            sampling_params.prompt_logprobs = 1
            sampling_params.max_tokens = 1
            sampling_params.detokenize = False
            prompt = self.prompt_manager.prepare_prompt(doc) + doc.choice
            index_str = f"logprob_{index}"
        else:
            sampling_params.n = doc.num_samples
            if sampling_params.n > 1:
                # Todo clementine: investigate more
                logger.warning(
                    "Careful, there can be unexpected behavior when using sampling evals with the async vllm model"
                )
            sampling_params.max_tokens = self.config.generation_parameters.max_new_tokens or doc.generation_size
            sampling_params.stop = [] if self.use_chat_template else doc.stop_sequences
            sampling_params.logprobs = int(doc.use_logits)
            prompt = self.prompt_manager.prepare_prompt(doc)
            index_str = f"generative_{index}"

        generator = self.model.generate(request_id=index_str, prompt=prompt, sampling_params=sampling_params)
        try:
            while output := await anext(generator):
                continue
        except StopAsyncIteration:
            pass

        return output

    async def _async_batch(self, docs: list[Doc], generative: bool) -> list:
        processed_requests = [
            self._async_one_item(index=index, doc=doc, generative=generative) for index, doc in enumerate(docs)
        ]
        results = await asyncio.gather(*processed_requests)
        return results

    @cached("predictions")
    async def greedy_until(
        self,
        docs: list[Doc],
    ) -> list[ModelResponse]:
        """
        Generates responses using a greedy decoding strategy until certain ending conditions are met.

        Args:
            requests (list[Request]): list of requests containing the context and ending conditions.

        Returns:
            list[GenerateReturn]: list of generated responses.
        """
        results = []

        responses = await self._async_batch(docs=docs, generative=True)

        for response in responses:
            output_token_ids = [outputs.token_ids for outputs in response.outputs]
            full_logprobs = [output.logprobs for output in response.outputs] or []
            logprobs = [logprob[token_id].logprob for token_id, logprob in zip(output_token_ids[0], full_logprobs[0])]
            result = [output.text for output in response.outputs]
            input_token_ids = response.prompt_token_ids

            cur_response = ModelResponse(
                text=result,
                logprobs=logprobs,
                output_tokens=list(output_token_ids),
                input_tokens=input_token_ids,
            )
            results.append(cur_response)

        return results

    @cached("predictions")
    async def loglikelihood(
        self,
        docs: list[Doc],
    ) -> list[ModelResponse]:
        """
        Generates responses using a greedy decoding strategy until certain ending conditions are met and
        stores the logprobs.

        Args:
            requests (list[Request]): list of requests containing the context and ending conditions.

        Returns:
            list[ModelResponse]: list of generated responses.
        """
        results = []

        responses = await self._async_batch(docs=docs, generative=False)

        for response, input in zip(responses, docs):
            continuation_logprobs = []
            for token, logprobs in zip(input.tokenized_continuation[::-1], response.prompt_logprobs[::-1]):
                continuation_logprobs.append(logprobs[token])
            bool_score = all(logprob.rank == 1 for logprob in continuation_logprobs)
            continuation_logprobs = [logprob.logprob for logprob in continuation_logprobs]
            answer = ModelResponse(
                input_tokens=input.tokenized_context + input.tokenized_continuation,
                output_tokens=input.tokenized_continuation,
                logprobs=sum(continuation_logprobs),
                argmax_logits_eq_gold=bool_score,
            )
            results.append(answer)

        return results<|MERGE_RESOLUTION|>--- conflicted
+++ resolved
@@ -53,11 +53,8 @@
         destroy_model_parallel,
     )
     from vllm.transformers_utils.tokenizer import get_tokenizer
-<<<<<<< HEAD
     from vllm.lora.request import LoRARequest
-=======
     from vllm.v1.engine.async_llm import AsyncEngineArgs, AsyncLLM
->>>>>>> d950a1e4
 
     logging.getLogger("vllm").propagate = True
     logging.getLogger("vllm").handlers.clear()
@@ -125,6 +122,7 @@
             Maximum number of sequences per iteration. Controls batch size at prefill stage. Defaults to 128.
         max_num_batched_tokens (PositiveInt):
             Maximum number of tokens per batch. Defaults to 2048.
+        lora_path (str | None): path to loara modules
         subfolder (str | None):
             Subfolder within the model repository. Defaults to None.
         is_async (bool):
@@ -168,24 +166,12 @@
         True  # whether to add a space at the start of each continuation in multichoice generation
     )
     pairwise_tokenization: bool = False  # whether to tokenize the context and continuation separately or together.
-<<<<<<< HEAD
-    generation_parameters: GenerationParameters = None  # sampling parameters to use for generation
-    lora_path: str | None = None  # path to the LoRA modules
-    max_num_seqs: int = 128  # maximum number of sequences per iteration; This variable and `max_num_batched_tokens` effectively control the batch size at prefill stage. See https://github.com/vllm-project/vllm/issues/2492 for detailed explaination.
-    max_num_batched_tokens: int = 2048  # maximum number of tokens per batch
-
-    subfolder: Optional[str] = None
-
-    def __post_init__(self):
-        if not self.generation_parameters:
-            self.generation_parameters = GenerationParameters()
-=======
     max_num_seqs: PositiveInt = 128  # maximum number of sequences per iteration; This variable and `max_num_batched_tokens` effectively control the batch size at prefill stage. See https://github.com/vllm-project/vllm/issues/2492 for detailed explaination.
     max_num_batched_tokens: PositiveInt = 2048  # maximum number of tokens per batch
+    lora_path: str | None = None  # path to the LoRA modules
     subfolder: str | None = None
     is_async: bool = False  # Whether to use the async version or sync version of the model
     override_chat_template: bool = None
->>>>>>> d950a1e4
 
 
 class VLLMModel(LightevalModel):
@@ -455,20 +441,7 @@
             sampling_params.detokenize = False
 
         if self.data_parallel_size > 1:
-<<<<<<< HEAD
-            # vLLM hangs if tensor_parallel > 1 and resources are set in ray.remote
-            # also seems to only work with decorator and not with ray.remote() fn
-            # see https://github.com/vllm-project/vllm/issues/973
-            # note: this has changed on 0.3.3, and it only works now if num_gpus are set.
-            # but then tensor_parallel breaks
-            # Hynek: With the newest vllm, it actually breaks when tensor_parallel_size == 1 and num_gpus not set,
-            # as VLLM complains about no GPUs available.
-            # Haizhou: didn't test lora with data_parallel_size > 1
-            @ray.remote(num_gpus=1 if self.tensor_parallel_size == 1 else None)
-=======
-
             @ray.remote(num_gpus=self.tensor_parallel_size)
->>>>>>> d950a1e4
             def run_inference_one_model(model_args: dict, sampling_params: SamplingParams, requests):
                 llm = LLM(**model_args)
                 if self.lora_request is not None:
