--- conflicted
+++ resolved
@@ -94,12 +94,9 @@
     )
     pairwise_tokenization: bool = False  # whether to tokenize the context and continuation separately or together.
     generation_parameters: GenerationParameters = None  # sampling parameters to use for generation
-<<<<<<< HEAD
-    lora_path: Optional[str] = None  # path to the LoRA modules
-=======
+    lora_path: str | None = None  # path to the LoRA modules
     max_num_seqs: int = 128  # maximum number of sequences per iteration; This variable and `max_num_batched_tokens` effectively control the batch size at prefill stage. See https://github.com/vllm-project/vllm/issues/2492 for detailed explaination.
     max_num_batched_tokens: int = 2048  # maximum number of tokens per batch
->>>>>>> d5efccf3
 
     subfolder: Optional[str] = None
 
@@ -193,14 +190,11 @@
             "pipeline_parallel_size": int(config.pipeline_parallel_size),
             "max_model_len": self._max_length,
             "swap_space": 4,
-<<<<<<< HEAD
-            "seed": config.seed,
+            "seed": int(config.seed),
             "enable_lora": config.lora_path is not None,
-=======
             "seed": int(config.seed),
             "max_num_seqs": int(config.max_num_seqs),
             "max_num_batched_tokens": int(config.max_num_batched_tokens),
->>>>>>> d5efccf3
         }
         if int(config.data_parallel_size) > 1:
             self.model_args["distributed_executor_backend"] = "ray"
