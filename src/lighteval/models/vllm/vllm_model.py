# MIT License

# Copyright (c) 2024 The HuggingFace Team

# Permission is hereby granted, free of charge, to any person obtaining a copy
# of this software and associated documentation files (the "Software"), to deal
# in the Software without restriction, including without limitation the rights
# to use, copy, modify, merge, publish, distribute, sublicense, and/or sell
# copies of the Software, and to permit persons to whom the Software is
# furnished to do so, subject to the following conditions:

# The above copyright notice and this permission notice shall be included in all
# copies or substantial portions of the Software.

# THE SOFTWARE IS PROVIDED "AS IS", WITHOUT WARRANTY OF ANY KIND, EXPRESS OR
# IMPLIED, INCLUDING BUT NOT LIMITED TO THE WARRANTIES OF MERCHANTABILITY,
# FITNESS FOR A PARTICULAR PURPOSE AND NONINFRINGEMENT. IN NO EVENT SHALL THE
# AUTHORS OR COPYRIGHT HOLDERS BE LIABLE FOR ANY CLAIM, DAMAGES OR OTHER
# LIABILITY, WHETHER IN AN ACTION OF CONTRACT, TORT OR OTHERWISE, ARISING FROM,
# OUT OF OR IN CONNECTION WITH THE SOFTWARE OR THE USE OR OTHER DEALINGS IN THE
# SOFTWARE.

import gc
import itertools
import logging
import os
from dataclasses import dataclass
from typing import Optional

import torch
from tqdm import tqdm

from lighteval.data import GenerativeTaskDataset, LoglikelihoodDataset
from lighteval.models.abstract_model import LightevalModel, ModelInfo
from lighteval.models.model_input import GenerationParameters
from lighteval.models.model_output import (
    GenerativeResponse,
    LoglikelihoodResponse,
)
from lighteval.models.utils import _simplify_name
from lighteval.tasks.requests import (
    GreedyUntilRequest,
    LoglikelihoodRequest,
)
from lighteval.utils.imports import is_vllm_available
from lighteval.utils.utils import EnvConfig, as_list


logger = logging.getLogger(__name__)


if is_vllm_available():
    import ray
    from more_itertools import distribute
    from vllm import LLM, SamplingParams
    from vllm.distributed.parallel_state import destroy_distributed_environment, destroy_model_parallel
    from vllm.transformers_utils.tokenizer import get_tokenizer

    logging.getLogger("vllm").propagate = True
    logging.getLogger("vllm").handlers.clear()

    logging.getLogger("ray").propagate = True
    logging.getLogger("ray").handlers.clear()
else:
    LLM = None
    SamplingParams = None
    get_tokenizer = None
    ray = None
    distribute = None

os.environ["TOKENIZERS_PARALLELISM"] = "false"

STARTING_BATCH_SIZE = 512


@dataclass
class VLLMModelConfig:
    pretrained: str
    gpu_memory_utilization: float = 0.9  # lower this if you are running out of memory
    revision: str = "main"  # revision of the model
    dtype: str = "bfloat16"
    tensor_parallel_size: int = 1  # how many GPUs to use for tensor parallelism
    pipeline_parallel_size: int = 1  # how many GPUs to use for pipeline parallelism
    data_parallel_size: int = 1  # how many GPUs to use for data parallelism
    max_model_length: int | None = None  # maximum length of the model, ussually infered automatically. reduce this if you encouter OOM issues, 4096 is usually enough
    swap_space: int = 4  # CPU swap space size (GiB) per GPU.
    seed: int = 1234
    trust_remote_code: bool = False
    use_chat_template: bool = False
    add_special_tokens: bool = True
    multichoice_continuations_start_space: bool = (
        True  # whether to add a space at the start of each continuation in multichoice generation
    )
    pairwise_tokenization: bool = False  # whether to tokenize the context and continuation separately or together.
    generation_parameters: GenerationParameters = None  # sampling parameters to use for generation
    max_num_seqs: int = 128  # maximum number of sequences per iteration; This variable and `max_num_batched_tokens` effectively control the batch size at prefill stage. See https://github.com/vllm-project/vllm/issues/2492 for detailed explaination.
    max_num_batched_tokens: int = 2048  # maximum number of tokens per batch

    subfolder: Optional[str] = None

    def __post_init__(self):
        if not self.generation_parameters:
            self.generation_parameters = GenerationParameters()


class VLLMModel(LightevalModel):
    def __init__(
        self,
        config: VLLMModelConfig,
        env_config: EnvConfig,
    ):
        """Initializes a HuggingFace `AutoModel` and `AutoTokenizer` for evaluation."""
        self._config = config
        self.use_chat_template = config.use_chat_template
        self.data_parallel_size = int(config.data_parallel_size)
        self.tensor_parallel_size = int(config.tensor_parallel_size)

        self._add_special_tokens = config.add_special_tokens if config.add_special_tokens is not None else False
        self._tokenizer = self._create_auto_tokenizer(config, env_config)

        self._max_length = int(config.max_model_length) if config.max_model_length is not None else None

        # If model_parallel is not set we compare the number of processes with the number of GPUs
        self.model = self._create_auto_model(config, env_config)

        # self._device = config.accelerator.device if config.accelerator is not None else "cpu"
        self.multichoice_continuations_start_space = config.multichoice_continuations_start_space

        self.model_name = _simplify_name(config.pretrained)
        self.model_sha = ""  # config.get_model_sha()
        self.precision = config.dtype

        self.model_info = ModelInfo(model_name=self.model_name, model_sha=self.model_sha)
        self.pairwise_tokenization = config.pairwise_tokenization

    @property
    def tokenizer(self):
        return self._tokenizer

    def cleanup(self):
        destroy_model_parallel()
        if self.model is not None:
            del self.model
        gc.collect()
        ray.shutdown()
        destroy_distributed_environment()
        torch.cuda.empty_cache()

    @property
    def add_special_tokens(self):
        return self._add_special_tokens

    @property
    def max_length(self) -> int:
        return self._max_length

    def _create_auto_model(self, config: VLLMModelConfig, env_config: EnvConfig) -> Optional[LLM]:
        """
        Creates an instance of the pretrained HF model.

        Args:
            pretrained (str): The name or path of the pretrained model.
            revision (str): The revision of the model.
            subfolder (Optional[str], optional): The subfolder within the model. Defaults to None.
            max_memory (Optional[dict], optional): The maximum memory to allocate for the model per GPU. Defaults to None.
            device_map (Optional[dict], optional): The device mapping for the model. Defaults to None.
            torch_dtype (Optional[Union[str, torch.dtype]], optional): The torch data type for the model. Defaults to None.
            quantization_config (Optional[Union[BitsAndBytesConfig, GPTQConfig]], optional): The quantization configuration for the model. Defaults to None.
            trust_remote_code (bool, optional): Whether to trust remote code. Defaults to False.
            cache_dir (str, optional): The cache directory for the model. Defaults to "/scratch".

        Returns:
            transformers.PreTrainedModel: The created auto model instance.
        """
        self.model_args = {
            "model": config.pretrained,
            "gpu_memory_utilization": float(config.gpu_memory_utilization),
            "revision": config.revision + (f"/{config.subfolder}" if config.subfolder is not None else ""),
            "dtype": config.dtype,
            "trust_remote_code": config.trust_remote_code,
            "tensor_parallel_size": int(config.tensor_parallel_size),
            "pipeline_parallel_size": int(config.pipeline_parallel_size),
            "max_model_len": self._max_length,
            "swap_space": 4,
<<<<<<< HEAD
            "seed": int(config.seed),
=======
            "seed": config.seed,
            "max_num_seqs": int(config.max_num_seqs),
            "max_num_batched_tokens": int(config.max_num_batched_tokens),
>>>>>>> 632b69b8
        }
        if int(config.data_parallel_size) > 1:
            self.model_args["distributed_executor_backend"] = "ray"
            self._batch_size = "auto"
            return None

        model = LLM(**self.model_args)

        # If the max_length can't get extracted from the config, it will be inferred from the model
        # Inferring from the tokenizer will cause vllm to bug for models with mismatches between model
        # config and tk config, like mistralai/Mistral-7B-v0.1
        if self._max_length is None:
            self._max_length = model.llm_engine.model_config.max_seq_len_to_capture

        return model

    def _create_auto_tokenizer(self, config: VLLMModelConfig, env_config: EnvConfig):
        tokenizer = get_tokenizer(
            config.pretrained,
            tokenizer_mode="auto",
            trust_remote_code=config.trust_remote_code,
            tokenizer_revision=config.revision,
        )
        tokenizer.pad_token = tokenizer.eos_token
        return tokenizer

    def greedy_until(
        self,
        requests: list[GreedyUntilRequest],
        override_bs: Optional[int] = None,
    ) -> list[GenerativeResponse]:
        """
        Generates responses using a greedy decoding strategy until certain ending conditions are met.

        Args:
            requests (list[Request]): list of requests containing the context and ending conditions.
            override_bs (int, optional): Override the batch size for generation. Defaults to None.

        Returns:
            list[GenerateReturn]: list of generated responses.
        """
        for request in requests:
            request.stop_sequence = as_list(request.stop_sequence) + [self.tokenizer.eos_token]
            request.tokenized_context = self.tok_encode(request.context)

        dataset = GenerativeTaskDataset(requests=requests, num_dataset_splits=self.DATASET_SPLITS)
        results = []

        for _ in tqdm(
            dataset.splits_start_end_iterator(),
            total=dataset.num_dataset_splits,
            desc="Splits",
            position=0,
            disable=False,  # self.disable_tqdm,
        ):
            # For chat models, generation stops with EOS token, so we don't need to specify stop tokens
            if self.use_chat_template:
                stop_tokens = []
            else:
                # NOTE: we are assuming all items in a batch behave similarly (same
                # stop_tokens and max_tokens genrated) which is not necessarily
                # the case! Because of that we only use batch size of 1
                stop_tokens = dataset[0].stop_sequence

            max_new_tokens = self._config.generation_parameters.max_new_tokens or dataset[0].generation_size
            returns_logits = dataset[0].use_logits
            num_samples = dataset[0].num_samples

            context = [c.context for c in dataset]
            tokenized = self.tokenizer(context, add_special_tokens=self.add_special_tokens)

            # The main question for this step is the following:
            # Would we rather truncate the prompt to allow generation to go to max_new_tokens, at the risk
            # of losing some meaning, or have some generations that are exceedingly short?
            # The choice we go for here is to avoid truncating the prompt if we can, since it
            # should have been managed by the prompt creator/few shot manager if requested by the user.
            inputs = tokenized["input_ids"]
            context_size = len(inputs[0])

            # left truncate the inputs to the maximum length
            if max_new_tokens is not None:
                if context_size + max_new_tokens > self.max_length:
                    logger.warning(
                        f"{context_size + max_new_tokens=} which is greater than {self.max_length=}. Truncating context to {self.max_length - max_new_tokens} tokens."
                    )
                    context_size = self.max_length - max_new_tokens
                    if context_size < 0:
                        logger.critical(
                            f"{context_size=} is less than 0, either reduce the max_new_tokens or increase model max length."
                        )
                        raise ValueError("Context size is less than 0.")
                    inputs = [input[-context_size:] for input in inputs]
            else:
                if context_size > self.max_length:
                    logger.warning(
                        f"{context_size=} which is greater than {self.max_length=}. Truncating context to {self.max_length} tokens."
                    )
                    context_size = self.max_length
                    inputs = [input[-context_size:] for input in inputs]

            vllm_outputs = self._generate(
                inputs=inputs,
                max_new_tokens=max_new_tokens,
                stop_tokens=stop_tokens,
                returns_logits=returns_logits,
                num_samples=num_samples,
            )

            for vllm_output in vllm_outputs:
                output_token_ids = [outputs.token_ids for outputs in vllm_output.outputs]
                logprobs = [output.logprobs for output in vllm_output.outputs] or []
                logprobs = [logprob[token_id].logprob for token_id, logprob in zip(output_token_ids[0], logprobs[0])]
                result = [output.text for output in vllm_output.outputs]
                input_token_ids = vllm_output.prompt_token_ids

                cur_response = GenerativeResponse(
                    result=result,
                    logits=logprobs,
                    generated_tokens=list(output_token_ids),
                    input_tokens=input_token_ids,
                )
                results.append(cur_response)

        return dataset.get_original_order(results)

    def _generate(
        self,
        inputs: list[list[int]],
        max_new_tokens: Optional[int] = None,
        stop_tokens: Optional[list[str]] = None,
        returns_logits: Optional[bool] = False,
        num_samples: int = 1,
        generate: bool = True,
    ) -> list[GenerativeResponse]:
        """Contains the actual logic of the generation."""
        sampling_params = SamplingParams(**self._config.generation_parameters.to_vllm_dict())

        if generate:
            sampling_params.n = num_samples
            sampling_params.max_tokens = max_new_tokens
            sampling_params.stop = stop_tokens
            sampling_params.logprobs = 1 if returns_logits else 0

        else:
            sampling_params.temperature = 0
            sampling_params.prompt_logprobs = 1
            sampling_params.max_tokens = 1
            sampling_params.detokenize = False

        if self.data_parallel_size > 1:
            # vLLM hangs if tensor_parallel > 1 and resources are set in ray.remote
            # also seems to only work with decorator and not with ray.remote() fn
            # see https://github.com/vllm-project/vllm/issues/973
            # note: this has changed on 0.3.3, and it only works now if num_gpus are set.
            # but then tensor_parallel breaks
            # Hynek: With the newest vllm, it actually breaks when tensor_parallel_size == 1 and num_gpus not set,
            # as VLLM complains about no GPUs available.
            @ray.remote(num_gpus=1 if self.tensor_parallel_size == 1 else None)
            def run_inference_one_model(model_args: dict, sampling_params: SamplingParams, requests):
                llm = LLM(**model_args)
                return llm.generate(prompt_token_ids=requests, sampling_params=sampling_params)

            # dispatch requests to all self.data_parallel_size workers, in interleaved fashion
            # interleaved important to balance context lengths across workers
            requests = [list(x) for x in distribute(self.data_parallel_size, inputs)]
            inputs = ((self.model_args, sampling_params, req) for req in requests)
            object_refs = [run_inference_one_model.remote(*x) for x in inputs]
            results = ray.get(object_refs)
            # Invoke ray.shutdown() to prevent hang-ups if subsequent calls required.
            ray.shutdown()
            # flatten results
            outputs = [
                x
                for x in itertools.chain.from_iterable(itertools.zip_longest(*[list(x) for x in results]))
                if x is not None
            ]
        else:
            outputs = self.model.generate(
                prompt_token_ids=inputs,
                sampling_params=sampling_params,
                use_tqdm=True,
            )

        return outputs

    def loglikelihood(
        self, requests: list[LoglikelihoodRequest], override_bs: Optional[int] = None
    ) -> list[LoglikelihoodResponse]:
        for request in requests:
            if request.context == "":
                request.tokenized_context = [self.tokenizer.eos_token_id]
                request.tokenized_continuation = self.tok_encode(request.choice)
            else:
                # The following line is mandatory for compatibility with the harness
                request.tokenized_context, request.tokenized_continuation = self.tok_encode_pair(
                    request.context, request.choice, pairwise=self.pairwise_tokenization
                )
        return self._loglikelihood_tokens(requests, override_bs=override_bs)

    def _loglikelihood_tokens(
        self,
        requests: list[LoglikelihoodRequest],
        override_bs: int = -1,
        return_bool_score: bool = True,
        rolling: bool = False,
    ) -> list[LoglikelihoodResponse]:
        dataset = LoglikelihoodDataset(requests=requests, num_dataset_splits=1)
        res = []

        for _ in tqdm(dataset.splits_start_end_iterator()):
            # the last token is an eos token, so we don't need to add it
            inputs = [dataset[i].tokenized_context + dataset[i].tokenized_continuation for i in range(len(dataset))]
            # Left truncate the inputs to the maximum length
            inputs = [input[-self.max_length :] for input in inputs]
            outputs = self._generate(inputs, generate=False)

            for output, input in zip(outputs, dataset):
                continuation_logprobs = []
                for token, logprobs in zip(input.tokenized_continuation[::-1], output.prompt_logprobs[::-1]):
                    continuation_logprobs.append(logprobs[token])
                bool_score = all(logprob.rank == 1 for logprob in continuation_logprobs)
                continuation_logprobs = [logprob.logprob for logprob in continuation_logprobs]
                answer = LoglikelihoodResponse(
                    input_tokens=input.tokenized_context + input.tokenized_continuation,
                    generated_tokens=input.tokenized_continuation,
                    result=(sum(continuation_logprobs), bool_score if return_bool_score else None),
                )
                res.append(answer)

        return dataset.get_original_order(res)

    def loglikelihood_rolling():
        pass

    def loglikelihood_single_token():
        pass<|MERGE_RESOLUTION|>--- conflicted
+++ resolved
@@ -182,13 +182,9 @@
             "pipeline_parallel_size": int(config.pipeline_parallel_size),
             "max_model_len": self._max_length,
             "swap_space": 4,
-<<<<<<< HEAD
             "seed": int(config.seed),
-=======
-            "seed": config.seed,
             "max_num_seqs": int(config.max_num_seqs),
             "max_num_batched_tokens": int(config.max_num_batched_tokens),
->>>>>>> 632b69b8
         }
         if int(config.data_parallel_size) > 1:
             self.model_args["distributed_executor_backend"] = "ray"
