--- conflicted
+++ resolved
@@ -34,11 +34,8 @@
     NO_AUTOGPTQ_ERROR_MSG,
     NO_BNB_ERROR_MSG,
     NO_PEFT_ERROR_MSG,
-<<<<<<< HEAD
     EnvConfig,
-=======
     boolstring_to_bool,
->>>>>>> 6041e36e
     is_accelerate_available,
     is_autogptq_available,
     is_bnb_available,
