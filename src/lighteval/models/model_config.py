# MIT License

# Copyright (c) 2024 The HuggingFace Team

# Permission is hereby granted, free of charge, to any person obtaining a copy
# of this software and associated documentation files (the "Software"), to deal
# in the Software without restriction, including without limitation the rights
# to use, copy, modify, merge, publish, distribute, sublicense, and/or sell
# copies of the Software, and to permit persons to whom the Software is
# furnished to do so, subject to the following conditions:

# The above copyright notice and this permission notice shall be included in all
# copies or substantial portions of the Software.

# THE SOFTWARE IS PROVIDED "AS IS", WITHOUT WARRANTY OF ANY KIND, EXPRESS OR
# IMPLIED, INCLUDING BUT NOT LIMITED TO THE WARRANTIES OF MERCHANTABILITY,
# FITNESS FOR A PARTICULAR PURPOSE AND NONINFRINGEMENT. IN NO EVENT SHALL THE
# AUTHORS OR COPYRIGHT HOLDERS BE LIABLE FOR ANY CLAIM, DAMAGES OR OTHER
# LIABILITY, WHETHER IN AN ACTION OF CONTRACT, TORT OR OTHERWISE, ARISING FROM,
# OUT OF OR IN CONNECTION WITH THE SOFTWARE OR THE USE OR OTHER DEALINGS IN THE
# SOFTWARE.

import logging
from dataclasses import dataclass
from typing import Dict, Optional, Union

import torch
from transformers import AutoConfig, BitsAndBytesConfig, GPTQConfig, PretrainedConfig

from lighteval.models.utils import _get_model_sha
from lighteval.utils.imports import (
    NO_AUTOGPTQ_ERROR_MSG,
    NO_BNB_ERROR_MSG,
    NO_PEFT_ERROR_MSG,
    is_accelerate_available,
    is_autogptq_available,
    is_bnb_available,
    is_peft_available,
)
from lighteval.utils.utils import EnvConfig, boolstring_to_bool


logger = logging.getLogger(__name__)

if is_accelerate_available():
    from accelerate import Accelerator


@dataclass
class BaseModelConfig:
    """
    Base configuration class for models.

    Attributes:
        pretrained (str):
            HuggingFace Hub model ID name or the path to a pre-trained
            model to load. This is effectively the `pretrained_model_name_or_path`
            argument of `from_pretrained` in the HuggingFace `transformers` API.
        accelerator (Accelerator): accelerator to use for model training.
        tokenizer (Optional[str]): HuggingFace Hub tokenizer ID that will be
            used for tokenization.
        multichoice_continuations_start_space (Optional[bool]): Whether to add a
            space at the start of each continuation in multichoice generation.
            For example, context: "What is the capital of France?" and choices: "Paris", "London".
            Will be tokenized as: "What is the capital of France? Paris" and "What is the capital of France? London".
            True adds a space, False strips a space, None does nothing
        pairwise_tokenization (bool): Whether to tokenize the context and continuation as separately or together.
        subfolder (Optional[str]): The subfolder within the model repository.
        revision (str): The revision of the model.
        batch_size (int): The batch size for model training.
        max_gen_toks (Optional[int]): The maximum number of tokens to generate.
        max_length (Optional[int]): The maximum length of the generated output.
        add_special_tokens (bool, optional, defaults to True): Whether to add special tokens to the input sequences.
           If `None`, the default value will be set to `True` for seq2seq models (e.g. T5) and
            `False` for causal models.
        model_parallel (bool, optional, defaults to False):
            True/False: force to use or not the `accelerate` library to load a large
            model across multiple devices.
            Default: None which corresponds to comparing the number of processes with
                the number of GPUs. If it's smaller => model-parallelism, else not.
        dtype (Union[str, torch.dtype], optional, defaults to None):):
            Converts the model weights to `dtype`, if specified. Strings get
            converted to `torch.dtype` objects (e.g. `float16` -> `torch.float16`).
            Use `dtype="auto"` to derive the type from the model's weights.
        device (Union[int, str]): device to use for model training.
        quantization_config (Optional[BitsAndBytesConfig]): quantization
            configuration for the model, manually provided to load a normally floating point
            model at a quantized precision. Needed for 4-bit and 8-bit precision.
        trust_remote_code (bool): Whether to trust remote code during model
            loading.

    Methods:
        __post_init__(): Performs post-initialization checks on the configuration.
        _init_configs(model_name, env_config): Initializes the model configuration.
        init_configs(env_config): Initializes the model configuration using the environment configuration.
        get_model_sha(): Retrieves the SHA of the model.

    """

    pretrained: str
    accelerator: "Accelerator" = None
    tokenizer: Optional[str] = None
    multichoice_continuations_start_space: Optional[bool] = None
    pairwise_tokenization: bool = False
    subfolder: Optional[str] = None
    revision: str = "main"
    batch_size: int = -1
    max_gen_toks: Optional[int] = 256
    max_length: Optional[int] = None
    add_special_tokens: bool = True
    model_parallel: Optional[bool] = None
    dtype: Optional[Union[str, torch.dtype]] = None
    device: Union[int, str] = "cuda"
    quantization_config: Optional[BitsAndBytesConfig] = None
    trust_remote_code: bool = False
    use_chat_template: bool = False
    compile: bool = False

    def __post_init__(self):
        # Making sure this parameter is a boolean
        self.multichoice_continuations_start_space = boolstring_to_bool(self.multichoice_continuations_start_space)

        if self.multichoice_continuations_start_space is not None:
            if self.multichoice_continuations_start_space:
                logger.info(
                    "You set `multichoice_continuations_start_space` to true. This will force multichoice continuations to use a starting space"
                )
            else:
                logger.info(
                    "You set `multichoice_continuations_start_space` to false. This will remove a leading space from multichoice continuations, if present."
                )

        self.model_parallel = boolstring_to_bool(self.model_parallel)
        self.compile = boolstring_to_bool(self.compile)

        if self.quantization_config is not None and not is_bnb_available():
            raise ImportError(NO_BNB_ERROR_MSG)

        if not isinstance(self.pretrained, str):
            raise ValueError("Pretrained model name must be passed as string.")
        if not isinstance(self.device, str):
            raise ValueError("Current device must be passed as string.")

    def _init_configs(self, model_name: str, env_config: EnvConfig) -> PretrainedConfig:
        revision = self.revision
        if self.subfolder:
            revision = f"{self.revision}/{self.subfolder}"
        auto_config = AutoConfig.from_pretrained(
            model_name,
            revision=revision,
            trust_remote_code=self.trust_remote_code,
            cache_dir=env_config.cache_dir,
            token=env_config.token,
        )

        # Gathering the model's automatic quantization config, if available
        try:
            model_auto_quantization_config = auto_config.quantization_config
            logger.info("An automatic quantization config was found in the model's config. Using it to load the model")
        except (AttributeError, KeyError):
            model_auto_quantization_config = None

        if model_auto_quantization_config is not None:
            if self.quantization_config is not None:
                # We don't load models quantized by default with a different user provided conf
                raise ValueError("You manually requested quantization on a model already quantized!")

            # We add the quantization to the model params we store
            if model_auto_quantization_config["quant_method"] == "gptq":
                if not is_autogptq_available():
                    raise ImportError(NO_AUTOGPTQ_ERROR_MSG)
                auto_config.quantization_config["use_exllama"] = None
                self.quantization_config = GPTQConfig(**auto_config.quantization_config, disable_exllama=True)
            elif model_auto_quantization_config["quant_method"] == "bitsandbytes":
                if not is_bnb_available():
                    raise ImportError(NO_BNB_ERROR_MSG)
                self.quantization_config = BitsAndBytesConfig(**auto_config.quantization_config)

        return auto_config

    def init_configs(self, env_config: EnvConfig) -> PretrainedConfig:
        return self._init_configs(self.pretrained, env_config=env_config)

    def get_model_sha(self):
        return _get_model_sha(repo_id=self.pretrained, revision=self.revision)


@dataclass
class DeltaModelConfig(BaseModelConfig):
    # Delta models look at the pretrained (= the delta weights) for the tokenizer and model config
    base_model: str = None

    def __post_init__(self):
        self.revision = "main"

        if not self.base_model:  # must have a default value bc of dataclass inheritance, but can't actually be None
            raise ValueError("The base_model argument must not be null for a delta model config")

        return super().__post_init__()

    def get_model_sha(self):
        return _get_model_sha(repo_id=self.pretrained, revision="main")


@dataclass
class AdapterModelConfig(BaseModelConfig):
    # Adapter models have the specificity that they look at the base model (= the parent) for the tokenizer and config
    base_model: str = None

    def __post_init__(self):
        if not is_peft_available():
            raise ImportError(NO_PEFT_ERROR_MSG)

        if not self.base_model:  # must have a default value bc of dataclass inheritance, but can't actually be None
            raise ValueError("The base_model argument must not be null for an adapter model config")

        return super().__post_init__()

    def init_configs(self, env_config: EnvConfig):
        return self._init_configs(self.base_model, env_config)


@dataclass
class VLLMModelConfig:
    pretrained: str
    gpu_memory_utilisation: float = 0.9  # lower this if you are running out of memory
    revision: str = "main"  # revision of the model
    dtype: str | None = None
    tensor_parallel_size: int = 1  # how many GPUs to use for tensor parallelism
    pipeline_parallel_size: int = 1  # how many GPUs to use for pipeline parallelism
    data_parallel_size: int = 1  # how many GPUs to use for data parallelism
    max_model_length: int | None = None  # maximum length of the model, ussually infered automatically. reduce this if you encouter OOM issues, 4096 is usually enough
    swap_space: int = 4  # CPU swap space size (GiB) per GPU.
    seed: int = 1234
    trust_remote_code: bool = False
    use_chat_template: bool = False
    add_special_tokens: bool = True
    multichoice_continuations_start_space: bool = (
        True  # whether to add a space at the start of each continuation in multichoice generation
    )
    pairwise_tokenization: bool = False  # whether to tokenize the context and continuation separately or together.

    subfolder: Optional[str] = None
    temperature: float = 0.6  # will be used for multi sampling tasks, for tasks requiring no sampling, this will be ignored and set to 0.


@dataclass
class OpenAIModelConfig:
    model: str


@dataclass
class LiteLLMModelConfig:
    provider: str
    model: str


@dataclass
class TGIModelConfig:
    inference_server_address: str
    inference_server_auth: str
    model_id: str


@dataclass
class DummyModelConfig:
    seed: int = 42


@dataclass
class InferenceModelConfig:
    model: str
    add_special_tokens: bool = True


@dataclass
class InferenceEndpointModelConfig:
    endpoint_name: str = None
    model_name: str = None
    should_reuse_existing: bool = False
    accelerator: str = "gpu"
    model_dtype: str = None  # if empty, we use the default
    vendor: str = "aws"
    region: str = "us-east-1"  # this region has the most hardware options available
    instance_size: str = None  # if none, we autoscale
    instance_type: str = None  # if none, we autoscale
    framework: str = "pytorch"
    endpoint_type: str = "protected"
    add_special_tokens: bool = True
    revision: str = "main"
    namespace: str = None  # The namespace under which to launch the endopint. Defaults to the current user's namespace
    image_url: str = None
    env_vars: dict = None

    def __post_init__(self):
        # xor operator, one is None but not the other
        if (self.instance_size is None) ^ (self.instance_type is None):
            raise ValueError(
                "When creating an inference endpoint, you need to specify explicitely both instance_type and instance_size, or none of them for autoscaling."
            )

        if not (self.endpoint_name is None) ^ int(self.model_name is None):
            raise ValueError("You need to set either endpoint_name or model_name (but not both).")

    def get_dtype_args(self) -> Dict[str, str]:
        if self.model_dtype is None:
            return {}
        model_dtype = self.model_dtype.lower()
        if model_dtype in ["awq", "eetq", "gptq"]:
            return {"QUANTIZE": model_dtype}
        if model_dtype == "8bit":
            return {"QUANTIZE": "bitsandbytes"}
        if model_dtype == "4bit":
            return {"QUANTIZE": "bitsandbytes-nf4"}
        if model_dtype in ["bfloat16", "float16"]:
            return {"DTYPE": model_dtype}
        return {}

    def get_custom_env_vars(self) -> Dict[str, str]:
<<<<<<< HEAD
        return {k: str(v) for k, v in self.env_vars.items()} if self.env_vars else {}

    @staticmethod
    def nullable_keys() -> list[str]:
        """
        Returns the list of optional keys in an endpoint model configuration. By default, the code requires that all the
        keys be specified in the configuration in order to launch the endpoint. This function returns the list of keys
        that are not required and can remain None.
        """
        return ["namespace", "env_vars", "image_url"]


def create_model_config(  # noqa: C901
    use_chat_template: bool,
    override_batch_size: int,
    accelerator: Union["Accelerator", None],
    model_args: Union[str, dict] = None,
    model_config_path: str = None,
) -> Union[
    BaseModelConfig,
    AdapterModelConfig,
    DeltaModelConfig,
    TGIModelConfig,
    InferenceEndpointModelConfig,
    DummyModelConfig,
    VLLMModelConfig,
    OpenAIModelConfig,
]:
    """
    Create a model configuration based on the provided arguments.

    Args:
        accelerator(Union[Accelerator, None]): accelerator to use for model training.
        use_chat_template (bool): whether to use the chat template or not. Set to True for chat or ift models
        override_batch_size (int): frozen batch size to use
        model_args (Optional[Union[str, dict]]): Parameters to create the model, passed as a string (like the CLI kwargs or dict).
            This option only allows to create a dummy model using `dummy` or a base model (using accelerate or no accelerator), in
            which case corresponding full model args available are the arguments of the [[BaseModelConfig]].
            Minimal configuration is `pretrained=<name_of_the_model_on_the_hub>`.
        model_config_path (Optional[str]): Path to the parameters to create the model, passed as a config file. This allows to create
            all possible model configurations (base, adapter, peft, inference endpoints, tgi...)

    Returns:
        Union[BaseModelConfig, AdapterModelConfig, DeltaModelConfig, TGIModelConfig, InferenceEndpointModelConfig, DummyModelConfig]: model configuration.

    Raises:
        ValueError: If both an inference server address and model arguments are provided.
     ValueError: If multichoice continuations both should start with a space and should not start with a space.
        ValueError: If a base model is not specified when using delta weights or adapter weights.
        ValueError: If a base model is specified when not using delta weights or adapter weights.
    """
    if model_args is None and model_config_path is None:
        raise ValueError("You can't create a model without either a list of model_args or a model_config_path.")

    if model_args:
        if isinstance(model_args, str):
            model_args = {k.split("=")[0]: k.split("=")[1] if "=" in k else True for k in model_args.split(",")}

        if model_args.pop("dummy", False):
            return DummyModelConfig(**model_args)

        if model_args.pop("vllm", False):
            return VLLMModelConfig(**model_args)

        if model_args.pop("openai", False):
            return OpenAIModelConfig(**model_args)

        if model_args.pop("litellm", False):
            return LiteLLMModelConfig(**model_args)

        model_args["accelerator"] = accelerator
        model_args["use_chat_template"] = use_chat_template
        model_args["compile"] = bool(model_args["compile"]) if "compile" in model_args else False

        return BaseModelConfig(**model_args)

    with open(model_config_path, "r") as f:
        config = yaml.safe_load(f)["model"]

    if config["type"] == "tgi":
        return TGIModelConfig(
            inference_server_address=config["instance"]["inference_server_address"],
            inference_server_auth=config["instance"]["inference_server_auth"],
            model_id=config["instance"]["model_id"],
        )

    if config["type"] == "endpoint":
        reuse_existing_endpoint = config["base_params"].get("reuse_existing", None)
        complete_config_endpoint = all(
            val not in [None, ""]
            for key, val in config.get("instance", {}).items()
            if key not in InferenceEndpointModelConfig.nullable_keys()
        )
        if reuse_existing_endpoint or complete_config_endpoint:
            return InferenceEndpointModelConfig(
                name=config["base_params"]["endpoint_name"].replace(".", "-").lower(),
                repository=config["base_params"]["model"],
                model_dtype=config["base_params"]["dtype"],
                revision=config["base_params"]["revision"] or "main",
                should_reuse_existing=reuse_existing_endpoint,
                accelerator=config["instance"]["accelerator"],
                region=config["instance"]["region"],
                vendor=config["instance"]["vendor"],
                instance_size=config["instance"]["instance_size"],
                instance_type=config["instance"]["instance_type"],
                namespace=config["instance"]["namespace"],
                image_url=config["instance"].get("image_url", None),
                env_vars=config["instance"].get("env_vars", None),
            )
        return InferenceModelConfig(model=config["base_params"]["endpoint_name"])

    if config["type"] == "base":
        # Creating the multichoice space parameters
        # We need to take into account possible conversion issues from our different input formats
        multichoice_continuations_start_space = boolstring_to_bool(
            config["generation"]["multichoice_continuations_start_space"]
        )

        if multichoice_continuations_start_space is not None:
            if multichoice_continuations_start_space:
                hlog(
                    "You set `multichoice_continuations_start_space` to true. This will force multichoice continuations to use a starting space"
                )
            else:
                hlog(
                    "You set `multichoice_continuations_start_space` to false. This will remove a leading space from multichoice continuations, if present."
                )

        # Creating optional quantization configuration
        if config["base_params"]["dtype"] == "4bit":
            quantization_config = BitsAndBytesConfig(load_in_4bit=True, bnb_4bit_compute_dtype=torch.float16)
        elif config["base_params"]["dtype"] == "8bit":
            quantization_config = BitsAndBytesConfig(load_in_8bit=True)
        else:
            quantization_config = None

        # We extract the model args
        args_dict = {k.split("=")[0]: k.split("=")[1] for k in config["base_params"]["model_args"].split(",")}

        # We store the relevant other args
        args_dict["base_model"] = config["merged_weights"]["base_model"]
        args_dict["compile"] = bool(config["base_params"]["compile"])
        args_dict["dtype"] = config["base_params"]["dtype"]
        args_dict["accelerator"] = accelerator
        args_dict["quantization_config"] = quantization_config
        args_dict["batch_size"] = override_batch_size
        args_dict["multichoice_continuations_start_space"] = multichoice_continuations_start_space
        args_dict["use_chat_template"] = use_chat_template

        # Keeping only non null params
        args_dict = {k: v for k, v in args_dict.items() if v is not None}

        if config["merged_weights"]["delta_weights"]:
            if config["merged_weights"]["base_model"] is None:
                raise ValueError("You need to specify a base model when using delta weights")
            return DeltaModelConfig(**args_dict)
        if config["merged_weights"]["adapter_weights"]:
            if config["merged_weights"]["base_model"] is None:
                raise ValueError("You need to specify a base model when using adapter weights")
            return AdapterModelConfig(**args_dict)
        if config["merged_weights"]["base_model"] not in ["", None]:
            raise ValueError("You can't specify a base model if you are not using delta/adapter weights")
        return BaseModelConfig(**args_dict)

    raise ValueError(f"Unknown model type in your model config file: {config['type']}")
=======
        return {k: str(v) for k, v in self.env_vars.items()} if self.env_vars else {}
>>>>>>> 1fb79686
<|MERGE_RESOLUTION|>--- conflicted
+++ resolved
@@ -317,172 +317,4 @@
         return {}
 
     def get_custom_env_vars(self) -> Dict[str, str]:
-<<<<<<< HEAD
-        return {k: str(v) for k, v in self.env_vars.items()} if self.env_vars else {}
-
-    @staticmethod
-    def nullable_keys() -> list[str]:
-        """
-        Returns the list of optional keys in an endpoint model configuration. By default, the code requires that all the
-        keys be specified in the configuration in order to launch the endpoint. This function returns the list of keys
-        that are not required and can remain None.
-        """
-        return ["namespace", "env_vars", "image_url"]
-
-
-def create_model_config(  # noqa: C901
-    use_chat_template: bool,
-    override_batch_size: int,
-    accelerator: Union["Accelerator", None],
-    model_args: Union[str, dict] = None,
-    model_config_path: str = None,
-) -> Union[
-    BaseModelConfig,
-    AdapterModelConfig,
-    DeltaModelConfig,
-    TGIModelConfig,
-    InferenceEndpointModelConfig,
-    DummyModelConfig,
-    VLLMModelConfig,
-    OpenAIModelConfig,
-]:
-    """
-    Create a model configuration based on the provided arguments.
-
-    Args:
-        accelerator(Union[Accelerator, None]): accelerator to use for model training.
-        use_chat_template (bool): whether to use the chat template or not. Set to True for chat or ift models
-        override_batch_size (int): frozen batch size to use
-        model_args (Optional[Union[str, dict]]): Parameters to create the model, passed as a string (like the CLI kwargs or dict).
-            This option only allows to create a dummy model using `dummy` or a base model (using accelerate or no accelerator), in
-            which case corresponding full model args available are the arguments of the [[BaseModelConfig]].
-            Minimal configuration is `pretrained=<name_of_the_model_on_the_hub>`.
-        model_config_path (Optional[str]): Path to the parameters to create the model, passed as a config file. This allows to create
-            all possible model configurations (base, adapter, peft, inference endpoints, tgi...)
-
-    Returns:
-        Union[BaseModelConfig, AdapterModelConfig, DeltaModelConfig, TGIModelConfig, InferenceEndpointModelConfig, DummyModelConfig]: model configuration.
-
-    Raises:
-        ValueError: If both an inference server address and model arguments are provided.
-     ValueError: If multichoice continuations both should start with a space and should not start with a space.
-        ValueError: If a base model is not specified when using delta weights or adapter weights.
-        ValueError: If a base model is specified when not using delta weights or adapter weights.
-    """
-    if model_args is None and model_config_path is None:
-        raise ValueError("You can't create a model without either a list of model_args or a model_config_path.")
-
-    if model_args:
-        if isinstance(model_args, str):
-            model_args = {k.split("=")[0]: k.split("=")[1] if "=" in k else True for k in model_args.split(",")}
-
-        if model_args.pop("dummy", False):
-            return DummyModelConfig(**model_args)
-
-        if model_args.pop("vllm", False):
-            return VLLMModelConfig(**model_args)
-
-        if model_args.pop("openai", False):
-            return OpenAIModelConfig(**model_args)
-
-        if model_args.pop("litellm", False):
-            return LiteLLMModelConfig(**model_args)
-
-        model_args["accelerator"] = accelerator
-        model_args["use_chat_template"] = use_chat_template
-        model_args["compile"] = bool(model_args["compile"]) if "compile" in model_args else False
-
-        return BaseModelConfig(**model_args)
-
-    with open(model_config_path, "r") as f:
-        config = yaml.safe_load(f)["model"]
-
-    if config["type"] == "tgi":
-        return TGIModelConfig(
-            inference_server_address=config["instance"]["inference_server_address"],
-            inference_server_auth=config["instance"]["inference_server_auth"],
-            model_id=config["instance"]["model_id"],
-        )
-
-    if config["type"] == "endpoint":
-        reuse_existing_endpoint = config["base_params"].get("reuse_existing", None)
-        complete_config_endpoint = all(
-            val not in [None, ""]
-            for key, val in config.get("instance", {}).items()
-            if key not in InferenceEndpointModelConfig.nullable_keys()
-        )
-        if reuse_existing_endpoint or complete_config_endpoint:
-            return InferenceEndpointModelConfig(
-                name=config["base_params"]["endpoint_name"].replace(".", "-").lower(),
-                repository=config["base_params"]["model"],
-                model_dtype=config["base_params"]["dtype"],
-                revision=config["base_params"]["revision"] or "main",
-                should_reuse_existing=reuse_existing_endpoint,
-                accelerator=config["instance"]["accelerator"],
-                region=config["instance"]["region"],
-                vendor=config["instance"]["vendor"],
-                instance_size=config["instance"]["instance_size"],
-                instance_type=config["instance"]["instance_type"],
-                namespace=config["instance"]["namespace"],
-                image_url=config["instance"].get("image_url", None),
-                env_vars=config["instance"].get("env_vars", None),
-            )
-        return InferenceModelConfig(model=config["base_params"]["endpoint_name"])
-
-    if config["type"] == "base":
-        # Creating the multichoice space parameters
-        # We need to take into account possible conversion issues from our different input formats
-        multichoice_continuations_start_space = boolstring_to_bool(
-            config["generation"]["multichoice_continuations_start_space"]
-        )
-
-        if multichoice_continuations_start_space is not None:
-            if multichoice_continuations_start_space:
-                hlog(
-                    "You set `multichoice_continuations_start_space` to true. This will force multichoice continuations to use a starting space"
-                )
-            else:
-                hlog(
-                    "You set `multichoice_continuations_start_space` to false. This will remove a leading space from multichoice continuations, if present."
-                )
-
-        # Creating optional quantization configuration
-        if config["base_params"]["dtype"] == "4bit":
-            quantization_config = BitsAndBytesConfig(load_in_4bit=True, bnb_4bit_compute_dtype=torch.float16)
-        elif config["base_params"]["dtype"] == "8bit":
-            quantization_config = BitsAndBytesConfig(load_in_8bit=True)
-        else:
-            quantization_config = None
-
-        # We extract the model args
-        args_dict = {k.split("=")[0]: k.split("=")[1] for k in config["base_params"]["model_args"].split(",")}
-
-        # We store the relevant other args
-        args_dict["base_model"] = config["merged_weights"]["base_model"]
-        args_dict["compile"] = bool(config["base_params"]["compile"])
-        args_dict["dtype"] = config["base_params"]["dtype"]
-        args_dict["accelerator"] = accelerator
-        args_dict["quantization_config"] = quantization_config
-        args_dict["batch_size"] = override_batch_size
-        args_dict["multichoice_continuations_start_space"] = multichoice_continuations_start_space
-        args_dict["use_chat_template"] = use_chat_template
-
-        # Keeping only non null params
-        args_dict = {k: v for k, v in args_dict.items() if v is not None}
-
-        if config["merged_weights"]["delta_weights"]:
-            if config["merged_weights"]["base_model"] is None:
-                raise ValueError("You need to specify a base model when using delta weights")
-            return DeltaModelConfig(**args_dict)
-        if config["merged_weights"]["adapter_weights"]:
-            if config["merged_weights"]["base_model"] is None:
-                raise ValueError("You need to specify a base model when using adapter weights")
-            return AdapterModelConfig(**args_dict)
-        if config["merged_weights"]["base_model"] not in ["", None]:
-            raise ValueError("You can't specify a base model if you are not using delta/adapter weights")
-        return BaseModelConfig(**args_dict)
-
-    raise ValueError(f"Unknown model type in your model config file: {config['type']}")
-=======
-        return {k: str(v) for k, v in self.env_vars.items()} if self.env_vars else {}
->>>>>>> 1fb79686
+        return {k: str(v) for k, v in self.env_vars.items()} if self.env_vars else {}