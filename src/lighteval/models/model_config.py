--- conflicted
+++ resolved
@@ -38,11 +38,7 @@
     is_bnb_available,
     is_peft_available,
 )
-<<<<<<< HEAD
-from lighteval.utils.utils import boolstring_to_bool
-=======
 from lighteval.utils.utils import EnvConfig, boolstring_to_bool
->>>>>>> e6b599a1
 
 
 if is_accelerate_available():
