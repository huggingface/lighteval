# MIT License

# Copyright (c) 2024 The HuggingFace Team

# Permission is hereby granted, free of charge, to any person obtaining a copy
# of this software and associated documentation files (the "Software"), to deal
# in the Software without restriction, including without limitation the rights
# to use, copy, modify, merge, publish, distribute, sublicense, and/or sell
# copies of the Software, and to permit persons to whom the Software is
# furnished to do so, subject to the following conditions:

# The above copyright notice and this permission notice shall be included in all
# copies or substantial portions of the Software.

# THE SOFTWARE IS PROVIDED "AS IS", WITHOUT WARRANTY OF ANY KIND, EXPRESS OR
# IMPLIED, INCLUDING BUT NOT LIMITED TO THE WARRANTIES OF MERCHANTABILITY,
# FITNESS FOR A PARTICULAR PURPOSE AND NONINFRINGEMENT. IN NO EVENT SHALL THE
# AUTHORS OR COPYRIGHT HOLDERS BE LIABLE FOR ANY CLAIM, DAMAGES OR OTHER
# LIABILITY, WHETHER IN AN ACTION OF CONTRACT, TORT OR OTHERWISE, ARISING FROM,
# OUT OF OR IN CONNECTION WITH THE SOFTWARE OR THE USE OR OTHER DEALINGS IN THE
# SOFTWARE.

import logging
import os
from typing import Optional

from typer import Argument, Option
from typing_extensions import Annotated


logger = logging.getLogger(__name__)

TOKEN = os.getenv("HF_TOKEN")
CACHE_DIR: str = os.getenv("HF_HOME", "/scratch")

HELP_PANNEL_NAME_1 = "Common Paramaters"
HELP_PANNEL_NAME_2 = "Logging Parameters"
HELP_PANNEL_NAME_3 = "Debug Paramaters"
HELP_PANNEL_NAME_4 = "Modeling Paramaters"


def accelerate(  # noqa C901
    # === general ===
    model_args: Annotated[
        str,
        Argument(
            help="Model arguments in the form key1=value1,key2=value2,... or path to yaml config file (see examples/model_configs/base_model.yaml)"
        ),
    ],
    tasks: Annotated[str, Argument(help="Comma-separated list of tasks to evaluate on.")],
    # === Common parameters ===
    use_chat_template: Annotated[
        bool, Option(help="Use chat template for evaluation.", rich_help_panel=HELP_PANNEL_NAME_4)
    ] = False,
    system_prompt: Annotated[
        Optional[str], Option(help="Use system prompt for evaluation.", rich_help_panel=HELP_PANNEL_NAME_4)
    ] = None,
    dataset_loading_processes: Annotated[
        int, Option(help="Number of processes to use for dataset loading.", rich_help_panel=HELP_PANNEL_NAME_1)
    ] = 1,
    custom_tasks: Annotated[
        Optional[str], Option(help="Path to custom tasks directory.", rich_help_panel=HELP_PANNEL_NAME_1)
    ] = None,
    cache_dir: Annotated[
        Optional[str], Option(help="Cache directory for datasets and models.", rich_help_panel=HELP_PANNEL_NAME_1)
    ] = None,
    num_fewshot_seeds: Annotated[
        int, Option(help="Number of seeds to use for few-shot evaluation.", rich_help_panel=HELP_PANNEL_NAME_1)
    ] = 1,
    # === saving ===
    output_dir: Annotated[
        str, Option(help="Output directory for evaluation results.", rich_help_panel=HELP_PANNEL_NAME_2)
    ] = "results",
    push_to_hub: Annotated[
        bool, Option(help="Push results to the huggingface hub.", rich_help_panel=HELP_PANNEL_NAME_2)
    ] = False,
    push_to_tensorboard: Annotated[
        bool, Option(help="Push results to tensorboard.", rich_help_panel=HELP_PANNEL_NAME_2)
    ] = False,
    public_run: Annotated[
        bool, Option(help="Push results and details to a public repo.", rich_help_panel=HELP_PANNEL_NAME_2)
    ] = False,
    results_org: Annotated[
        Optional[str], Option(help="Organization to push results to.", rich_help_panel=HELP_PANNEL_NAME_2)
    ] = None,
    save_details: Annotated[
        bool, Option(help="Save detailed, sample per sample, results.", rich_help_panel=HELP_PANNEL_NAME_2)
    ] = False,
    # === debug ===
    max_samples: Annotated[
        Optional[int], Option(help="Maximum number of samples to evaluate on.", rich_help_panel=HELP_PANNEL_NAME_3)
    ] = None,
    override_batch_size: Annotated[
        int, Option(help="Override batch size for evaluation.", rich_help_panel=HELP_PANNEL_NAME_3)
    ] = -1,
    job_id: Annotated[
        int, Option(help="Optional job id for future refenrence.", rich_help_panel=HELP_PANNEL_NAME_3)
    ] = 0,
):
    """
    Evaluate models using accelerate and transformers as backend.
    """
    from datetime import timedelta

    import torch
    import yaml
    from accelerate import Accelerator, InitProcessGroupKwargs

    from lighteval.logging.evaluation_tracker import EvaluationTracker
    from lighteval.models.model_config import AdapterModelConfig, BaseModelConfig, BitsAndBytesConfig, DeltaModelConfig
    from lighteval.pipeline import EnvConfig, ParallelismManager, Pipeline, PipelineParameters

    accelerator = Accelerator(kwargs_handlers=[InitProcessGroupKwargs(timeout=timedelta(seconds=3000))])
    cache_dir = CACHE_DIR

    env_config = EnvConfig(token=TOKEN, cache_dir=cache_dir)
<<<<<<< HEAD
    print(f"ENV CONFIG: {env_config}")
=======
>>>>>>> 6e2754e6
    evaluation_tracker = EvaluationTracker(
        output_dir=output_dir,
        save_details=save_details,
        push_to_hub=push_to_hub,
        push_to_tensorboard=push_to_tensorboard,
        public=public_run,
        hub_results_org=results_org,
    )
    pipeline_params = PipelineParameters(
        launcher_type=ParallelismManager.ACCELERATE,
        env_config=env_config,
        job_id=job_id,
        dataset_loading_processes=dataset_loading_processes,
        custom_tasks_directory=custom_tasks,
        override_batch_size=override_batch_size,
        num_fewshot_seeds=num_fewshot_seeds,
        max_samples=max_samples,
        use_chat_template=use_chat_template,
        system_prompt=system_prompt,
    )

    # TODO (nathan): better handling of model_args
    if model_args.endswith(".yaml"):
        with open(model_args, "r") as f:
            config = yaml.safe_load(f)["model"]

        # Creating optional quantization configuration
        if config["base_params"]["dtype"] == "4bit":
            quantization_config = BitsAndBytesConfig(load_in_4bit=True, bnb_4bit_compute_dtype=torch.float16)
        elif config["base_params"]["dtype"] == "8bit":
            quantization_config = BitsAndBytesConfig(load_in_8bit=True)
        else:
            quantization_config = None

        # We extract the model args
        args_dict = {k.split("=")[0]: k.split("=")[1] for k in config["base_params"]["model_args"].split(",")}

        # We store the relevant other args
        args_dict["base_model"] = config["merged_weights"]["base_model"]
        args_dict["compile"] = bool(config["base_params"]["compile"])
        args_dict["dtype"] = config["base_params"]["dtype"]
        args_dict["accelerator"] = accelerator
        args_dict["quantization_config"] = quantization_config
        args_dict["batch_size"] = override_batch_size
        args_dict["multichoice_continuations_start_space"] = config["generation"][
            "multichoice_continuations_start_space"
        ]
        args_dict["use_chat_template"] = use_chat_template

        # Keeping only non null params
        args_dict = {k: v for k, v in args_dict.items() if v is not None}

        if config["merged_weights"]["delta_weights"]:
            if config["merged_weights"]["base_model"] is None:
                raise ValueError("You need to specify a base model when using delta weights")
            model_config = DeltaModelConfig(**args_dict)
        elif config["merged_weights"]["adapter_weights"]:
            if config["merged_weights"]["base_model"] is None:
                raise ValueError("You need to specify a base model when using adapter weights")
            model_config = AdapterModelConfig(**args_dict)
        elif config["merged_weights"]["base_model"] not in ["", None]:
            raise ValueError("You can't specify a base model if you are not using delta/adapter weights")
        else:
            model_config = BaseModelConfig(**args_dict)
    else:
        model_args_dict: dict = {k.split("=")[0]: k.split("=")[1] if "=" in k else True for k in model_args.split(",")}
        model_args_dict["accelerator"] = accelerator
        model_args_dict["use_chat_template"] = use_chat_template
        model_args_dict["compile"] = bool(model_args_dict["compile"]) if "compile" in model_args_dict else False
        model_config = BaseModelConfig(**model_args_dict)

    pipeline = Pipeline(
        tasks=tasks,
        pipeline_parameters=pipeline_params,
        evaluation_tracker=evaluation_tracker,
        model_config=model_config,
    )

    pipeline.evaluate()

    pipeline.show_results()

    results = pipeline.get_results()

    pipeline.save_and_push_results()

    return results<|MERGE_RESOLUTION|>--- conflicted
+++ resolved
@@ -114,10 +114,7 @@
     cache_dir = CACHE_DIR
 
     env_config = EnvConfig(token=TOKEN, cache_dir=cache_dir)
-<<<<<<< HEAD
-    print(f"ENV CONFIG: {env_config}")
-=======
->>>>>>> 6e2754e6
+
     evaluation_tracker = EvaluationTracker(
         output_dir=output_dir,
         save_details=save_details,
