--- conflicted
+++ resolved
@@ -92,7 +92,7 @@
     requested.
 
     Args:
-        output_dir (`str`): Local folder path where you want results to be saved.
+        output_dir (`str`, *optional*): Directory where to save results and/or details.
         save_details (`bool`, defaults to True): If True, details are saved to the `output_dir`.
         push_to_hub (`bool`, defaults to False): If True, details are pushed to the hub.
             Results are pushed to `{hub_results_org}/details__{sanitized model_name}` for the model `model_name`, a public dataset,
@@ -123,27 +123,7 @@
         public: bool = False,
         nanotron_run_info: "GeneralArgs" = None,
     ) -> None:
-<<<<<<< HEAD
-        """
-        Creates all the necessary loggers for evaluation tracking.
-
-        Args:
-            output_dir (str, *optional*): Directory where to save results and/or details.
-            save_details (bool): If True, details are saved to the output_dir
-            push_to_hub (bool): If True, details are pushed to the hub.
-                Results are pushed to `{hub_results_org}/details__{sanitized model_name}` for the model `model_name`, a public dataset,
-                if `public` is True else `{hub_results_org}/details__{sanitized model_name}_private`, a private dataset.
-            push_results_to_tensorboard (bool): If True, will create and push the results for a tensorboard folder on the hub
-            hub_results_org (str): The organisation to push the results to. See
-                more details about the datasets organisation in
-                [`EvaluationTracker.save`]
-            tensorboard_metric_prefix (str): Prefix for the metrics in the tensorboard logs
-            public (bool): If True, results and details are pushed in private orgs
-            nanotron_run_info (GeneralArgs): Reference to informations about Nanotron models runs
-        """
-=======
         """Creates all the necessary loggers for evaluation tracking."""
->>>>>>> a1c610da
         self.details_logger = DetailsLogger()
         self.metrics_logger = MetricsLogger()
         self.versions_logger = VersionsLogger()
