# MIT License

# Copyright (c) 2024 The HuggingFace Team

# Permission is hereby granted, free of charge, to any person obtaining a copy
# of this software and associated documentation files (the "Software"), to deal
# in the Software without restriction, including without limitation the rights
# to use, copy, modify, merge, publish, distribute, sublicense, and/or sell
# copies of the Software, and to permit persons to whom the Software is
# furnished to do so, subject to the following conditions:

# The above copyright notice and this permission notice shall be included in all
# copies or substantial portions of the Software.

# THE SOFTWARE IS PROVIDED "AS IS", WITHOUT WARRANTY OF ANY KIND, EXPRESS OR
# IMPLIED, INCLUDING BUT NOT LIMITED TO THE WARRANTIES OF MERCHANTABILITY,
# FITNESS FOR A PARTICULAR PURPOSE AND NONINFRINGEMENT. IN NO EVENT SHALL THE
# AUTHORS OR COPYRIGHT HOLDERS BE LIABLE FOR ANY CLAIM, DAMAGES OR OTHER
# LIABILITY, WHETHER IN AN ACTION OF CONTRACT, TORT OR OTHERWISE, ARISING FROM,
# OUT OF OR IN CONNECTION WITH THE SOFTWARE OR THE USE OR OTHER DEALINGS IN THE
# SOFTWARE.

import collections
import os
import time
from dataclasses import asdict, dataclass, field
from typing import Optional, Union

import git
import numpy as np
import xxhash

from lighteval.logging.hierarchical_logger import hlog_warn
from lighteval.metrics import MetricCategory
from lighteval.metrics.stderr import get_stderr_function
from lighteval.models.abstract_model import ModelInfo
from lighteval.models.model_output import ModelResponse
from lighteval.tasks.lighteval_task import LightevalTask, LightevalTaskConfig
from lighteval.tasks.requests import Doc
from lighteval.utils.imports import is_nanotron_available
from lighteval.utils.utils import as_list, sanitize_numpy


if is_nanotron_available():
    from nanotron.config import Config


@dataclass(init=False)
class GeneralConfigLogger:
    """Logger for the evaluation parameters.

    Attributes:
        lighteval_sha (str): Current commit sha of lighteval used for the evaluation (for reproducibility purposes)
        num_fewshot_seeds (int): Number of seeds for the few-shot sampling.
            If equal to or below 1, the experiment is done once only, with a single few-shot seed (equal to 0).
            If above, the experiment is reproduced several times, with a different sampling/shuffling for the few-shot examples, which follows what is done in HELM for example.
        override_batch_size (int): Manages the batch size.
            If strictly positive, its value is used as the batch size for all experiments.
            Else, the batch size is automatically inferred depending on what fits in memory.
        max_samples (int): If set, cuts the number of samples per task to `max_samples`.
            Note: This should only be used for debugging purposes!
        job_id (int): If the evaluation suite is launched as a slurm job, stores the current job id.
            Purely informative parameter used to retrieve scheduler logs.
        start_time (float): Start time of the experiment. Logged at class init.
        end_time (float): End time of the experiment. Logged when calling [`GeneralConfigLogger.log_end_time`]
        total_evaluation_time_secondes (str): Inferred total evaluation time in seconds (from the start and end times).
        model_name (str): Name of the currently evaluated model.
        model_sha (str): Commit hash of the currently evaluated model on the hub if available.
        model_dtype (str): Dtype of the model weights, as obtained when loading the model config.
        model_size (str): Model size as obtained when loading the model config.

    """

    # general
    lighteval_sha: str = None
    num_fewshot_seeds: int = None
    override_batch_size: int = None
    max_samples: int = None
    job_id: int = None
    start_time: float = None
    end_time: float = None
    total_evaluation_time_secondes: str = None

    # model info
    model_name: str = None
    model_sha: str = None
    model_dtype: str = None
    model_size: str = None

    # Nanotron config
    config: "Config" = None

    def __init__(self) -> None:
        """Stores the current lighteval commit for reproducibility, and starts the evaluation timer."""
        try:
            repo = git.Repo(os.path.dirname(__file__).split("src")[0])
        except git.InvalidGitRepositoryError:
            repo = None

        self.lighteval_sha = repo.git.rev_parse("HEAD") if repo is not None else "?"
        self.start_time = time.perf_counter()

    def log_args_info(
        self,
        num_fewshot_seeds: int,
        override_batch_size: Union[None, int],
        max_samples: Union[None, int],
        job_id: str,
        config: "Config" = None,
    ) -> None:
        """
        Logs the information about the arguments passed to the method.

        Args:
            num_fewshot_seeds (int): number of few-shot seeds.
            override_batch_size (Union[None, int]): overridden batch size.
                If strictly positive, its value is used as the batch size for all experiments.
                Else, the batch size is automatically inferred depending on what fits in memory.
            max_samples (Union[None, int]): maximum number of samples, if None, use all the samples available.
            job_id (str): job ID, used to retrieve logs.
            config (optional): Nanotron Config

        Returns:
            None

        """
        self.num_fewshot_seeds = num_fewshot_seeds
        self.override_batch_size = override_batch_size
        self.max_samples = max_samples
        self.job_id = job_id
        self.config = config

    def log_model_info(self, model_info: ModelInfo) -> None:
        """
        Logs the model information.

        Args:
            model_info (ModelInfo): Model information to be logged.

        """
        self.model_name = model_info.model_name
        self.model_sha = model_info.model_sha
        self.model_dtype = model_info.model_dtype
        self.model_size = model_info.model_size

    def log_end_time(self) -> None:
        self.end_time = time.perf_counter()
        self.total_evaluation_time_secondes = str(self.end_time - self.start_time)


@dataclass()
class DetailsLogger:
    """Logger for the experiment details.

    Stores and logs experiment information both at the task and at the sample level.

    Attributes:
        hashes (dict[str, list[`Hash`]): Maps each task name to the list of all its samples' [`Hash`].
        compiled_hashes (dict[str, CompiledHash): Maps each task name to its [`CompiledHas`], an aggregation of all the individual sample hashes.
        details (dict[str, list[`Detail`]]): Maps each task name to the list of its samples' details.
            Example: winogrande: [sample1_details, sample2_details, ...]
        compiled_details (dict[str, `CompiledDetail`]): : Maps each task name to the list of its samples' compiled details.
        compiled_details_over_all_tasks (CompiledDetailOverAllTasks): Aggregated details over all the tasks.

    """

    @dataclass()
    class Detail:
        """Experiment details of one single example of one task.

        Attributes:
            example (str): Current task example query
            instruction (str): Instruction prepended to the example and few shots.
                For example "In this task, you are given information of type x. You need to predict y."
            full_prompt (str): Expanded full prompt (instruction if present, then prompt)
            num_effective_few_shots (int): Number of actual few shots used for the example.
                This depends on the model context length and few-shots samples size: when using effective few-shots,
                only `num_effective_few_shots` few-shot samples are kept, allowing
                1) each of the used few-shot examples and the prompt to not be truncated
                2) this context still allows the model to predict up to the requested max numbers of tokens within its remaining context size.
            num_asked_few_shots (int): Initially asked number of few-shot samples.
            predictions (list): List of the actual model predictions
            input_tokens (list): List of the input tokens given to the model
            cont_tokens (list): List of the continuation tokens predicted by the model
            truncated (list): Size of the truncations (if it was needed to fit the prompt in the model context length)
            padded (list): Size of the padding (if it was needed for the current example)
            gold (list): Example gold targets (for generative evaluations)
            pred_logits (list): List of the actual model predicted logits
            choices (list): List of the possible choices (for multichoice/loglikelihood evaluations)
            gold_index (list): Indices of the gold targets among the [`choices`]
            metrics (dict): Metric name to current example score

        """

        example: str = ""
        instruction: str = ""
        full_prompt: str = ""
        num_effective_few_shots: int = 0
        num_asked_few_shots: int = 0
        predictions: list = field(default_factory=list)
        input_tokens: list = field(default_factory=list)
        cont_tokens: list = field(default_factory=list)
        truncated: list = field(default_factory=list)
        padded: list = field(default_factory=list)
        gold: list = field(default_factory=list)
        pred_logits: list = field(default_factory=list)
        choices: list = field(default_factory=list)
        gold_index: list = field(default_factory=list)
        metrics: dict = field(default_factory=dict)
        specifics: dict = field(default_factory=dict)

    @dataclass
    class CompiledDetail:
        """Experiment details compiled (for all samples) over one evaluation task.

        Attributes:
            hashes (dict): A dictionary version of the [`CompiledHash`] for the current task samples.
                These compiled hashes allow to quickly observe whether there is a difference between the aggregated
                prompts or generations between two evaluation runs for a given task.
            truncated (int): Total number of samples which needed prompt truncation to fit the model context size for the current task.
            non_truncated (int): Total number of samples which did not need prompt truncation to fit the model context size for the current task.
            padded (int): Total umber of samples which needed padding during the batching step for the current task.
            non_padded (int): Total number of samples which did not need padding during the batching step for the current task.
            effective_few_shots (float): Average effective few shots across all samples for the current task.
                effective few shot is the number of few shots actually used to fit the prompt in the model context
                length while allowing model generation of the expected size.
            num_truncated_few_shots (int): Total number of samples which required truncated prompts to fit the model size for the current task.

        """

        hashes: dict = field(default_factory=dict)
        truncated: int = 0
        non_truncated: int = 0
        padded: int = 0
        non_padded: int = 0
        effective_few_shots: float = 0
        num_truncated_few_shots: int = 0

    @dataclass
    class CompiledDetailOverAllTasks:
        """Experiment details compiled across all evaluation tasks.

        Attributes:
            hashes (dict): For each key, average hash of the [`CompiledHash`] values across all tasks.
                These compiled hashes allow to quickly observe whether there is a difference between the aggregated
                prompts or generations between two evaluation runs across all tasks.
            truncated (int): Total number of samples which needed prompt truncation to fit the model context size across all tasks.
            non_truncated (int): Total number of samples which did not need prompt truncation to fit the model context size across all tasks
            padded (int): Number of samples which needed padding during the batching step across all tasks.
            non_padded (int): Number of samples which did not need padding during the batching step across all tasks.
            effective_few_shots (float): Average effective few shots across all samples across all tasks.
                effective few shot is the number of few shots actually used to fit the prompt in the model context
                length while allowing model generation of the expected size.
            num_truncated_few_shots (int): Number of samples which required truncated prompts to fit the model size across all tasks.

        """

        hashes: dict = field(default_factory=dict)
        truncated: int = 0
        non_truncated: int = 0
        padded: int = 0
        non_padded: int = 0
        num_truncated_few_shots: int = 0

    @dataclass
    class Hash:
        """
        Hashes important values for one sample ([`Doc`]) of one task ([`LightevalTask`])

        Attributes:
            example (str): Hash of the [`Doc.query`]
            full_prompt (str): Hash of the [`Doc.ctx`]
            input_tokens (str): Aggregated hash of all the [`Doc.input_tokens`]
            cont_tokens (str): Aggregated hash of all the [`Doc.generated_tokens`]

        """

        example: str = ""
        full_prompt: str = ""
        input_tokens: str = ""
        cont_tokens: str = ""

    @dataclass
    class CompiledHash:
        """
        Hashes the aggregated hash values for all the sample ([`Doc`]) of one task ([`LightevalTask`])

        Attributes:
            example (str): Aggregated hash of all the [`Doc.query`] hashes for all samples of the current task.
            full_prompt (str): Aggregated hash of all the [`Doc.ctx`] hashes for all samples of the current task.
            input_tokens (str): Aggregated hash of the aggregated [`Doc.input_tokens`] hashes over all samples of the current task.
            cont_tokens (str): Aggregated hash of the aggregated [`Doc.generated_tokens`] hashes over all samples of the current task.
        """

        hash_examples: str = ""
        hash_full_prompts: str = ""
        hash_input_tokens: str = ""
        hash_cont_tokens: str = ""

<<<<<<< HEAD
    hashes: dict[str, list[Hash]]
    compiled_hashes: dict[str, CompiledHash]

    # dict of details for each task, i.e. winogrande: [example1_details, example2_details, ...]
    details: dict[str, list[Detail]]
    compiled_details: dict[str, CompiledDetail]
    compiled_details_over_all_tasks: CompiledDetailOverAllTasks

    def __init__(self):
        self.hashes = collections.defaultdict(list)
        self.compiled_hashes  = collections.defaultdict(DetailsLogger.CompiledHash)
        self.details  = collections.defaultdict(list)
        self.compiled_details  = collections.defaultdict(DetailsLogger.CompiledDetail)
        self.compiled_details_over_all_tasks = DetailsLogger.CompiledDetailOverAllTasks()
=======
    hashes: dict[str, list[Hash]] = field(default_factory=lambda: collections.defaultdict(list))
    compiled_hashes: dict[str, CompiledHash] = field(
        default_factory=lambda: collections.defaultdict(DetailsLogger.CompiledHash)
    )

    # dict of details for each task, i.e. winogrande: [example1_details, example2_details, ...]
    details: dict[str, list[Detail]] = field(default_factory=lambda: collections.defaultdict(list))
    compiled_details: dict[str, CompiledDetail] = field(
        default_factory=lambda: collections.defaultdict(DetailsLogger.CompiledDetail)
    )
    compiled_details_over_all_tasks: CompiledDetailOverAllTasks = field(default_factory=CompiledDetailOverAllTasks)
>>>>>>> 21934d52

    def log(
        self,
        task_name: str,
        task: LightevalTask,
        doc: Doc,
        outputs: list[ModelResponse],
        metrics: dict,
        llm_as_prompt_judgement: Optional[tuple[str, str]] = None,
    ) -> None:
        """Stores the relevant information for one sample of one task to the total list of samples stored in the DetailsLogger.

        Args:
            task_name (str): Name of the current task of interest.
            task (LightevalTask): Current task of interest.
            doc (Doc): Current sample that we want to store.
            outputs (list[ModelResponse]): Model outputs for the current sample
            metrics (_type_): Model scores for said sample on the current task's metrics.
            llm_as_prompt_judgement (tuple[str, str]): Tuple containing the
                prompt passed to the judge and the judgement for the current sample when using llm-as-judge metric.
        """
        detail = self.Detail()
        detail.example = doc.query
        detail.instruction = doc.instruction
        detail.full_prompt = doc.ctx

        predictions = [model_response.get_result_for_eval() for model_response in outputs]

        if isinstance(predictions[0], list):
            # loglikelihood_single_token returns a list of list of floats (but has
            # only one request), we therefore need to flatten the responses in this case.
            predictions = [x for resp in predictions for x in resp]

        detail.predictions = predictions
        detail.input_tokens = [o.input_tokens for o in outputs]
        detail.cont_tokens = [o.generated_tokens for o in outputs]
        detail.truncated = [o.truncated_tokens_count for o in outputs]
        detail.padded = [o.padded_tokens_count for o in outputs]
        detail.num_effective_few_shots = doc.num_effective_few_shots
        detail.num_asked_few_shots = doc.num_asked_few_shots

        pred_saved = False
        if (
            task.has_metric_category[MetricCategory.PERPLEXITY]
            or task.has_metric_category[MetricCategory.TARGET_PERPLEXITY]
        ):
            pred_saved = True
            pass  # should we log something?
        if (
            task.has_metric_category[MetricCategory.GENERATIVE]
            or task.has_metric_category[MetricCategory.GENERATIVE_SAMPLING]
        ):
            detail.gold = doc.get_golds()
            pred_saved = True
        if task.has_metric_category[MetricCategory.GENERATIVE_LOGPROB]:
            detail.gold = doc.get_golds()
            detail.pred_logits = [o.logits for o in outputs]
            pred_saved = True
        if task.has_metric_category[MetricCategory.MULTICHOICE]:
            detail.choices = doc.choices
            detail.gold_index = as_list(doc.gold_index)
            pred_saved = True
        if task.has_metric_category[MetricCategory.MULTICHOICE_ONE_TOKEN]:
            detail.choices = doc.choices
            detail.gold_index = as_list(doc.gold_index)
            pred_saved = True
        if task.has_metric_category[MetricCategory.MULTICHOICE_PMI]:
            detail.choices = doc.choices
            detail.gold_index = as_list(doc.gold_index)
            doc.specific = {**(doc.specific or {}), **{"unconditioned_query": doc.unconditioned_query}}
            pred_saved = True
        if (
            task.has_metric_category[MetricCategory.LLM_AS_JUDGE_MULTI_TURN]
            or task.has_metric_category[MetricCategory.LLM_AS_JUDGE]
        ):
            detail.choices = doc.choices
            detail.gold_index = as_list(doc.gold_index)
            pred_saved = True

        detail.specifics = doc.specific

        if not pred_saved:
            raise NotImplementedError(
                "No metric prediction saved."
            )  # We probably need to handle this case if we're here.

        detail.metrics = sanitize_numpy(metrics)
        self.details[task_name].append(detail)

        hash = self.Hash()
        hash.example = xxhash.xxh64(doc.query).hexdigest()
        hash.full_prompt = xxhash.xxh64(str(doc.ctx)).hexdigest()
        hash.input_tokens = xxhash.xxh64(str([o.input_tokens for o in outputs])).hexdigest()
        hash.cont_tokens = xxhash.xxh64(str([o.generated_tokens for o in outputs])).hexdigest()
        self.hashes[task_name].append(hash)

    def aggregate(self):
        """
        Aggregate the details and hashes for each task and then for all tasks.
        We end up with a dict of compiled details for each task and a dict of compiled details for all tasks.
        """

        for task_name in self.hashes:
            compiled_hash = self.CompiledHash()
            compiled_hash.hash_examples = xxhash.xxh64(
                "".join(sorted(q.example for q in self.hashes[task_name]))
            ).hexdigest()  # hash of all the hash - sorted for reproducibility
            compiled_hash.hash_full_prompts = xxhash.xxh64(
                "".join(sorted(q.full_prompt for q in self.hashes[task_name]))
            ).hexdigest()  # hash of all the hash - sorted for reproducibility
            compiled_hash.hash_input_tokens = xxhash.xxh64(
                "".join(sorted(q.input_tokens for q in self.hashes[task_name]))
            ).hexdigest()  # hash of all the hash - sorted for reproducibility
            compiled_hash.hash_cont_tokens = xxhash.xxh64(
                "".join(sorted(q.cont_tokens for q in self.hashes[task_name]))
            ).hexdigest()  # hash of all the hash - sorted for reproducibility
            self.compiled_hashes[task_name] = compiled_hash

        for task_name, task_examples in self.details.items():
            self.compiled_details[task_name].hashes = asdict(self.compiled_hashes[task_name])
            self.compiled_details[task_name].truncated = sum(di > 0 for d in task_examples for di in d.truncated)
            self.compiled_details[task_name].non_truncated = (
                len(task_examples) - self.compiled_details[task_name].truncated
            )
            self.compiled_details[task_name].padded = sum(di > 0 for d in task_examples for di in d.padded)
            self.compiled_details[task_name].non_padded = sum(di == 0 for d in task_examples for di in d.padded)
            self.compiled_details[task_name].effective_few_shots = np.mean(
                [d.num_effective_few_shots for d in task_examples]
            )
            self.compiled_details[task_name].num_truncated_few_shots = sum(
                d.num_effective_few_shots != d.num_asked_few_shots for d in task_examples
            )

        hash_types: list[str] = list(self.compiled_details.values())[0].hashes.keys()

        for hash_type in hash_types:
            self.compiled_details_over_all_tasks.hashes[hash_type] = xxhash.xxh64(
                "".join(
                    compiled_detail.hashes[hash_type] for _, compiled_detail in sorted(self.compiled_details.items())
                )
            ).hexdigest()

        self.compiled_details_over_all_tasks.truncated = sum(d.truncated for d in self.compiled_details.values())
        self.compiled_details_over_all_tasks.non_truncated = sum(
            d.non_truncated for d in self.compiled_details.values()
        )
        self.compiled_details_over_all_tasks.padded = sum(d.padded for d in self.compiled_details.values())
        self.compiled_details_over_all_tasks.non_padded = sum(d.non_padded for d in self.compiled_details.values())
        self.compiled_details_over_all_tasks.num_truncated_few_shots = sum(
            d.num_truncated_few_shots for d in self.compiled_details.values()
        )


@dataclass
class MetricsLogger:
    """Logs the actual scores for each metric of each task.

    Attributes:
        metrics_value (dict[str, dict[str, list[float]]]): Maps each task to its dictionary of metrics to scores for all the example of the task.
            Example: {"winogrande|winogrande_xl": {"accuracy": [0.5, 0.5, 0.5, 0.5, 0.5, 0.5]}}
        metric_aggregated (dict[str, dict[str, float]]): Maps each task to its dictionary of metrics to aggregated scores over all the example of the task.
            Example: {"winogrande|winogrande_xl": {"accuracy": 0.5}}
    """

<<<<<<< HEAD
    metrics_values: dict[str, dict[str, list[float]]]
    metric_aggregated: dict[str, dict[str, float]]

    def __init__(self):
        self.metrics_values = collections.defaultdict(lambda: collections.defaultdict(list))
        self.metric_aggregated  = collections.defaultdict(lambda: collections.defaultdict(dict))
=======
    metrics_values: dict[str, dict[str, list[float]]] = field(
        default_factory=lambda: collections.defaultdict(lambda: collections.defaultdict(list))
    )
    metric_aggregated: dict[str, dict[str, float]] = field(
        default_factory=lambda: collections.defaultdict(lambda: collections.defaultdict(dict))
    )
>>>>>>> 21934d52

    def log(self, task_name: str, metrics: dict) -> None:
        for metric_name, metric_value in metrics.items():
            self.metrics_values[task_name][metric_name].append(metric_value)

    def aggregate(self, task_dict: dict[str, LightevalTask], bootstrap_iters: int = 1000):  # noqa: C901
        """
        Aggregate the metrics for each task and then for all tasks.

        Args:
            task_dict (dict[str, LightevalTask]): used to determine what aggregation function to use for each metric
            bootstrap_iters (int, optional): Number of runs used to run the statistical bootstrap. Defaults to 1000.

        """

        for task_name, metrics in self.metrics_values.items():
            cur_task_name, _ = task_name.rsplit("|", 1)
            # fix the fact that we need the task_dict
            task = task_dict[cur_task_name]

            skip_metric = []
            for metric_name, metric_values in metrics.items():
                if metric_name in skip_metric:
                    # The metric is in a subset which has already been computed and saved
                    continue

                try:
                    metric_result = task.aggregation()[metric_name](metric_values)
                except OverflowError:
                    hlog_warn(f"{task_name}, {metric_name} got an OVERFLOW ERROR when aggregating.")
                    metric_result = float("nan")
                except KeyError:
                    continue

                if isinstance(metric_result, dict):  # For some corpus level grouping metrics
                    self.metric_aggregated[task_name].update(metric_result)
                    skip_metric.extend(list(metric_result.keys()))  # no need to recompute them later
                else:
                    self.metric_aggregated[task_name][metric_name] = metric_result

                if isinstance(metric_result, dict):
                    stderr = None  # We skip stderr for some corpus metrics that return dicts
                else:
                    aggregation = task.aggregation()[metric_name]
                    stderr = get_stderr_function(aggregation=aggregation, number_experiments=1000)
                if stderr is not None and len(metric_values) > 1:
                    try:
                        self.metric_aggregated[task_name][f"{metric_name}_stderr"] = stderr(metric_values)
                    except OverflowError:
                        # Is this need or should we just pass?
                        self.metric_aggregated[task_name][f"{metric_name}_stderr"] = float("nan")
                        hlog_warn(f"{task_name}, {metric_name} got an OVERFLOW ERROR when computing stderr.")

        # We group subtasks which belong to the same parent task, like MMLU, to compute an average on them
        # and compute an average of all metrics
        grouped_tasks = collections.defaultdict(list)
        suite_average = {}
        suite_nb = {}

        # Build aggregation
        for k, metrics in self.metric_aggregated.items():
            if "|" in k:
                suite, task, fewshot = k.split("|")
                grouped_tasks[f"{suite}|{task.split(':')[0]}:_average|{fewshot}"].append(k)
            for metric, value in metrics.items():
                suite_average[metric] = suite_average.get(metric, 0) + value
                suite_nb[metric] = suite_nb.get(metric, 0) + 1

        # Compute average for sub groups
        for average_task, list_of_subtasks in grouped_tasks.items():
            if len(list_of_subtasks) > 1:
                metrics = list(self.metric_aggregated[list_of_subtasks[0]].keys())
                self.metric_aggregated[average_task] = {
                    metric: sum([self.metric_aggregated[k][metric] for k in list_of_subtasks]) / len(list_of_subtasks)
                    for metric in metrics
                }

        # Compute average for all
        for metric, value in suite_average.items():
            suite_average[metric] = value / suite_nb[metric]

        self.metric_aggregated["all"] = suite_average


@dataclass
class VersionsLogger:
    """Logger of the tasks versions.

    Tasks can have a version number/date, which indicates what is the precise metric definition and dataset version used for an evaluation.

    Attributes:
        version (dict[str, int]): Maps the task names with the task versions.

    """

    # the versions dict will be a dict of task_name: task_version
    # {"winogrande|winogrande_xl": 0}
    versions: dict[str, int] = field(default_factory=dict)

    def log(self, task_name: str, task_version: int) -> None:
        self.versions[task_name] = task_version


@dataclass
class TaskConfigLogger:
    """Logs the different parameters of the current [`LightevalTask`] of interest.

    Attributes:
        tasks_config (dict[str, LightevalTaskConfig]): Maps each task to its associated [`LightevalTaskConfig`]

    """

    tasks_configs: dict[str, LightevalTaskConfig] = field(default_factory=dict)

    def log(self, task_dict: dict[str, LightevalTask]) -> None:
        self.tasks_configs = {name: task.cfg for name, task in task_dict.items()}

    def log_num_docs(self, task_name: str, original_num_docs: int, effective_num_docs: int) -> None:
        self.tasks_configs[task_name].original_num_docs = original_num_docs
        self.tasks_configs[task_name].effective_num_docs = effective_num_docs<|MERGE_RESOLUTION|>--- conflicted
+++ resolved
@@ -297,22 +297,6 @@
         hash_input_tokens: str = ""
         hash_cont_tokens: str = ""
 
-<<<<<<< HEAD
-    hashes: dict[str, list[Hash]]
-    compiled_hashes: dict[str, CompiledHash]
-
-    # dict of details for each task, i.e. winogrande: [example1_details, example2_details, ...]
-    details: dict[str, list[Detail]]
-    compiled_details: dict[str, CompiledDetail]
-    compiled_details_over_all_tasks: CompiledDetailOverAllTasks
-
-    def __init__(self):
-        self.hashes = collections.defaultdict(list)
-        self.compiled_hashes  = collections.defaultdict(DetailsLogger.CompiledHash)
-        self.details  = collections.defaultdict(list)
-        self.compiled_details  = collections.defaultdict(DetailsLogger.CompiledDetail)
-        self.compiled_details_over_all_tasks = DetailsLogger.CompiledDetailOverAllTasks()
-=======
     hashes: dict[str, list[Hash]] = field(default_factory=lambda: collections.defaultdict(list))
     compiled_hashes: dict[str, CompiledHash] = field(
         default_factory=lambda: collections.defaultdict(DetailsLogger.CompiledHash)
@@ -324,7 +308,6 @@
         default_factory=lambda: collections.defaultdict(DetailsLogger.CompiledDetail)
     )
     compiled_details_over_all_tasks: CompiledDetailOverAllTasks = field(default_factory=CompiledDetailOverAllTasks)
->>>>>>> 21934d52
 
     def log(
         self,
@@ -489,21 +472,12 @@
             Example: {"winogrande|winogrande_xl": {"accuracy": 0.5}}
     """
 
-<<<<<<< HEAD
-    metrics_values: dict[str, dict[str, list[float]]]
-    metric_aggregated: dict[str, dict[str, float]]
-
-    def __init__(self):
-        self.metrics_values = collections.defaultdict(lambda: collections.defaultdict(list))
-        self.metric_aggregated  = collections.defaultdict(lambda: collections.defaultdict(dict))
-=======
     metrics_values: dict[str, dict[str, list[float]]] = field(
         default_factory=lambda: collections.defaultdict(lambda: collections.defaultdict(list))
     )
     metric_aggregated: dict[str, dict[str, float]] = field(
         default_factory=lambda: collections.defaultdict(lambda: collections.defaultdict(dict))
     )
->>>>>>> 21934d52
 
     def log(self, task_name: str, metrics: dict) -> None:
         for metric_name, metric_value in metrics.items():
