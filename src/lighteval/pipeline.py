# MIT License

# Copyright (c) 2024 The HuggingFace Team

# Permission is hereby granted, free of charge, to any person obtaining a copy
# of this software and associated documentation files (the "Software"), to deal
# in the Software without restriction, including without limitation the rights
# to use, copy, modify, merge, publish, distribute, sublicense, and/or sell
# copies of the Software, and to permit persons to whom the Software is
# furnished to do so, subject to the following conditions:

# The above copyright notice and this permission notice shall be included in all
# copies or substantial portions of the Software.

# THE SOFTWARE IS PROVIDED "AS IS", WITHOUT WARRANTY OF ANY KIND, EXPRESS OR
# IMPLIED, INCLUDING BUT NOT LIMITED TO THE WARRANTIES OF MERCHANTABILITY,
# FITNESS FOR A PARTICULAR PURPOSE AND NONINFRINGEMENT. IN NO EVENT SHALL THE
# AUTHORS OR COPYRIGHT HOLDERS BE LIABLE FOR ANY CLAIM, DAMAGES OR OTHER
# LIABILITY, WHETHER IN AN ACTION OF CONTRACT, TORT OR OTHERWISE, ARISING FROM,
# OUT OF OR IN CONNECTION WITH THE SOFTWARE OR THE USE OR OTHER DEALINGS IN THE
# SOFTWARE.

import ast
import asyncio
import collections
import os
import random
from dataclasses import dataclass
from datetime import timedelta
from enum import Enum, auto

import numpy as np
from tqdm import tqdm

from lighteval.logging.evaluation_tracker import EvaluationTracker
from lighteval.metrics import apply_metric
from lighteval.models.abstract_model import LightevalModel, ModelConfig
from lighteval.models.model_loader import TransformersModel, load_model
from lighteval.models.model_output import (
    ModelResponse,
)
from lighteval.tasks.lighteval_task import LightevalTask
from lighteval.tasks.registry import Registry
from lighteval.tasks.requests import SamplingMethod
from lighteval.utils.imports import (
    NO_ACCELERATE_ERROR_MSG,
    NO_NANOTRON_ERROR_MSG,
    NO_OPENAI_ERROR_MSG,
    NO_SGLANG_ERROR_MSG,
    NO_TGI_ERROR_MSG,
    NO_VLLM_ERROR_MSG,
    is_accelerate_available,
    is_nanotron_available,
    is_openai_available,
    is_sglang_available,
    is_tgi_available,
    is_vllm_available,
)
from lighteval.utils.parallelism import test_all_gather
from lighteval.utils.utils import make_results_table, remove_reasoning_tags


if is_accelerate_available():
    from accelerate import Accelerator, InitProcessGroupKwargs
else:
    from unittest.mock import Mock

    Accelerator = InitProcessGroupKwargs = Mock()
if is_nanotron_available():
    from nanotron import distributed as dist
    from nanotron.parallel.context import ParallelContext

    from lighteval.models.nanotron.nanotron_model import NanotronLightevalModel


import logging


logger = logging.getLogger(__name__)


class ParallelismManager(Enum):
    ACCELERATE = auto()
    NANOTRON = auto()
    TGI = auto()
    OPENAI = auto()
    VLLM = auto()
    CUSTOM = auto()
    NONE = auto()
    SGLANG = auto()


@dataclass
class PipelineParameters:
    launcher_type: ParallelismManager
    # Env parameters
    job_id: int = 0
    dataset_loading_processes: int = 1
    nanotron_checkpoint_path: str | None = None  # only for nanotron models
    # Dataset
    custom_tasks_directory: str | None = None
    num_fewshot_seeds: int = 1
    max_samples: int | None = None
    cot_prompt: str | None = None
    remove_reasoning_tags: bool = True
    reasoning_tags: str | list[tuple[str, str]] = "[('<think>', '</think>')]"
    load_responses_from_details_date_id: str | None = None
    bootstrap_iters: int = 1000

    def __post_init__(self):  # noqa C901
        # Import testing
        if self.launcher_type == ParallelismManager.ACCELERATE:
            if not is_accelerate_available():
                raise ImportError(NO_ACCELERATE_ERROR_MSG)
        elif self.launcher_type == ParallelismManager.VLLM:
            if not is_vllm_available():
                raise ImportError(NO_VLLM_ERROR_MSG)
        elif self.launcher_type == ParallelismManager.SGLANG:
            if not is_sglang_available():
                raise ImportError(NO_SGLANG_ERROR_MSG)
        elif self.launcher_type == ParallelismManager.TGI:
            if not is_tgi_available():
                raise ImportError(NO_TGI_ERROR_MSG)
        elif self.launcher_type == ParallelismManager.NANOTRON:
            if not is_nanotron_available():
                raise ImportError(NO_NANOTRON_ERROR_MSG)
        elif self.launcher_type == ParallelismManager.OPENAI:
            if not is_openai_available():
                raise ImportError(NO_OPENAI_ERROR_MSG)

        # Convert reasoning tags to list if needed
        if not isinstance(self.reasoning_tags, list):
            try:
                self.reasoning_tags = ast.literal_eval(self.reasoning_tags)
            except ValueError as e:
                raise ValueError(
                    "reasoning_tags must be a list of pair tuples, e.g. [('start_tag', 'end_tag'), ...]. "
                    f"Got {self.reasoning_tags} instead, which caused parsing error {e}."
                )

        # Make sure format is correct
        if not all(isinstance(tag, tuple) and len(tag) == 2 for tag in self.reasoning_tags):
            raise ValueError(
                "reasoning_tags must be a list of pair tuples, e.g. [('start_tag', 'end_tag'), ...]. "
                f"Got {self.reasoning_tags} instead."
            )


class Pipeline:
    def __init__(
        self,
        tasks: str,
        pipeline_parameters: PipelineParameters,
        evaluation_tracker: EvaluationTracker,
        model_config: ModelConfig | None = None,
        model=None,
        metric_options=None,
    ):
        if not (model or model_config):
            raise ValueError("Must provide either a model or model config when creating a pipeline.")

        self.pipeline_parameters = pipeline_parameters
        if self.pipeline_parameters.max_samples:
            logger.warning(
                "--max_samples WAS SET. THESE NUMBERS ARE ONLY PARTIAL AND SHOULD NOT BE USED FOR COMPARISON UNLESS YOU KNOW WHAT YOU ARE DOING."
            )

        self.launcher_type = self.pipeline_parameters.launcher_type
        self._metric_options = metric_options or {}
        self.evaluation_tracker = evaluation_tracker

        # We init tasks first to fail fast if one is badly defined
        self._init_random_seeds()
        self._init_tasks_and_requests(tasks=tasks)

        self.model_config = model_config
        self.accelerator, self.parallel_context = self._init_parallelism_manager()
        self.model = self._init_model(model_config, model)
        # Must occur after model and task init
        self.model._cache._init_registry(self.registry)
        # Must occur after model init
        self._init_accelerator_seeds()

        self.evaluation_tracker.general_config_logger.log_model_info(model_config=self.model.config)

        # Final results
        self.final_dict: dict | None = None

    def _init_parallelism_manager(self):
        accelerator, parallel_context = None, None
        if self.launcher_type == ParallelismManager.ACCELERATE:
            if not is_accelerate_available():
                raise ValueError("You are trying to launch an accelerate model, but accelerate is not installed")
            accelerator = Accelerator(kwargs_handlers=[InitProcessGroupKwargs(timeout=timedelta(seconds=3000))])
            test_all_gather(accelerator=accelerator)
        elif self.launcher_type == ParallelismManager.NANOTRON:
            if not is_nanotron_available():
                raise ValueError("You are trying to launch a nanotron model, but nanotron is not installed")
            dist.initialize_torch_distributed()
            parallel_context = ParallelContext(
                tensor_parallel_size=self.model_config.lighteval_config.parallelism.tp,
                pipeline_parallel_size=self.model_config.lighteval_config.parallelism.pp,
                data_parallel_size=self.model_config.lighteval_config.parallelism.dp,
            )
            test_all_gather(parallel_context=parallel_context)

        return accelerator, parallel_context

    def _init_model(self, model_config, model):
        logger.info("--- LOADING MODEL ---")

        if model is not None and model_config is not None:
            if isinstance(model, LightevalModel):
                raise ValueError(
                    "You are trying to provide both a LightevalModel and a model config. Please provide only one of them."
                )
            return TransformersModel.from_model(
                model=model,
                config=model_config,
                accelerator=self.accelerator,
            )

        elif model is not None:
            if isinstance(model, LightevalModel):
                return model
            raise ValueError("If not providing a model_config, you need to provide a Lighteval model.")

        elif model_config is not None:
            if self.parallel_context:
                return NanotronLightevalModel(
                    checkpoint_path=os.path.dirname(self.pipeline_parameters.nanotron_checkpoint_path)
                    if self.pipeline_parameters.nanotron_checkpoint_path
                    else "",
                    nanotron_config=model_config,
                    parallel_context=self.parallel_context,
                    debug_one_layer_model=False,
                    model_class=None,
                )
            else:
                return load_model(config=model_config)

    def _init_tasks_and_requests(self, tasks: str):
        logger.info("--- LOADING TASKS ---")

        # The registry contains all the potential tasks
<<<<<<< HEAD
        self.registry = Registry(
            custom_tasks=self.pipeline_parameters.custom_tasks_directory,
        )

        # load the tasks fro the configs and their datasets
        task_configs: list[LightevalTaskConfig] = self.registry.get_tasks_configs(tasks)
        self.tasks_dict: dict[str, LightevalTask] = self.registry.get_tasks_from_configs(task_configs)
=======
        registry = Registry(tasks=tasks, custom_tasks=self.pipeline_parameters.custom_tasks_directory)

        # load the tasks from the configs and their datasets
        self.tasks_dict: dict[str, LightevalTask] = registry.load_tasks()
>>>>>>> 7ed2636e
        LightevalTask.load_datasets(self.tasks_dict, self.pipeline_parameters.dataset_loading_processes)
        self.documents_dict = {
            task.full_name: task.get_docs(self.pipeline_parameters.max_samples) for _, task in self.tasks_dict.items()
        }

        self.sampling_docs = collections.defaultdict(list)
        for _, docs in self.documents_dict.items():
            for doc in docs:
                for sampling in doc.sampling_methods:
                    self.sampling_docs[sampling].append(doc)

        # If there are metric_options defined from the yaml file,
        # review if they have to be updated.
        if self._metric_options:
            self._update_num_samples(list(self.tasks_dict.values()))

        self.evaluation_tracker.task_config_logger.log(self.tasks_dict)

    def _update_num_samples(self, tasks: list[LightevalTask]):
        """Helper function to update the num_samples of a given metric via the yaml file.
        As it has to be done at the metric level, it's better to update the value per metric.
        It will add a num_samples to the already defined metrics' num_samples if defined in the yaml file.
        As later when constructing the requests the max is taken over the num_samples, this is valid.
        """
        for task in tasks:
            for metric in task.metrics:
                if metric_data := self._metric_options.get(metric.metric_name, None):
                    num_samples = metric_data.get("num_samples", None)
                    if num_samples:
                        task.num_samples = [num_samples]

    def _init_random_seeds(self):
        logger.info("--- INIT SEEDS ---")
        random.seed(1234)
        np.random.seed(1234)

    def _init_accelerator_seeds(self):
        if self.accelerator is not None:
            self.accelerator.wait_for_everyone()
        if self.parallel_context is not None:
            dist.barrier()

    def is_main_process(self):
        if self.accelerator:
            return self.accelerator.is_main_process
        if self.parallel_context:
            return dist.get_rank(self.parallel_context.world_pg) == 0
        return True

    def evaluate(self):
        self.evaluation_tracker.general_config_logger.log_args_info(
            num_fewshot_seeds=self.pipeline_parameters.num_fewshot_seeds,
            max_samples=self.pipeline_parameters.max_samples,
            job_id=str(self.pipeline_parameters.job_id),
        )

        if self.pipeline_parameters.load_responses_from_details_date_id:
            try:
                outputs = self._load_responses_from_details()
            except FileNotFoundError as e:
                logger.warning(
                    f"No responses found for {self.pipeline_parameters.load_responses_from_details_date_id} in details directory: {e}. Running model instead."
                )
                outputs = self._run_model()
        else:
            outputs = self._run_model()

        if self.is_main_process():
            self._post_process_outputs(outputs)
            self._compute_metrics(outputs)

            self.evaluation_tracker.general_config_logger.log_end_time()
            self.evaluation_tracker.metrics_logger.aggregate(
                task_dict=self.tasks_dict, bootstrap_iters=self.pipeline_parameters.bootstrap_iters
            )
            self.evaluation_tracker.details_logger.aggregate()

    async def _run_model_async(self):
        outputs = {}
        for sampling_method, docs in self.sampling_docs.items():
            logger.info(f"Running {sampling_method} requests")
            match sampling_method:
                case SamplingMethod.GENERATIVE:
                    model_outputs = await self.model.greedy_until(docs)
                    outputs[sampling_method] = model_outputs
                case SamplingMethod.LOGPROBS:
                    model_outputs = await self.model.loglikelihood(docs)
                    outputs[sampling_method] = model_outputs

        return outputs

    def _run_model_sync(self):
        # Running all requests depending on the model call type (log likelihood, generative, ...)
        # to be able to batch them
        outputs = {}
        for sampling_method, docs in self.sampling_docs.items():
            logger.info(f"Running {sampling_method} requests")
            match sampling_method:
                case SamplingMethod.GENERATIVE:
                    model_outputs = self.model.greedy_until(docs)
                    outputs[sampling_method] = model_outputs
                case SamplingMethod.LOGPROBS:
                    model_outputs = self.model.loglikelihood(docs)
                    outputs[sampling_method] = model_outputs
                case SamplingMethod.PERPLEXITY:
                    model_outputs = self.model.loglikelihood_rolling(docs)
                    outputs[sampling_method] = model_outputs

        return outputs

    def _run_model(self):
        # Running all requests depending on the model call type (log likelihood, generative, ...)
        # to be able to batch them
        logger.info("--- RUNNING MODEL ---")

        if self.model.is_async:
            outputs = asyncio.run(self._run_model_async())
        else:
            outputs = self._run_model_sync()

        # Cleaning up the model before running metrics
        self.model.cleanup()

        return outputs

    def _post_process_outputs(self, sampling_method_responses: dict[str, list[ModelResponse]]):
        # Removes reasoning tags if needed
        logger.info("--- POST-PROCESSING MODEL RESPONSES ---")

        if self.pipeline_parameters.remove_reasoning_tags:
            for _, responses in sampling_method_responses.items():
                for response in responses:
                    response.text_post_processed = [
                        remove_reasoning_tags(
                            text=text,
                            tag_pairs=self.pipeline_parameters.reasoning_tags,
                        )
                        for text in response.text
                    ]

    def _compute_metrics(self, sampling_method_responses: dict[str, list[ModelResponse]]):
        # To compute the metrics we first group the samples and task and then by metrics.
        # This way we can batch the metrics computation for each task and metric category

        # This variable will hold the samples grouped by task and metric category
        # example:
        # task_metric_category_groups = {
        #     "gsm8k_1": {
        #         "GENERATIVE": [
        #             (doc1, response1), (doc2, response2), ...,
        #         }
        #         "LOGLIKELIHOOD": [
        #             (doc1, response1), (doc2, response2), ...,
        #         ]
        logger.info("--- COMPUTING METRICS ---")
        task_metric_category_groups = collections.defaultdict(lambda: collections.defaultdict(list))

        for sampling_method, model_responses in sampling_method_responses.items():
            for doc, model_reponse in zip(self.sampling_docs[sampling_method], model_responses):
                task_metric_category_groups[doc.task_name][sampling_method].append((doc, model_reponse))

        for task_name, samples_per_method in task_metric_category_groups.items():
            task: LightevalTask = self.tasks_dict[task_name]
            for sampling_method, samples in samples_per_method.items():
                metric_category_metrics = [metric for metric in task.metrics if metric.category == sampling_method]

                docs = [doc for doc, _ in samples]
                responses = [response for _, response in samples]

                outputs = apply_metric(
                    docs=docs,
                    responses=responses,
                    metrics=metric_category_metrics,
                )

                for output, doc, response in zip(outputs, docs, responses):
                    self.evaluation_tracker.metrics_logger.log(task_name, output)
                    self.evaluation_tracker.details_logger.log(task_name, doc, response, output)

    def _load_responses_from_details(self):
        logger.info("--- LOADING RESPONSES FROM DETAILS ---")
        model_responses = {}
        tasks_names = list(self.tasks_dict.keys())
        sampling_methods = list(self.sampling_docs.keys())

        if len(sampling_methods) > 1:
            raise ValueError(
                "Loading responses from details when there are multiple request types is currently not supported"
            )

        assert self.pipeline_parameters.load_responses_from_details_date_id is not None

        details_datasets = self.evaluation_tracker.load_details_datasets(
            self.pipeline_parameters.load_responses_from_details_date_id, tasks_names
        )

        for _, dataset in tqdm(details_datasets.items(), desc="Loading responses from details for tasks"):
            for sampling_method in sampling_methods:
                model_responses[sampling_method] = [
                    ModelResponse(**model_response["model_response"]) for model_response in dataset
                ]

        return model_responses

    def save_and_push_results(self):
        logger.info("--- SAVING AND PUSHING RESULTS ---")
        if self.is_main_process():
            self.evaluation_tracker.save()

    def _init_final_dict(self):
        if self.is_main_process():
            if self.final_dict is None:
                self.final_dict = self.evaluation_tracker.generate_final_dict()

    def show_results(self):
        logger.info("--- DISPLAYING RESULTS ---")
        self._init_final_dict()
        if self.is_main_process():
            print(make_results_table(self.final_dict))

    def get_results(self):
        self._init_final_dict()
        return self.final_dict<|MERGE_RESOLUTION|>--- conflicted
+++ resolved
@@ -243,20 +243,10 @@
         logger.info("--- LOADING TASKS ---")
 
         # The registry contains all the potential tasks
-<<<<<<< HEAD
-        self.registry = Registry(
-            custom_tasks=self.pipeline_parameters.custom_tasks_directory,
-        )
-
-        # load the tasks fro the configs and their datasets
-        task_configs: list[LightevalTaskConfig] = self.registry.get_tasks_configs(tasks)
-        self.tasks_dict: dict[str, LightevalTask] = self.registry.get_tasks_from_configs(task_configs)
-=======
-        registry = Registry(tasks=tasks, custom_tasks=self.pipeline_parameters.custom_tasks_directory)
+        self.registry = Registry(tasks=tasks, custom_tasks=self.pipeline_parameters.custom_tasks_directory)
 
         # load the tasks from the configs and their datasets
-        self.tasks_dict: dict[str, LightevalTask] = registry.load_tasks()
->>>>>>> 7ed2636e
+        self.tasks_dict: dict[str, LightevalTask] = self.registry.load_tasks()
         LightevalTask.load_datasets(self.tasks_dict, self.pipeline_parameters.dataset_loading_processes)
         self.documents_dict = {
             task.full_name: task.get_docs(self.pipeline_parameters.max_samples) for _, task in self.tasks_dict.items()
