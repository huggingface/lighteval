--- conflicted
+++ resolved
@@ -148,20 +148,8 @@
         # Must occur after model init
         self._init_accelerator_seeds()
 
-<<<<<<< HEAD
-        generation_parameters = model_config.generation_parameters.model_dump() if model_config else {}
-        chat_template_parameters = model_config.chat_template_parameters.model_dump() if model_config else {}
-
-        self.evaluation_tracker.general_config_logger.log_model_info(
-            generation_parameters, self.model.model_info, chat_template_parameters
-        )
-
-        self._init_random_seeds()
-        self._init_tasks_and_requests(tasks=tasks)
-=======
         self.evaluation_tracker.general_config_logger.log_model_info(model_config=self.model.config)
 
->>>>>>> c7a063ae
         # Final results
         self.final_dict: dict | None = None
 
