--- conflicted
+++ resolved
@@ -93,11 +93,7 @@
             formatted_doc (Doc): Formatted document.
 
         Returns:
-<<<<<<< HEAD
-            str: Class of the
-=======
             str: Class of the fewshot document
->>>>>>> 761704d3
         """
         return formatted_doc.fewshot_sorting_class or PromptManager.doc_to_target(formatted_doc)
 
