--- conflicted
+++ resolved
@@ -708,15 +708,12 @@
                     doc.num_effective_few_shots = num_effective_few_shots
                     doc.num_asked_few_shots = num_fewshot
                     doc.ctx = ctx
-<<<<<<< HEAD
                     if use_chat_template and doc.choices is not None:
                         doc.choices = [
                             lm.tokenizer.apply_chat_template([{"role": "assistant", "content": choice}])
                             for choice in doc.choices
                         ]
 
-=======
->>>>>>> bb5cca2e
                     # Constructing the requests
                     docs[TaskExampleId(cur_task_name, doc_id_seed)] = doc
                     reqs = task.construct_requests(doc, ctx, doc_id_seed, cur_task_name)
