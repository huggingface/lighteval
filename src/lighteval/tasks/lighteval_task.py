# MIT License

# Copyright (c) 2024 The HuggingFace Team

# Permission is hereby granted, free of charge, to any person obtaining a copy
# of this software and associated documentation files (the "Software"), to deal
# in the Software without restriction, including without limitation the rights
# to use, copy, modify, merge, publish, distribute, sublicense, and/or sell
# copies of the Software, and to permit persons to whom the Software is
# furnished to do so, subject to the following conditions:

# The above copyright notice and this permission notice shall be included in all
# copies or substantial portions of the Software.

# THE SOFTWARE IS PROVIDED "AS IS", WITHOUT WARRANTY OF ANY KIND, EXPRESS OR
# IMPLIED, INCLUDING BUT NOT LIMITED TO THE WARRANTIES OF MERCHANTABILITY,
# FITNESS FOR A PARTICULAR PURPOSE AND NONINFRINGEMENT. IN NO EVENT SHALL THE
# AUTHORS OR COPYRIGHT HOLDERS BE LIABLE FOR ANY CLAIM, DAMAGES OR OTHER
# LIABILITY, WHETHER IN AN ACTION OF CONTRACT, TORT OR OTHERWISE, ARISING FROM,
# OUT OF OR IN CONNECTION WITH THE SOFTWARE OR THE USE OR OTHER DEALINGS IN THE
# SOFTWARE.

import collections
import os
import random
from dataclasses import dataclass
from multiprocessing import Pool
from pathlib import Path
<<<<<<< HEAD
from typing import TYPE_CHECKING, Callable, List, Optional, Tuple, Union
=======
from typing import TYPE_CHECKING, Dict, List, Optional, Tuple, Union
>>>>>>> 843a0f8c

from datasets import load_dataset

from lighteval.few_shot_manager import FewShotSampler
from lighteval.logging.hierarchical_logger import hlog, hlog_warn
from lighteval.metrics import (
    apply_generative_metric,
    apply_llm_as_judge_metric,
    apply_multichoice_metric,
    apply_multichoice_metric_one_token,
    apply_perplexity_metric,
    apply_target_perplexity_metric,
)
from lighteval.metrics.metrics import MetricCategory, Metrics
from lighteval.models.base_model import BaseModel
from lighteval.models.model_output import ModelReturn
from lighteval.tasks.requests import (
    Doc,
    GreedyUntilMultiTurnRequest,
    GreedyUntilRequest,
    LoglikelihoodRequest,
    LoglikelihoodRollingRequest,
    LoglikelihoodSingleTokenRequest,
    Request,
    RequestType,
    TaskExampleId,
)
from lighteval.utils import NO_OPENAI_ERROR_MSG, as_list, is_openai_available

from . import tasks_prompt_formatting


if TYPE_CHECKING:
    from lighteval.logging.evaluation_tracker import EvaluationTracker

FormatterType = Callable[[dict, str], Doc]


@dataclass
class LightevalTaskConfig:
    """Stored configuration of a given [`LightevalTask`].

    Arguments:
        name (str): Short name of the evaluation task.
        suite (list[str]): Evaluation suites to which the task belongs.
        prompt_function (str): Name of the function used to create the [`Doc`] samples from each line of the evaluation dataset.
        hf_repo (str): Path of the hub dataset repository containing the evaluation information.
        hf_subset (str): Subset used for the current task, will be default if none is selected.
        hf_avail_splits (list[str]): All the available splits in the evaluation dataset
        evaluation_splits (list[str]): List of the splits actually used for this evaluation
        few_shots_split (str): Name of the split from which to sample few-shot examples
        few_shots_select (str): Method with which to sample few-shot examples
        generation_size (int): Maximum allowed size of the generation
        metric (list[str]): List of all the metrics for the current task.
        stop_sequence (list[str]): Stop sequence which interrupts the generation for generative metrics.
        original_num_docs (int): Number of documents in the task
        effective_num_docs (int): Number of documents used in a specific evaluation
        truncated_num_docs (bool): Whether less than the total number of documents were used
        output_regex (str)
        frozen (bool)
        trust_dataset (bool): Whether to trust the dataset at execution or not
        version (int): The version of the task. Defaults to 0. Can be increased if the underlying dataset or the prompt changes.
    """

    name: str
    prompt_function: FormatterType | str
    hf_repo: str
    hf_subset: str
    metric: Tuple[Union[str, Metrics]]
    hf_avail_splits: Optional[Tuple[str]] = None
    evaluation_splits: Optional[Tuple[str]] = None
    few_shots_split: Optional[str] = None
    few_shots_select: Optional[str] = None
    generation_size: int = None
    stop_sequence: Optional[Tuple[str]] = None
    output_regex: Optional[str] = None
    num_samples: Optional[list[int]] = None

    frozen: bool = False
    suite: Optional[Tuple[str]] = None

    original_num_docs: int = -1
    effective_num_docs: int = -1

    trust_dataset: bool = None

    must_remove_duplicate_docs: bool = None

    version: int = 0

    def as_dict(self):
        return {
            "name": self.name,
            "prompt_function": self.prompt_function,
            "hf_repo": self.hf_repo,
            "hf_subset": self.hf_subset,
            "metric": tuple(str(m) for m in self.metric),
            "hf_avail_splits": self.hf_avail_splits,
            "evaluation_splits": self.evaluation_splits,
            "few_shots_split": self.few_shots_split,
            "few_shots_select": self.few_shots_select,
            "generation_size": self.generation_size,
            "stop_sequence": self.stop_sequence,
            "output_regex": self.output_regex,
            "frozen": self.frozen,
            "suite": self.suite,
            "version": self.version,
        }

    def __post_init__(self):
        if self.suite is None:
            self.suite = ["custom"]
        if self.hf_avail_splits is None:
            self.hf_avail_splits = ["train", "validation", "test"]
        if self.evaluation_splits is None:
            self.evaluation_splits = ["validation"]

        # Convert list to tuple for hashing
        self.metric = tuple(self.metric)
        self.hf_avail_splits = tuple(self.hf_avail_splits) if self.hf_avail_splits is not None else None
        self.evaluation_splits = tuple(self.evaluation_splits) if self.evaluation_splits is not None else None
        self.suite = tuple(self.suite) if self.suite is not None else None
        self.stop_sequence = tuple(self.stop_sequence) if self.stop_sequence is not None else None


def load_prompt_function(prompt_function: str, custom_tasks_module: list | None) -> FormatterType:
    """
    Tries to load the prompt function defined as string.
    Arguments:
        prompt_function (str): Name of the prompt function to load.
        custom_tasks_module (list): List of custom modules to search for the prompt function.
    Returns:
        FormatterType: The prompt function.
    """

    if custom_tasks_module is None:
        return getattr(tasks_prompt_formatting, prompt_function)

    formatter = []
    for module in custom_tasks_module:
        if hasattr(module, prompt_function):
            formatter.append(getattr(module, prompt_function))

    if len(formatter) == 0:  # Default version
        return getattr(tasks_prompt_formatting, prompt_function)
    elif len(formatter) == 1:
        # If we have a prompt in both the module and our tasks_prompt_formatting
        # We take the prompt from the module
        if hasattr(tasks_prompt_formatting, prompt_function):
            hlog_warn(f"Be careful you are using custom prompt function {prompt_function} and not the default one.")
        return formatter[0]
    else:
        raise Exception(
            f"You defined the prompt function {prompt_function} several times in the different custom modules you are loading."
        )


class LightevalTask:
    def __init__(  # noqa: C901
        self, name: str, cfg: LightevalTaskConfig, cache_dir: Optional[str] = None, custom_tasks_module: list = None
    ):
        """
        Initialize a LightEval task.

        Args:
            name (str): name of the task.
            cfg (dict): configuration dictionary containing
                task-specific settings (from the task_table.json file).
            cache_dir (Optional[str], optional): directory to cache the
                dataset. Defaults to None.
            custom_tasks_module ([type], optional): A custom module
                containing task-specific functions. Defaults to None.
        """
        self.name = name
        self.version = cfg.version
        self.is_main_process = False
        self.cache_dir = cache_dir
        self._cfg = cfg

        # Dataset info
        self.hf_repo = cfg.hf_repo
        self.hf_subset = cfg.hf_subset
        self.dataset_path = self.hf_repo
        self.dataset_config_name = self.hf_subset
        self.dataset = None  # Delayed download
        self.trust_dataset = cfg.trust_dataset
        hlog(f"{self.dataset_path} {self.dataset_config_name}")
        self._fewshot_docs = None
        self._docs = None

        # Managing splits and few shot
        self.all_available_splits = as_list(cfg.hf_avail_splits)
        if cfg.evaluation_splits is None:
            raise ValueError(f"The evaluation split for task {self.name} is None. Please select a valid split.")

        self.evaluation_split = as_list(cfg.evaluation_splits)
        if cfg.few_shots_split is not None:
            self.fewshot_split = as_list(cfg.few_shots_split)
        else:
            self.fewshot_split = as_list(self.get_first_possible_fewshot_splits())
        self.fewshot_sampler = FewShotSampler(
            few_shots_select=cfg.few_shots_select, few_shots_split=self.fewshot_split
        )

        # Metrics
        self.metrics = as_list(cfg.metric)
        self.suite = as_list(cfg.suite)
        ignored = [metric for metric in self.metrics if Metrics[metric].value.category == MetricCategory.IGNORED]

        if len(ignored) > 0:
            hlog_warn(f"[WARNING] Not implemented yet: ignoring the metric {' ,'.join(ignored)} for task {self.name}.")

        if any(
            Metrics[metric].value.category in [MetricCategory.LLM_AS_JUDGE, MetricCategory.LLM_AS_JUDGE_MULTI_TURN]
            for metric in self.metrics
        ):
            if not is_openai_available():
                raise ImportError(NO_OPENAI_ERROR_MSG)
            if os.getenv("OPENAI_API_KEY") is None:
                raise ValueError(
                    "Using llm as judge metric but no OPEN_API_KEY were found, please set it with: export OPEN_API_KEY={yourkey}"
                )

        current_categories = [Metrics[metric].value.category for metric in self.metrics]
        self.has_metric_category = {category: (category in current_categories) for category in MetricCategory}
        # Sub-optimal system - we might want to store metric parametrisation in a yaml conf for example
        # We assume num_samples always contains 1 (for base generative evals)
        self.num_samples = [1] + [
            int(metric.replace("maj_at_", "").split("_")[0]) for metric in self.metrics if "maj_at_" in metric
        ]
        self.formatter: FormatterType
        if isinstance(cfg.prompt_function, str):
            self.formatter = load_prompt_function(cfg.prompt_function, custom_tasks_module)
        else:
            self.formatter = cfg.prompt_function

        self.generation_size = cfg.generation_size
        self.stop_sequence = cfg.stop_sequence
        self.output_regex = cfg.output_regex
        self.must_remove_duplicate_docs = cfg.must_remove_duplicate_docs
        if self.must_remove_duplicate_docs is None:
            self.must_remove_duplicate_docs = False

        # Save options
        self.save_queries: bool = False
        self.logfile_name: Optional[Path] = None
        self.is_main_process: bool = False

    @property
    def cfg(self):
        return self._cfg

    def doc_to_text_without_instructions(self, doc: Doc) -> str:
        """
        Returns the query of the document without the instructions. If the
        document has instructions, it removes them from the query:

        Args:
            doc (Doc): document class, containing the query and the
                instructions.

        Returns:
            str: Query of the document without the instructions.
        """
        if doc.instruction is not None:
            if not doc.query.startswith(doc.instruction):
                raise ValueError(f"Prompt query {doc.query} is not starting with instruction {doc.instruction}")
            return doc.query[len(doc.instruction) :]
        return doc.query

    def doc_to_text_and_instructions(self, doc: Doc) -> Tuple[str, str]:
        """
        Returns a tuple with the query of the document and the instructions.
        If the document has no instructions, the second element of the tuple is
        an empty string.

        Args:
            doc (Doc): document, containing the query and the instructions.

        Returns:
            Tuple[str, str]: A tuple with the query of the document and the
                instructions.
        """
        if doc.instruction is not None:
            if not doc.query.startswith(doc.instruction):
                raise ValueError(f"Prompt query {doc.query} is not starting with instruction {doc.instruction}")
            return (doc.query[len(doc.instruction) :], doc.instruction)
        return (doc.query, "")

    def get_first_possible_fewshot_splits(self, number_of_splits: int = 1) -> list[str]:
        """
        Parses the possible fewshot split keys in order: train, then validation
        keys and matches them with the available keys.  Returns the first
        available.

        Args:
            number_of_splits (int, optional): Number of splits to return.
                Defaults to 1.

        Returns:
            list[str]: List of the first available fewshot splits.
        """
        # Possible few shot splits are the available splits not used for evaluation
        possible_fewshot_splits = [k for k in self.all_available_splits if k not in self.evaluation_split]
        stored_splits = []

        # We look at these keys in order (first the training sets, then the validation sets)
        allowed_splits = ["train", "dev", "valid", "default"]
        for allowed_split in allowed_splits:
            # We do a partial match of the allowed splits
            available_splits = [k for k in possible_fewshot_splits if allowed_split in k]
            stored_splits.extend(available_splits)

        if len(stored_splits) > 0:
            return stored_splits[:number_of_splits]

        hlog_warn(f"Careful, the task {self.name} is using evaluation data to build the few shot examples.")
        return None

    def _get_docs_from_split(self, splits: list[str], few_shots=False) -> list[Doc]:
        """
        Get the documents from the dataset for the given keys (splits).

        Args:
            splits (list[str]): List of splits, (e.g. ["train", "dev"])
            few_shots (bool, optional): Whether the documents are used for few
                shot examples. Defaults to False.

        Returns:
            list[Doc]: List of documents.
        """
        if self.dataset is None:
            self.dataset = download_dataset_worker((self.dataset_path, self.dataset_config_name, self.trust_dataset))
        splits = as_list(splits)

        docs = []
        for split in splits:
            for item in self.dataset[split]:
                # Some tasks formatting is applied differently when the document is used for fewshot examples
                # vs when it's used for the actual prompt. That's why we store whether we are currently using the
                # doc for a fewshot sample (few_shots=True) or not, which then leads to the creation of a different Doc.
                item["__few_shots"] = few_shots
                cur_docs = self.formatter(item, self.name)
                if cur_docs is None:
                    continue
                docs.extend(as_list(cur_docs))
        return docs

    def remove_duplicate_docs(self, docs: list[Doc]) -> list[Doc]:
        seen_examples, res = set(), []
        for doc in docs:
            if str(doc) not in seen_examples:
                res.append(doc)
                seen_examples.add(str(doc))
        return res

    def fewshot_docs(self) -> list[Doc]:
        """
        Returns the few shot documents. If the few shot documents are not
        available, it gets them from the few shot split or the evaluation split.

        Returns:
            list[Doc]: Documents that will be used for few shot examples. One
                document = one few shot example.
        """
        if self._fewshot_docs is None:
            self._fewshot_docs = []

            # If we have no available few shot split, the few shot data is the eval data!
            if self.fewshot_split in [None, [None]]:
                self._fewshot_docs = self._get_docs_from_split(self.evaluation_split, few_shots=True)
            else:  # Normal case
                self._fewshot_docs = self._get_docs_from_split(self.fewshot_split, few_shots=True)
        return self._fewshot_docs

    def eval_docs(self) -> list[Doc]:
        """
        Returns the evaluation documents.

        Returns:
            list[Doc]: Evaluation documents.
        """
        if self._docs is None:
            self._docs = self._get_docs_from_split(self.evaluation_split)
            if self.must_remove_duplicate_docs:
                self._docs = self.remove_duplicate_docs(self._docs)
        return self._docs

    def doc_to_target(self, formatted_doc: Doc, few_shot: bool = False) -> str:
        """
        Returns the target of the given document.

        Args:
            formatted_doc (Doc): Formatted document.
            few_shot (bool, optional): Whether the document is used for few
                shot examples. Defaults to False.

        Returns:
            str: Target of the document, which is the correct answer for a document.
        """
        # likely we mostly need one example not all
        return as_list(formatted_doc.get_golds(few_shot=few_shot))[0]

    # Requests
    def get_request_type(self) -> list[RequestType]:  # noqa C901
        """
        Returns the request types for the task.

        Returns:
            list[RequestType]: Request types for the task.

        Raises:
            NotImplementedError: If the request type is not implemented for the
                task.
        """
        request_types = []
        if self.has_metric_category[MetricCategory.TARGET_PERPLEXITY]:
            request_types.append(RequestType.LOGLIKELIHOOD)
        if self.has_metric_category[MetricCategory.MULTICHOICE]:
            request_types.append(RequestType.LOGLIKELIHOOD)
        if self.has_metric_category[MetricCategory.MULTICHOICE_ONE_TOKEN]:
            request_types.append(RequestType.LOGLIKELIHOOD_SINGLE_TOKEN)
        if self.has_metric_category[MetricCategory.PERPLEXITY]:
            request_types.append(RequestType.LOGLIKELIHOOD_ROLLING)
        if self.has_metric_category[MetricCategory.GENERATIVE]:
            request_types.append(RequestType.GREEDY_UNTIL)
        if self.has_metric_category[MetricCategory.GENERATIVE_LOGPROB]:
            request_types.append(RequestType.GREEDY_UNTIL)
        if self.has_metric_category[MetricCategory.GENERATIVE_SAMPLING]:
            request_types.append(RequestType.GREEDY_UNTIL)
        if self.has_metric_category[MetricCategory.LLM_AS_JUDGE]:
            request_types.append(RequestType.GREEDY_UNTIL)
        if self.has_metric_category[MetricCategory.LLM_AS_JUDGE_MULTI_TURN]:
            request_types.append(RequestType.GREEDY_UNTIL_MULTI_TURN)

        if len(request_types) == 0:
            raise NotImplementedError(f"Request type not implemented for task {self.name}")

        return list(set(request_types))

    def construct_requests(
        self, formatted_doc: Doc, context: str, document_id_seed: str, current_task_name: str
    ) -> Dict[RequestType, List[Request]]:
        """
        Constructs a list of requests from the task based on the given parameters.

        Args:
            formatted_doc (Doc): Formatted document almost straight from the dataset.
            ctx (str): Context, which is the few shot examples + the query.
            document_id_seed (str): Index of the document in the task appended with the seed used for the few shot sampling.
            current_task_name (str): Name of the current task.

        Returns:
            dict[RequestType, List[Request]]: List of requests.
        """
        requests = {type: [] for type in RequestType}

        if self.has_metric_category[MetricCategory.TARGET_PERPLEXITY]:
            golds = formatted_doc.get_golds()
            requests[RequestType.LOGLIKELIHOOD] += [
                LoglikelihoodRequest(
                    task_name=current_task_name,
                    example_index=document_id_seed,
                    request_index=i,
                    context=context,
                    choice=gold,
                )
                for i, gold in enumerate(golds)
            ]
        if self.has_metric_category[MetricCategory.PERPLEXITY]:
            requests[RequestType.LOGLIKELIHOOD_ROLLING] += [
                LoglikelihoodRollingRequest(
                    task_name=current_task_name, example_index=document_id_seed, request_index=0, context=context
                )
            ]
        if (
            self.has_metric_category[MetricCategory.GENERATIVE_SAMPLING]
            or self.has_metric_category[MetricCategory.GENERATIVE]
            or self.has_metric_category[MetricCategory.GENERATIVE_LOGPROB]
        ):
            # All these tasks require the same generation process - we can do them in one step
            use_logits = self.has_metric_category[MetricCategory.GENERATIVE_LOGPROB]
            requests[RequestType.GREEDY_UNTIL] += [
                GreedyUntilRequest(
                    task_name=current_task_name,
                    example_index=document_id_seed,
                    request_index=0,
                    context=context,
                    stop_sequence=self.stop_sequence,
                    generation_size=self.generation_size,
                    num_samples=max(self.num_samples),  # If we have several samplings to apply, we use the max
                    use_logits=use_logits,
                )
            ]
        if self.has_metric_category[MetricCategory.MULTICHOICE]:
            requests[RequestType.LOGLIKELIHOOD] += [
                LoglikelihoodRequest(
                    task_name=current_task_name,
                    example_index=document_id_seed,
                    request_index=i,
                    context=context,
                    choice=choice,
                )
                for i, choice in enumerate(formatted_doc.choices)
            ]
        if self.has_metric_category[MetricCategory.MULTICHOICE_ONE_TOKEN]:
            requests[RequestType.LOGLIKELIHOOD_SINGLE_TOKEN] += [
                LoglikelihoodSingleTokenRequest(
                    task_name=current_task_name,
                    example_index=document_id_seed,
                    request_index=0,
                    context=context,
                    choices=formatted_doc.choices,
                )
            ]
        if self.has_metric_category[MetricCategory.LLM_AS_JUDGE_MULTI_TURN]:
            requests[RequestType.GREEDY_UNTIL_MULTI_TURN] += [
                GreedyUntilMultiTurnRequest(
                    task_name=current_task_name,
                    example_index=document_id_seed,
                    request_index=0,
                    context=context,
                    stop_sequence=self.stop_sequence,
                    generation_size=self.generation_size,
                )
            ]

        return requests

    def process_results(self, formatted_doc: Doc, results: list[ModelReturn]) -> dict[str, float]:
        """
        Processes the results of the task, and stores them in the output dict.

        Args:
            formatted_doc (Doc): formatted document of the task.
            results (list[ModelReturn]): results of the task, returned by the model class after evaluation.

        Returns:
            dict[str, float]: output dictionary containing the results of the task.
        """
        # Metrics management is done in metrics.__init__
        outputs = {}
        if self.has_metric_category[MetricCategory.TARGET_PERPLEXITY]:
            results, cur_outputs = apply_target_perplexity_metric(
                results=results, formatted_doc=formatted_doc, metrics=self.metrics
            )
            outputs.update(cur_outputs)
        if self.has_metric_category[MetricCategory.PERPLEXITY]:
            results, cur_outputs = apply_perplexity_metric(
                results=results, formatted_doc=formatted_doc, metrics=self.metrics
            )
            outputs.update(cur_outputs)
        if (
            self.has_metric_category[MetricCategory.GENERATIVE]
            or self.has_metric_category[MetricCategory.GENERATIVE_SAMPLING]
            or self.has_metric_category[MetricCategory.GENERATIVE_LOGPROB]
        ):
            results, cur_outputs = apply_generative_metric(
                results=results,
                formatted_doc=formatted_doc,
                metrics=self.metrics,
                output_regex=self.output_regex,
                max_num_samples=max(self.num_samples),
            )
            outputs.update(cur_outputs)
        if self.has_metric_category[MetricCategory.MULTICHOICE]:
            results, cur_outputs = apply_multichoice_metric(
                results=results, formatted_doc=formatted_doc, metrics=self.metrics
            )
            outputs.update(cur_outputs)
        if self.has_metric_category[MetricCategory.MULTICHOICE_ONE_TOKEN]:
            results, cur_outputs = apply_multichoice_metric_one_token(
                results=results, formatted_doc=formatted_doc, metrics=self.metrics
            )
            outputs.update(cur_outputs)
        if (
            self.has_metric_category[MetricCategory.LLM_AS_JUDGE_MULTI_TURN]
            or self.has_metric_category[MetricCategory.LLM_AS_JUDGE]
        ):
            results, cur_outputs = apply_llm_as_judge_metric(
                results=results, formatted_doc=formatted_doc, metrics=self.metrics
            )
            outputs.update(cur_outputs)

        return outputs

    def aggregation(self):
        """
        Return a dict with metric name and its aggregation function for all
        metrics
        """
        return Metrics.corpus_level_fns(self.metrics)

    @staticmethod
    def load_datasets(tasks: list["LightevalTask"], dataset_loading_processes: int = 1) -> None:
        """
        Load datasets from the HuggingFace Hub for the given tasks.

        Args:
            tasks (list): A list of tasks.
            dataset_loading_processes (int, optional): number of processes to use for dataset loading. Defaults to 1.

        Returns:
            None
        """

        if dataset_loading_processes <= 1:
            datasets = [
                download_dataset_worker((task.dataset_path, task.dataset_config_name, task.trust_dataset))
                for task in tasks
            ]
        else:
            with Pool(processes=dataset_loading_processes) as pool:
                datasets = pool.map(
                    download_dataset_worker,
                    [(task.dataset_path, task.dataset_config_name, task.trust_dataset) for task in tasks],
                )

        for task, dataset in zip(tasks, datasets):
            task.dataset = dataset


def download_dataset_worker(args):
    """
    Worker function to download a dataset from the HuggingFace Hub.
    Used for parallel dataset loading.
    """
    dataset_path, dataset_config_name, trust_dataset = args
    dataset = load_dataset(
        path=dataset_path,
        name=dataset_config_name,
        data_dir=None,
        cache_dir=None,
        download_mode=None,
        trust_remote_code=trust_dataset,
    )
    return dataset


def create_requests_from_tasks(  # noqa: C901
    task_dict: dict[str, LightevalTask],
    fewshot_dict: dict[str, list[Tuple[int, bool]]],
    num_fewshot_seeds: int,
    lm: BaseModel,
    max_samples: int,
    evaluation_tracker: "EvaluationTracker",
    use_chat_template: bool,
    system_prompt: str,
) -> Tuple[dict[RequestType, list[Request]], dict[TaskExampleId, Doc]]:
    """
    Takes a task dict and a fewshot dict and returns a dict of requests, a dict
    of docs, and a dict of requests origins.  The construction of prompts and
    thus the managing of few shots is done here.

    Args:
        task_dict (dict[str, LightevalTask]): A dictionary of tasks.
        fewshot_dict (dict[str, list[Tuple[int, bool]]]): A dictionary of few
            shot examples.
        num_fewshot_seeds (int): number of few shot seeds.
        lm (BaseModel): language model class that will be used to eventually
            truncate the few shot examples (we need the maximum input size of the
            model)
        max_samples (int): maximum number of samples.
        evaluation_tracker (EvaluationTracker): evaluation tracker.
        use_chat_template (bool): Whether to use the chat template.

    Raises:
        NotImplementedError: If the request type is not implemented for the
            task.

    Returns:
        Tuple[dict[RequestType, list[Request]], dict[TaskExampleId, Doc]]: A
            tuple containing the requests and the documents.
    """
    docs: dict[TaskExampleId, Doc] = {}
    requests: dict[RequestType, list[Request]] = collections.defaultdict(list)

    # Filter out tasks that don't have any docs
    task_dict_items = [(name, task) for name, task in task_dict.items() if len(task.eval_docs()) > 0]

    # Get lists of each type of request
    for task_name, task in task_dict_items:
        req_types = task.get_request_type()
        task_docs = list(task.eval_docs())
        n_samples = min(max_samples, len(task_docs)) if max_samples else len(task_docs)
        evaluation_tracker.task_config_logger.log_num_docs(task_name, len(task_docs), n_samples)

        # logs out the diferent versions of the tasks for every few shot
        for num_fewshot, _ in fewshot_dict[task_name]:
            cur_task_name = f"{task_name}|{num_fewshot}"
            evaluation_tracker.versions_logger.log(cur_task_name, task.version)

        rnd = random.Random()
        rnd.seed(42)
        rnd.shuffle(task_docs)

        seeds = task.fewshot_sampler.get_fewshot_seeds(num_fewshot_seeds)

        # We can do several round of fewshots sampling to get some variance informations
        for seed in seeds:
            for doc_id in range(n_samples):
                doc_id_seed = f"{doc_id}_{seed}"  # if we do several rounds of few shot sampling we have several seeds
                for num_fewshot, truncate_few_shots in fewshot_dict[task_name]:
                    # @clefourrier this mechanism does not work if we have the same task n times with different few shot numbers
                    # to fix!!
                    cur_task_name = f"{task_name}|{num_fewshot}"
                    doc = task_docs[doc_id]
                    is_multi_turn = doc.specific is not None and len(doc.specific.get("multi_turn_queries", [])) > 0

                    if is_multi_turn:
                        ctx, num_effective_few_shots = task.fewshot_sampler.create_multi_turn_contexts(
                            doc, use_chat_template, system_prompt, lm.tokenizer
                        )
                        doc.specific["multi_turn_queries_context"] = ctx
                    else:
                        ctx, num_effective_few_shots = task.fewshot_sampler.fewshot_context(
                            task=task,
                            doc=doc,
                            num_fewshot=num_fewshot,
                            seed=seed,
                            truncate_few_shots=truncate_few_shots,
                            max_model_length=lm.max_length,
                            sampler=rnd,
                            tokenizer=lm.tokenizer,
                            use_chat_template=use_chat_template,
                            system_prompt=system_prompt,
                        )

                    doc.num_effective_few_shots = num_effective_few_shots
                    doc.num_asked_few_shots = num_fewshot
                    doc.ctx = ctx

                    # Constructing the requests
                    docs[TaskExampleId(cur_task_name, doc_id_seed)] = doc
                    reqs = task.construct_requests(doc, ctx, doc_id_seed, cur_task_name)
                    for req_type in req_types:
                        requests[req_type].extend(reqs[req_type])

    return requests, docs<|MERGE_RESOLUTION|>--- conflicted
+++ resolved
@@ -26,11 +26,7 @@
 from dataclasses import dataclass
 from multiprocessing import Pool
 from pathlib import Path
-<<<<<<< HEAD
-from typing import TYPE_CHECKING, Callable, List, Optional, Tuple, Union
-=======
-from typing import TYPE_CHECKING, Dict, List, Optional, Tuple, Union
->>>>>>> 843a0f8c
+from typing import TYPE_CHECKING, Callable, Dict, List, Optional, Tuple, Union
 
 from datasets import load_dataset
 
