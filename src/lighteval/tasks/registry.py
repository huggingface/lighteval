# MIT License

# Copyright (c) 2024 The HuggingFace Team

# Permission is hereby granted, free of charge, to any person obtaining a copy
# of this software and associated documentation files (the "Software"), to deal
# in the Software without restriction, including without limitation the rights
# to use, copy, modify, merge, publish, distribute, sublicense, and/or sell
# copies of the Software, and to permit persons to whom the Software is
# furnished to do so, subject to the following conditions:

# The above copyright notice and this permission notice shall be included in all
# copies or substantial portions of the Software.

# THE SOFTWARE IS PROVIDED "AS IS", WITHOUT WARRANTY OF ANY KIND, EXPRESS OR
# IMPLIED, INCLUDING BUT NOT LIMITED TO THE WARRANTIES OF MERCHANTABILITY,
# FITNESS FOR A PARTICULAR PURPOSE AND NONINFRINGEMENT. IN NO EVENT SHALL THE
# AUTHORS OR COPYRIGHT HOLDERS BE LIABLE FOR ANY CLAIM, DAMAGES OR OTHER
# LIABILITY, WHETHER IN AN ACTION OF CONTRACT, TORT OR OTHERWISE, ARISING FROM,
# OUT OF OR IN CONNECTION WITH THE SOFTWARE OR THE USE OR OTHER DEALINGS IN THE
# SOFTWARE.

import collections
import importlib
import os
from pathlib import Path
from pprint import pformat
from types import ModuleType
from typing import Dict, List, Optional, Tuple, Union

from datasets.load import dataset_module_factory

import lighteval.tasks.default_tasks as default_tasks
from lighteval.logging.hierarchical_logger import hlog, hlog_warn
from lighteval.tasks.extended import AVAILABLE_EXTENDED_TASKS_MODULES
from lighteval.tasks.lighteval_task import LightevalTask, LightevalTaskConfig
from lighteval.utils import CANNOT_USE_EXTENDED_TASKS_MSG, can_load_extended_tasks


# Helm, Bigbench, Harness are implementations following an evaluation suite setup
# Original follows the original implementation as closely as possible
# Leaderboard are the evaluations we fixed on the open llm leaderboard - you should get similar results
# Community are for community added evaluations
# Extended are for evaluations with custom logic
# Custom is for all the experiments you might want to do!
DEFAULT_SUITES = [
    "helm",
    "bigbench",
    "harness",
    "leaderboard",
    "lighteval",
    "original",
    "extended",
    "custom",
    "community",
]

TRUNCATE_FEW_SHOTS_DEFAULTS = True


class Registry:
    """
    The Registry class is used to manage the task registry and get task classes.
    """

    def __init__(self, cache_dir: str):
        """
        Initialize the Registry class.

        Args:
            cache_dir (str): Directory path for caching.

        Attributes:
            cache_dir (str): Directory path for caching.
            TASK_REGISTRY (dict[str, LightevalTask]): A dictionary containing the registered tasks.
        """
        self.cache_dir: str = cache_dir
        self.TASK_REGISTRY: dict[str, LightevalTask] = {**create_config_tasks(cache_dir=cache_dir)}

    def get_task_class(
        self, task_name: str, custom_tasks_registry: Optional[dict[str, LightevalTask]] = None
    ) -> LightevalTask:
        """
        Get the task class based on the task name.

        Args:
            task_name (str): Name of the task.
            custom_tasks_registry (Optional[dict[str, LightevalTask]]): A dictionary containing custom tasks.

        Returns:
            LightevalTask: Task class.

        Raises:
            ValueError: If the task is not found in the task registry or custom task registry.
        """
        if task_name in self.TASK_REGISTRY:
            if custom_tasks_registry is not None and task_name in custom_tasks_registry:
                hlog_warn(
                    f"One of the tasks you requested ({task_name}) exists both in the default and custom tasks. Selecting the default task."
                )
            return self.TASK_REGISTRY[task_name]
        if custom_tasks_registry is not None and task_name in custom_tasks_registry:
            return custom_tasks_registry[task_name]
        hlog_warn(f"{task_name} not found in provided tasks")
        hlog_warn(pformat(self.TASK_REGISTRY))
        raise ValueError(
            f"Cannot find tasks {task_name} in task list or in custom task registry ({custom_tasks_registry})"
        )

    def get_task_dict(
        self, task_name_list: List[str], custom_tasks: Optional[Union[str, Path, ModuleType]] = None
    ) -> Dict[str, LightevalTask]:
        """
        Get a dictionary of tasks based on the task name list.

        Args:
            task_name_list (List[str]): A list of task names.
            custom_tasks (Optional[Union[str, ModuleType]]): Path to the custom tasks file or name of a module to import containing custom tasks or the module itself
            extended_tasks (Optional[str]): The path to the extended tasks group of submodules

        Returns:
            Dict[str, LightevalTask]: A dictionary containing the tasks.

        Notes:
            - If custom_tasks is provided, it will import the custom tasks module and create a custom tasks registry.
            - Each task in the task_name_list will be instantiated with the corresponding task class.
        """
        # Import custom tasks provided by the user
        custom_tasks_registry = None
        custom_tasks_module = []
        TASKS_TABLE = []
        if custom_tasks is not None:
            custom_tasks_module.append(create_custom_tasks_module(custom_tasks=custom_tasks))
        if can_load_extended_tasks():
            for extended_task_module in AVAILABLE_EXTENDED_TASKS_MODULES:
                custom_tasks_module.append(extended_task_module)
        else:
            hlog_warn(CANNOT_USE_EXTENDED_TASKS_MSG)

        for module in custom_tasks_module:
            TASKS_TABLE.extend(module.TASKS_TABLE)

        if len(TASKS_TABLE) > 0:
            custom_tasks_registry = create_config_tasks(meta_table=TASKS_TABLE, cache_dir=self.cache_dir)
            hlog(custom_tasks_registry)

        # Select relevant tasks given the subset asked for by the user
        tasks_dict = {}
        for task_name in task_name_list:
            task_class = self.get_task_class(task_name, custom_tasks_registry=custom_tasks_registry)
            tasks_dict[task_name] = task_class(custom_tasks_module=custom_tasks_module)

        return tasks_dict


def create_custom_tasks_module(custom_tasks: Union[str, Path, ModuleType]) -> ModuleType:
    """Creates a custom task module to load tasks defined by the user in their own file.

    Args:
        custom_tasks (Optional[Union[str, ModuleType]]): Path to the custom tasks file or name of a module to import containing custom tasks or the module itself

    Returns:
        ModuleType: The newly imported/created custom tasks modules
    """
    if isinstance(custom_tasks, ModuleType):
        return custom_tasks
    if isinstance(custom_tasks, (str, Path)) and os.path.exists(custom_tasks):
        dataset_module = dataset_module_factory(str(custom_tasks))
        return importlib.import_module(dataset_module.module_path)
    if isinstance(custom_tasks, (str, Path)):
        return importlib.import_module(custom_tasks)
    raise ValueError(f"Cannot import custom tasks from {custom_tasks}")


def get_custom_tasks(custom_tasks: Union[str, ModuleType]) -> Tuple[ModuleType, str]:
    """Get all the custom tasks available from the given custom tasks file or module.

    Args:
        custom_tasks (Optional[Union[str, ModuleType]]): Path to the custom tasks file or name of a module to import containing custom tasks or the module itself
    """
    custom_tasks_module = create_custom_tasks_module(custom_tasks=custom_tasks)
    tasks_string = ""
    if hasattr(custom_tasks_module, "TASKS_GROUPS"):
        tasks_string = custom_tasks_module.TASKS_GROUPS
    return custom_tasks_module, tasks_string


def taskinfo_selector(
    tasks: str,
) -> tuple[list[str], dict[str, list[tuple[int, bool]]]]:
    """
    Converts a input string of tasks name to task information usable by lighteval.

    Args:
        tasks (str): A string containing a comma-separated list of tasks in the
            format "suite|task|few_shot|truncate_few_shots" or a path to a file
            containing a list of tasks.

    Returns:
        tuple[list[str], dict[str, list[tuple[int, bool]]]]: A tuple containing:
            - A sorted list of unique task names in the format "suite|task".
            - A dictionary mapping each task name to a list of tuples representing the few_shot and truncate_few_shots values.
    """
    few_shot_dict = collections.defaultdict(list)

    # We can provide a path to a file with a list of tasks
    if "." in tasks and os.path.exists(tasks):
        tasks = ",".join([line for line in open(tasks, "r").read().splitlines() if not line.startswith("#")])

    for task in tasks.split(","):
        try:
            suite_name, task_name, few_shot, truncate_few_shots = tuple(task.split("|"))
            truncate_few_shots = int(truncate_few_shots)
        except ValueError:
            raise ValueError(
                f"Cannot get task info from {task}. correct format is suite|task|few_shot|truncate_few_shots"
            )

        if truncate_few_shots not in [0, 1]:
            raise ValueError(f"TruncateFewShots must be 0 or 1, got {truncate_few_shots}")

        truncate_few_shots = bool(truncate_few_shots)
        few_shot = int(few_shot)

        if suite_name not in DEFAULT_SUITES:
            hlog(f"Suite {suite_name} unknown. This is not normal, unless you are testing adding new evaluations.")

        # Store few_shot info for each task name (suite|task)
        few_shot_dict[f"{suite_name}|{task_name}"].append((few_shot, truncate_few_shots))

    return sorted(few_shot_dict.keys()), {k: list(set(v)) for k, v in few_shot_dict.items()}


def create_config_tasks(
    meta_table: Optional[List[LightevalTaskConfig]] = None, cache_dir: Optional[str] = None
) -> Dict[str, LightevalTask]:
    """
    Create configuration tasks based on the provided meta_table.

    Args:
<<<<<<< HEAD
        meta_table: meta_table containing task
=======
        meta_table: meta_table containing tasks
>>>>>>> da016b73
            configurations. If not provided, it will be loaded from TABLE_PATH.
        cache_dir: Directory to store cached data. If not
            provided, the default cache directory will be used.

    Returns:
        Dict[str, LightevalTask]: A dictionary of task names mapped to their corresponding LightevalTask classes.
    """

    def create_task(name, cfg: LightevalTaskConfig, cache_dir: str):
        class LightevalTaskFromConfig(LightevalTask):
            def __init__(self, custom_tasks_module=None):
                super().__init__(name, cfg, cache_dir=cache_dir, custom_tasks_module=custom_tasks_module)

        return LightevalTaskFromConfig

    if meta_table is None:
        meta_table = [config for config in vars(default_tasks).values() if isinstance(config, LightevalTaskConfig)]

    tasks_with_config = {}
    # Every task is renamed suite|task, if the suite is in DEFAULT_SUITE
    for config in meta_table:
        if not any(suite in config.suite for suite in DEFAULT_SUITES):
            hlog_warn(
                f"This evaluation is not in any known suite: {config.name} is in {config.suite}, not in {DEFAULT_SUITES}. Skipping."
            )
            continue
        for suite in config.suite:
            if suite in DEFAULT_SUITES:
                tasks_with_config[f"{suite}|{config.name}"] = config

    return {task: create_task(task, cfg, cache_dir=cache_dir) for task, cfg in tasks_with_config.items()}<|MERGE_RESOLUTION|>--- conflicted
+++ resolved
@@ -238,11 +238,7 @@
     Create configuration tasks based on the provided meta_table.
 
     Args:
-<<<<<<< HEAD
-        meta_table: meta_table containing task
-=======
         meta_table: meta_table containing tasks
->>>>>>> da016b73
             configurations. If not provided, it will be loaded from TABLE_PATH.
         cache_dir: Directory to store cached data. If not
             provided, the default cache directory will be used.
