# MIT License

# Copyright (c) 2024 The HuggingFace Team

# Permission is hereby granted, free of charge, to any person obtaining a copy
# of this software and associated documentation files (the "Software"), to deal
# in the Software without restriction, including without limitation the rights
# to use, copy, modify, merge, publish, distribute, sublicense, and/or sell
# copies of the Software, and to permit persons to whom the Software is
# furnished to do so, subject to the following conditions:

# The above copyright notice and this permission notice shall be included in all
# copies or substantial portions of the Software.

# THE SOFTWARE IS PROVIDED "AS IS", WITHOUT WARRANTY OF ANY KIND, EXPRESS OR
# IMPLIED, INCLUDING BUT NOT LIMITED TO THE WARRANTIES OF MERCHANTABILITY,
# FITNESS FOR A PARTICULAR PURPOSE AND NONINFRINGEMENT. IN NO EVENT SHALL THE
# AUTHORS OR COPYRIGHT HOLDERS BE LIABLE FOR ANY CLAIM, DAMAGES OR OTHER
# LIABILITY, WHETHER IN AN ACTION OF CONTRACT, TORT OR OTHERWISE, ARISING FROM,
# OUT OF OR IN CONNECTION WITH THE SOFTWARE OR THE USE OR OTHER DEALINGS IN THE
# SOFTWARE.

import ast
import collections
import copy
import importlib
import importlib.util
import logging
import os
import sys
from functools import lru_cache
from itertools import groupby
from pathlib import Path
from types import ModuleType

import lighteval.tasks.default_tasks as default_tasks
from lighteval.tasks.extended import AVAILABLE_EXTENDED_TASKS_MODULES
from lighteval.tasks.lighteval_task import LightevalTask, LightevalTaskConfig
from lighteval.utils.imports import (
    CANNOT_USE_EXTENDED_TASKS_MSG,
    CANNOT_USE_MULTILINGUAL_TASKS_MSG,
    can_load_extended_tasks,
    can_load_multilingual_tasks,
)


# Import community tasks
AVAILABLE_COMMUNITY_TASKS_MODULES = []


def load_community_tasks():
    """Dynamically load community tasks, handling errors gracefully.

    Returns:
        list: List of successfully loaded community task modules
    """
    modules = []
    try:
        # Community tasks are in the lighteval directory, not under src
        community_path = Path(__file__).parent.parent.parent.parent / "community_tasks"
        if not community_path.exists():
            return modules

        # Ensure the parent directory is on sys.path so we can import `community_tasks.*`
        parent_dir = str(community_path.parent)
        if parent_dir not in sys.path:
            sys.path.insert(0, parent_dir)

        # List all python files in community_tasks
        community_files = [p.stem for p in community_path.glob("*.py") if not p.name.startswith("_")]

        for module_name in community_files:
            try:
                module = importlib.import_module(f"community_tasks.{module_name}")
                if hasattr(module, "TASKS_TABLE"):
                    modules.append(module)
                    logger.info(f"Successfully loaded community tasks from {module_name}")
            except Exception as e:
                logger.warning(f"Failed to load community tasks from {module_name}: {e}")
    except Exception as e:
        logger.warning(f"Error loading community tasks directory: {e}")

    return modules


logger = logging.getLogger(__name__)

# Helm, Bigbench, Harness are implementations following an evaluation suite setup
# Original follows the original implementation as closely as possible
# Leaderboard are the evaluations we fixed on the open llm leaderboard - you should get similar results
# Community are for community added evaluations
# Extended are for evaluations with custom logic
# Custom is for all the experiments you might want to do!

# Core suites - always available without extra dependencies
CORE_SUITES = [
    "helm",
    "bigbench",
    "harness",
    "leaderboard",
    "lighteval",
    "original",
    "extended",
    "custom",
    "test",
]

# Optional suites - may require extra dependencies
OPTIONAL_SUITES = [
    "community",
    "multilingual",
]

DEFAULT_SUITES = CORE_SUITES + OPTIONAL_SUITES


class Registry:
    """The Registry class is used to manage the task registry and get task classes."""

<<<<<<< HEAD
    def __init__(self, custom_tasks: str | Path | ModuleType | None = None):
        """Initialize the Registry with optional custom tasks.

        The registry is responsible for holding a dictionary of tasks and their
        configurations, and initializing LightevalTask instances when requested.

        Args:
=======
    def __init__(
        self,
        tasks: str | Path | None = None,
        custom_tasks: str | Path | ModuleType | None = None,
        load_community: bool = False,
        load_extended: bool = False,
        load_multilingual: bool = False,
    ):
        """
        Initialize the Registry class.
        Registry is responsible for holding a dict of task and their config, initializing a LightevalTask instance when asked.

        Args:
            tasks: Task specification string or path to file containing task list.
>>>>>>> 39b49c26
            custom_tasks: Custom tasks to be included in the registry. Can be:
                - A string path to a Python file containing custom tasks
                - A Path object pointing to a custom tasks file
                - A module object containing custom task configurations
                - None for default behavior (no custom tasks)
<<<<<<< HEAD
=======
            load_community: Whether to load community-contributed tasks.
            load_extended: Whether to load extended tasks with custom logic.
            load_multilingual: Whether to load multilingual tasks.
>>>>>>> 39b49c26

                Each custom task module should contain a TASKS_TABLE exposing
                a list of LightevalTaskConfig objects.

        Example:
                    TASKS_TABLE = [
                        LightevalTaskConfig(
                            name="custom_task",
                            suite="custom",
                            ...
                        )
                    ]
        """
        self._custom_tasks = custom_tasks

        if tasks is None:
            logger.warning(
                "You passed no task name. This should only occur if you are using the CLI to inspect tasks."
            )
            self.tasks_list = []
        else:
            self.tasks_list = self._get_full_task_list_from_input_string(tasks)
        # These parameters are dynamically set by the task names provided, thanks to `activate_suites_to_load`,
        # except in the `tasks` CLI command to display the full list
        self._load_community = load_community
        self._load_extended = load_extended
        self._load_multilingual = load_multilingual
        self._activate_loading_of_optional_suite()  # we dynamically set the loading parameters

<<<<<<< HEAD
    def get_tasks_configs(self, task: str) -> list[LightevalTaskConfig]:
        """Task is a string of the form "suite|task|few_shot|truncate_few_shots,suite|task|few_shot|truncate_few_shots"

        returns a LightevalTaskConfig object based on the task name and fewshot and truncate_few_shots values.

        Returns:
            list[LightevalTaskConfig]: List of task configurations based on the task string
        """
        task_to_params = self.taskinfo_selector(task)
        configs = []
=======
        # We load all task to
        self._task_registry = self._load_full_registry()

        self.task_to_configs = self._update_task_configs()
>>>>>>> 39b49c26

    def _get_full_task_list_from_input_string(self, tasks: str | Path) -> list[str]:
        """Converts an input string (either a path to file with a list of tasks or a string of comma-separated tasks) into an actual list"""
        if os.path.exists(tasks):
            with open(tasks, "r") as f:
                tasks_list = [line.strip() for line in f if line.strip() and not line.startswith("#")]
        else:
            tasks_list = tasks.split(",")

        # We might have tasks provided as task groups in the custom tasks
        # We load the whole task_groups mapping
        if self._custom_tasks is None:
            task_groups = {}
        else:
            custom_tasks_module = Registry.create_custom_tasks_module(custom_tasks=self._custom_tasks)
            tasks_group_dict = {}
            if hasattr(custom_tasks_module, "TASKS_GROUPS"):
                tasks_group_dict = custom_tasks_module.TASKS_GROUPS

            # We should allow defining task groups as comma-separated strings or lists of tasks
            task_groups = {k: v if isinstance(v, list) else v.split(",") for k, v in tasks_group_dict.items()}

        # Then link actual task_group to task list if needed
        # (At this point the strings are either task name/superset name or group names)
        expanded_tasks_list: list[str] = []
        for maybe_task_group in tasks_list:
            # We either expand the group (in case it's a group name), or we keep it as is (in case it's a task name or superset name)
            expanded_tasks = task_groups.get(maybe_task_group, [maybe_task_group])
            if len(expanded_tasks) > 1:
                logger.info(f"Expanding task group {maybe_task_group} to {expanded_tasks}")
            expanded_tasks_list.extend(expanded_tasks)

<<<<<<< HEAD
    @property
    @lru_cache
    def task_registry(self) -> dict[str, LightevalTaskConfig]:
        """Returns:
            dict[str, LazyLightevalTask]: A dictionary mapping task names (suite|task) to their corresponding LightevalTask classes.
=======
        # We remove exact duplicates
        expanded_tasks_list = list(set(expanded_tasks_list))

        return expanded_tasks_list

    def _activate_loading_of_optional_suite(self) -> None:
        """Dynamically selects which of the optional suite we want to load."""
        suites = {task.split("|")[0] for task in self.tasks_list}

        for suite_name in suites:
            if suite_name not in DEFAULT_SUITES:
                logger.warning(
                    f"Suite {suite_name} unknown. This is not normal, unless you are testing adding new evaluations."
                )

        if "extended" in suites:
            if not can_load_extended_tasks():
                raise ImportError(CANNOT_USE_EXTENDED_TASKS_MSG)
            self._load_extended = True
        if "multilingual" in suites:
            if not can_load_multilingual_tasks():
                raise ImportError(CANNOT_USE_MULTILINGUAL_TASKS_MSG)
            self._load_multilingual = True
        if "community" in suites:
            self._load_community = True

    def _load_full_registry(self) -> dict[str, LightevalTaskConfig]:
        """
        Returns:
            dict[str, LightevalTaskConfig]: A dictionary mapping task names (suite|task) to their corresponding LightevalTask classes.
>>>>>>> 39b49c26

        Example:
            {
                "lighteval|arc_easy": LightevalTaskConfig(name="arc_easy", suite="lighteval", ...),
            }
        """
        custom_tasks_registry = {}
        custom_tasks_module = []
        custom_task_configs = []

        if self._custom_tasks is not None:
            custom_tasks_module.append(Registry.create_custom_tasks_module(custom_tasks=self._custom_tasks))

        # Need to load extended tasks
        if self._load_extended:
            for extended_task_module in AVAILABLE_EXTENDED_TASKS_MODULES:
                custom_tasks_module.append(extended_task_module)
        else:
            logger.warning(CANNOT_USE_EXTENDED_TASKS_MSG)

        # Need to load community tasks
        if self._load_community:
            community_modules = load_community_tasks()
            for community_task_module in community_modules:
                custom_tasks_module.append(community_task_module)

        # Need to load multilingual tasks
        if self._load_multilingual:
            import lighteval.tasks.multilingual.tasks as multilingual_tasks

            custom_tasks_module.append(multilingual_tasks)

        # We load all
        for module in custom_tasks_module:
            custom_task_configs.extend(module.TASKS_TABLE)
            logger.info(f"Found {len(module.TASKS_TABLE)} custom tasks in {module.__file__}")

        if len(custom_task_configs) > 0:
            custom_tasks_registry = Registry.create_task_config_dict(meta_table=custom_task_configs)

        default_tasks_registry = Registry.create_task_config_dict()

        # Check the overlap between default_tasks_registry and custom_tasks_registry
        intersection = set(default_tasks_registry.keys()).intersection(set(custom_tasks_registry.keys()))
        if len(intersection) > 0:
            logger.warning(
                f"Following tasks ({intersection}) exists both in the default and custom tasks. Will use the custom ones on conflict."
            )

        return {**default_tasks_registry, **custom_tasks_registry}

<<<<<<< HEAD
    def taskinfo_selector(self, tasks: str) -> dict[str, list[dict]]:
        """Converts a input string of tasks name to task information usable by lighteval.

        Args:
            tasks (str): A string containing a comma-separated list of tasks definitions in the
                format: "task_definition", where it can be
                containing a list of tasks.
                where task_definition can be:
                - path to a file containing a list of tasks (one per line)
                - task group defined in TASKS_GROUPS dict in custom tasks file
                - task name with few shot in format "suite|task|few_shot|truncate_few_shots"
                - task superset in format "suite|task_superset|few_shot|truncate_few_shots" (superset will run all tasks with format "suite|task_superset:{subset}|few_shot|truncate_few_shots")


        Returns:
            tuple[list[str], dict[str, list[tuple[int, bool]]]]: A tuple containing:
                - A sorted list of unique task names in the format "suite|task".
                - A dictionary mapping each task name to a list of tuples representing the few_shot and truncate_few_shots values.
=======
    def _update_task_configs(self) -> dict[str, LightevalTaskConfig]:  # noqa: C901
        """
        Updates each config depending on the input tasks (we replace all provided params, like few shot number, sampling params, etc)
>>>>>>> 39b49c26
        """
        task_to_configs = collections.defaultdict(list)

        # We map all tasks to their parameters
        for task in self.tasks_list:
            metric_params_dict = {}
            try:
                if task.count("|") == 3:
                    logger.warning(
                        "Deprecation warning: You provided 4 arguments in your task name, but we no longer support the `truncate_fewshot` option. We will ignore the parameter for now, but it will fail in a couple of versions, so you should change your task name to `suite|task|num_fewshot`."
                    )
                    suite_name, task_name, few_shot, _ = tuple(task.split("|"))
                else:
                    suite_name, task_name, few_shot = tuple(task.split("|"))
                if "@" in task_name:
                    split_task_name = task_name.split("@")
                    task_name, metric_params = split_task_name[0], split_task_name[1:]
                    # We convert k:v to {"k": "v"}, then to correct type
                    metric_params_dict = dict(item.split("=") for item in metric_params if item)
                    metric_params_dict = {k: ast.literal_eval(v) for k, v in metric_params_dict.items()}
                few_shot = int(few_shot)

            except ValueError:
                raise ValueError(f"Cannot get task info from {task}. correct format is suite|task|few_shot")

            # This adds support for task supersets (eg: mmlu -> all the mmlu tasks)
            for expanded_task in self._expand_task_definition(f"{suite_name}|{task_name}"):
                # todo: it's likely we'll want this step at the list set up step, not here

                # We load each config
                config = self._task_registry.get(expanded_task)
                if config is None:
                    raise ValueError(f"Cannot find task {expanded_task} in task list or in custom task registry")

                config = copy.deepcopy(config)
                config.num_fewshots = few_shot
                config.full_name = f"{expanded_task}|{config.num_fewshots}"
                # If some tasks are parametrizable and in cli, we set attributes here
                for metric in [m for m in config.metrics if "@" in m.metric_name]:  # parametrizable metric
                    for attribute, value in metric_params_dict.items():
                        setattr(metric.sample_level_fn, attribute, value)
                    required = getattr(metric.sample_level_fn, "attribute_must_be_set", [])
                    for attribute in required:
                        if getattr(metric.sample_level_fn, attribute) is None:
                            raise ValueError(
                                f"Metric {metric.metric_name} for task {expanded_task} "
                                f"was not correctly parametrized. Forgot to set '{attribute}'."
                            )

                task_to_configs[expanded_task].append(config)

        return task_to_configs

    def load_tasks(self) -> dict[str, LightevalTask]:
        if len(self.task_to_configs) == 0:  # we're in cli to analyse tasks, we return all tasks
            return {f"{config.full_name}": LightevalTask(config=config) for config in self._task_registry.values()}

        # We return only the tasks of interest
        return {
            f"{config.full_name}": LightevalTask(config=config)
            for configs in self.task_to_configs.values()
            for config in configs
        }

    @property
    @lru_cache
    def _task_superset_dict(self):
        """Returns:
            dict[str, list[str]]: A dictionary where keys are task super set names (suite|task) and values are lists of task subset names (suite|task).

        Example:
            {
                "lighteval|mmlu" -> ["lighteval|mmlu:abstract_algebra", "lighteval|mmlu:college_biology", ...]
            }
        """
        # Note: sorted before groupby is important as the python implementation of groupby does not
        # behave like sql groupby. For more info see the docs of itertools.groupby
        superset_dict = {k: list(v) for k, v in groupby(sorted(self._task_registry.keys()), lambda x: x.split(":")[0])}
        # Only consider supersets with more than one task
        return {k: v for k, v in superset_dict.items() if len(v) > 1}

<<<<<<< HEAD
    @property
    @lru_cache
    def task_groups_dict(self) -> dict[str, list[str]]:
        """Returns:
            dict[str, list[str]]: A dictionary where keys are task group names and values are lists of task names (suite|task).

        Example:
            {
                "all_custom": ["custom|task1", "custom|task2", "custom|task3"],
                "group1": ["custom|task1", "custom|task2"],
            }
        """
        if self._custom_tasks is None:
            return {}
        custom_tasks_module = Registry.create_custom_tasks_module(custom_tasks=self._custom_tasks)
        tasks_group_dict = {}
        if hasattr(custom_tasks_module, "TASKS_GROUPS"):
            tasks_group_dict = custom_tasks_module.TASKS_GROUPS

        # We should allow defining task groups as comma-separated strings or lists of tasks
        return {k: v if isinstance(v, list) else v.split(",") for k, v in tasks_group_dict.items()}

    def expand_task_definition(self, task_definition: str):
        """Args:
=======
    def _expand_task_definition(self, task_definition: str):
        """
        Args:
>>>>>>> 39b49c26
            task_definition (str): Task definition to expand. In format:
                - suite|task
                - suite|task_superset (e.g lighteval|mmlu, which runs all the mmlu subtasks)

        Returns:
            list[str]: List of task names (suite|task)
        """
        # Try if it's a task superset
        tasks = self._task_superset_dict.get(task_definition, None)
        if tasks is not None:
            return tasks

        # Then it must be a single task
        return [task_definition]

    @staticmethod
    def create_custom_tasks_module(custom_tasks: str | Path | ModuleType) -> ModuleType:
        """Creates a custom task module to load tasks defined by the user in their own file.

        Args:
            custom_tasks (Optional[Union[str, ModuleType]]): Path to the custom tasks file or name of a module to import containing custom tasks or the module itself

        Returns:
            ModuleType: The newly imported/created custom tasks modules
        """
        if isinstance(custom_tasks, ModuleType):
            return custom_tasks
        if isinstance(custom_tasks, (str, Path)) and os.path.exists(custom_tasks):
            module_name = os.path.splitext(os.path.basename(custom_tasks))[0]
            spec = importlib.util.spec_from_file_location(module_name, custom_tasks)

            if spec is None:
                raise ValueError(f"Cannot find module {module_name} at {custom_tasks}")

            module = importlib.util.module_from_spec(spec)
            spec.loader.exec_module(module)
            return module
        if isinstance(custom_tasks, (str, Path)):
            return importlib.import_module(str(custom_tasks))

    @staticmethod
    def create_task_config_dict(meta_table: list[LightevalTaskConfig] | None = None) -> dict[str, LightevalTaskConfig]:
        """Create configuration tasks based on the provided meta_table.

        Args:
            meta_table: meta_table containing tasks
                configurations. If not provided, it will be loaded from TABLE_PATH.

        Returns:
            Dict[str, LightevalTaskConfig]: A dictionary of task names mapped to their corresponding LightevalTaskConfig.
        """
        if meta_table is None:
            meta_table = [config for config in vars(default_tasks).values() if isinstance(config, LightevalTaskConfig)]

        tasks_with_config: dict[str, LightevalTaskConfig] = {}
        for config in meta_table:
            for suite in config.suite:
                if suite in DEFAULT_SUITES:
                    tasks_with_config[f"{suite}|{config.name}"] = config

        return tasks_with_config

    def print_all_tasks(self, suites: str | None = None):
        """Print all the tasks in the task registry.

        Args:
            suites: Comma-separated list of suites to display. If None, shows core suites only.
                   Use 'all' to show all available suites (core + optional).
                   Special handling for 'multilingual' suite with dependency checking.
        """
        # Parse requested suites
        if suites is None:
            requested_suites = CORE_SUITES.copy()
        else:
            requested_suites = [s.strip() for s in suites.split(",")]

            # Handle 'all' special case
            if "all" in requested_suites:
                requested_suites = DEFAULT_SUITES.copy()

            # Check for multilingual dependencies if requested
            if "multilingual" in requested_suites:
                import importlib.util

                if importlib.util.find_spec("langcodes") is None:
                    logger.warning(
                        "Multilingual tasks require additional dependencies (langcodes). "
                        "Install them with: pip install langcodes"
                    )
                    requested_suites.remove("multilingual")

        # Get all tasks and filter by requested suites
        all_tasks = list(self._task_registry.keys())
        tasks_names = [task for task in all_tasks if task.split("|")[0] in requested_suites]

        # Ensure all requested suites are present (even if empty)
        suites_in_registry = {name.split("|")[0] for name in tasks_names}
        for suite in requested_suites:
            if suite not in suites_in_registry:
                # We add a dummy task to make sure the suite is printed
                tasks_names.append(f"{suite}|")

        tasks_names.sort()

        print(f"Displaying tasks for suites: {', '.join(requested_suites)}")
        print("=" * 60)

        for suite, g in groupby(tasks_names, lambda x: x.split("|")[0]):
            tasks_in_suite = [name for name in g if name.split("|")[1]]  # Filter out dummy tasks
            tasks_in_suite.sort()

            print(f"\n- {suite}:")
            if not tasks_in_suite:
                print("  (no tasks in this suite)")
            else:
                for task_name in tasks_in_suite:
                    print(f"  - {task_name}")

        # Print summary
        total_tasks = len([t for t in tasks_names if t.split("|")[1]])
<<<<<<< HEAD
        print(f"\nTotal tasks displayed: {total_tasks}")

    @staticmethod
    def create_custom_tasks_module(custom_tasks: str | Path | ModuleType) -> ModuleType:
        """Creates a custom task module to load tasks defined by the user in their own file.

        Args:
            custom_tasks (Optional[Union[str, ModuleType]]): Path to the custom tasks file or name of a module to import containing custom tasks or the module itself

        Returns:
            ModuleType: The newly imported/created custom tasks modules
        """
        if isinstance(custom_tasks, ModuleType):
            return custom_tasks
        if isinstance(custom_tasks, (str, Path)) and os.path.exists(custom_tasks):
            module_name = os.path.splitext(os.path.basename(custom_tasks))[0]
            spec = importlib.util.spec_from_file_location(module_name, custom_tasks)

            if spec is None:
                raise ValueError(f"Cannot find module {module_name} at {custom_tasks}")

            module = importlib.util.module_from_spec(spec)
            spec.loader.exec_module(module)
            return module
        if isinstance(custom_tasks, (str, Path)):
            return importlib.import_module(str(custom_tasks))

    @staticmethod
    def create_task_config_dict(meta_table: list[LightevalTaskConfig] | None = None) -> dict[str, LightevalTaskConfig]:
        """Create configuration tasks based on the provided meta_table.

        Args:
            meta_table: meta_table containing tasks
                configurations. If not provided, it will be loaded from TABLE_PATH.
            cache_dir: Directory to store cached data. If not
                provided, the default cache directory will be used.

        Returns:
            Dict[str, LightevalTask]: A dictionary of task names mapped to their corresponding LightevalTask classes.
        """
        if meta_table is None:
            meta_table = [config for config in vars(default_tasks).values() if isinstance(config, LightevalTaskConfig)]

        tasks_with_config: dict[str, LightevalTaskConfig] = {}
        for config in meta_table:
            if not any(suite in config.suite for suite in DEFAULT_SUITES):
                logger.warning(
                    f"This evaluation is not in any known suite: {config.name} is in {config.suite}, not in {DEFAULT_SUITES}. Skipping."
                )
                continue
            for suite in config.suite:
                if suite in DEFAULT_SUITES:
                    tasks_with_config[f"{suite}|{config.name}"] = config

        return tasks_with_config
=======
        print(f"\nTotal tasks displayed: {total_tasks}")
>>>>>>> 39b49c26
<|MERGE_RESOLUTION|>--- conflicted
+++ resolved
@@ -117,15 +117,6 @@
 class Registry:
     """The Registry class is used to manage the task registry and get task classes."""
 
-<<<<<<< HEAD
-    def __init__(self, custom_tasks: str | Path | ModuleType | None = None):
-        """Initialize the Registry with optional custom tasks.
-
-        The registry is responsible for holding a dictionary of tasks and their
-        configurations, and initializing LightevalTask instances when requested.
-
-        Args:
-=======
     def __init__(
         self,
         tasks: str | Path | None = None,
@@ -140,18 +131,14 @@
 
         Args:
             tasks: Task specification string or path to file containing task list.
->>>>>>> 39b49c26
             custom_tasks: Custom tasks to be included in the registry. Can be:
                 - A string path to a Python file containing custom tasks
                 - A Path object pointing to a custom tasks file
                 - A module object containing custom task configurations
                 - None for default behavior (no custom tasks)
-<<<<<<< HEAD
-=======
             load_community: Whether to load community-contributed tasks.
             load_extended: Whether to load extended tasks with custom logic.
             load_multilingual: Whether to load multilingual tasks.
->>>>>>> 39b49c26
 
                 Each custom task module should contain a TASKS_TABLE exposing
                 a list of LightevalTaskConfig objects.
@@ -181,23 +168,10 @@
         self._load_multilingual = load_multilingual
         self._activate_loading_of_optional_suite()  # we dynamically set the loading parameters
 
-<<<<<<< HEAD
-    def get_tasks_configs(self, task: str) -> list[LightevalTaskConfig]:
-        """Task is a string of the form "suite|task|few_shot|truncate_few_shots,suite|task|few_shot|truncate_few_shots"
-
-        returns a LightevalTaskConfig object based on the task name and fewshot and truncate_few_shots values.
-
-        Returns:
-            list[LightevalTaskConfig]: List of task configurations based on the task string
-        """
-        task_to_params = self.taskinfo_selector(task)
-        configs = []
-=======
         # We load all task to
         self._task_registry = self._load_full_registry()
 
         self.task_to_configs = self._update_task_configs()
->>>>>>> 39b49c26
 
     def _get_full_task_list_from_input_string(self, tasks: str | Path) -> list[str]:
         """Converts an input string (either a path to file with a list of tasks or a string of comma-separated tasks) into an actual list"""
@@ -230,13 +204,6 @@
                 logger.info(f"Expanding task group {maybe_task_group} to {expanded_tasks}")
             expanded_tasks_list.extend(expanded_tasks)
 
-<<<<<<< HEAD
-    @property
-    @lru_cache
-    def task_registry(self) -> dict[str, LightevalTaskConfig]:
-        """Returns:
-            dict[str, LazyLightevalTask]: A dictionary mapping task names (suite|task) to their corresponding LightevalTask classes.
-=======
         # We remove exact duplicates
         expanded_tasks_list = list(set(expanded_tasks_list))
 
@@ -267,7 +234,6 @@
         """
         Returns:
             dict[str, LightevalTaskConfig]: A dictionary mapping task names (suite|task) to their corresponding LightevalTask classes.
->>>>>>> 39b49c26
 
         Example:
             {
@@ -319,30 +285,9 @@
 
         return {**default_tasks_registry, **custom_tasks_registry}
 
-<<<<<<< HEAD
-    def taskinfo_selector(self, tasks: str) -> dict[str, list[dict]]:
-        """Converts a input string of tasks name to task information usable by lighteval.
-
-        Args:
-            tasks (str): A string containing a comma-separated list of tasks definitions in the
-                format: "task_definition", where it can be
-                containing a list of tasks.
-                where task_definition can be:
-                - path to a file containing a list of tasks (one per line)
-                - task group defined in TASKS_GROUPS dict in custom tasks file
-                - task name with few shot in format "suite|task|few_shot|truncate_few_shots"
-                - task superset in format "suite|task_superset|few_shot|truncate_few_shots" (superset will run all tasks with format "suite|task_superset:{subset}|few_shot|truncate_few_shots")
-
-
-        Returns:
-            tuple[list[str], dict[str, list[tuple[int, bool]]]]: A tuple containing:
-                - A sorted list of unique task names in the format "suite|task".
-                - A dictionary mapping each task name to a list of tuples representing the few_shot and truncate_few_shots values.
-=======
     def _update_task_configs(self) -> dict[str, LightevalTaskConfig]:  # noqa: C901
         """
         Updates each config depending on the input tasks (we replace all provided params, like few shot number, sampling params, etc)
->>>>>>> 39b49c26
         """
         task_to_configs = collections.defaultdict(list)
 
@@ -424,36 +369,9 @@
         # Only consider supersets with more than one task
         return {k: v for k, v in superset_dict.items() if len(v) > 1}
 
-<<<<<<< HEAD
-    @property
-    @lru_cache
-    def task_groups_dict(self) -> dict[str, list[str]]:
-        """Returns:
-            dict[str, list[str]]: A dictionary where keys are task group names and values are lists of task names (suite|task).
-
-        Example:
-            {
-                "all_custom": ["custom|task1", "custom|task2", "custom|task3"],
-                "group1": ["custom|task1", "custom|task2"],
-            }
-        """
-        if self._custom_tasks is None:
-            return {}
-        custom_tasks_module = Registry.create_custom_tasks_module(custom_tasks=self._custom_tasks)
-        tasks_group_dict = {}
-        if hasattr(custom_tasks_module, "TASKS_GROUPS"):
-            tasks_group_dict = custom_tasks_module.TASKS_GROUPS
-
-        # We should allow defining task groups as comma-separated strings or lists of tasks
-        return {k: v if isinstance(v, list) else v.split(",") for k, v in tasks_group_dict.items()}
-
-    def expand_task_definition(self, task_definition: str):
-        """Args:
-=======
     def _expand_task_definition(self, task_definition: str):
         """
         Args:
->>>>>>> 39b49c26
             task_definition (str): Task definition to expand. In format:
                 - suite|task
                 - suite|task_superset (e.g lighteval|mmlu, which runs all the mmlu subtasks)
@@ -574,62 +492,4 @@
 
         # Print summary
         total_tasks = len([t for t in tasks_names if t.split("|")[1]])
-<<<<<<< HEAD
-        print(f"\nTotal tasks displayed: {total_tasks}")
-
-    @staticmethod
-    def create_custom_tasks_module(custom_tasks: str | Path | ModuleType) -> ModuleType:
-        """Creates a custom task module to load tasks defined by the user in their own file.
-
-        Args:
-            custom_tasks (Optional[Union[str, ModuleType]]): Path to the custom tasks file or name of a module to import containing custom tasks or the module itself
-
-        Returns:
-            ModuleType: The newly imported/created custom tasks modules
-        """
-        if isinstance(custom_tasks, ModuleType):
-            return custom_tasks
-        if isinstance(custom_tasks, (str, Path)) and os.path.exists(custom_tasks):
-            module_name = os.path.splitext(os.path.basename(custom_tasks))[0]
-            spec = importlib.util.spec_from_file_location(module_name, custom_tasks)
-
-            if spec is None:
-                raise ValueError(f"Cannot find module {module_name} at {custom_tasks}")
-
-            module = importlib.util.module_from_spec(spec)
-            spec.loader.exec_module(module)
-            return module
-        if isinstance(custom_tasks, (str, Path)):
-            return importlib.import_module(str(custom_tasks))
-
-    @staticmethod
-    def create_task_config_dict(meta_table: list[LightevalTaskConfig] | None = None) -> dict[str, LightevalTaskConfig]:
-        """Create configuration tasks based on the provided meta_table.
-
-        Args:
-            meta_table: meta_table containing tasks
-                configurations. If not provided, it will be loaded from TABLE_PATH.
-            cache_dir: Directory to store cached data. If not
-                provided, the default cache directory will be used.
-
-        Returns:
-            Dict[str, LightevalTask]: A dictionary of task names mapped to their corresponding LightevalTask classes.
-        """
-        if meta_table is None:
-            meta_table = [config for config in vars(default_tasks).values() if isinstance(config, LightevalTaskConfig)]
-
-        tasks_with_config: dict[str, LightevalTaskConfig] = {}
-        for config in meta_table:
-            if not any(suite in config.suite for suite in DEFAULT_SUITES):
-                logger.warning(
-                    f"This evaluation is not in any known suite: {config.name} is in {config.suite}, not in {DEFAULT_SUITES}. Skipping."
-                )
-                continue
-            for suite in config.suite:
-                if suite in DEFAULT_SUITES:
-                    tasks_with_config[f"{suite}|{config.name}"] = config
-
-        return tasks_with_config
-=======
-        print(f"\nTotal tasks displayed: {total_tasks}")
->>>>>>> 39b49c26
+        print(f"\nTotal tasks displayed: {total_tasks}")