# MIT License

# Copyright (c) 2024 The HuggingFace Team

# Permission is hereby granted, free of charge, to any person obtaining a copy
# of this software and associated documentation files (the "Software"), to deal
# in the Software without restriction, including without limitation the rights
# to use, copy, modify, merge, publish, distribute, sublicense, and/or sell
# copies of the Software, and to permit persons to whom the Software is
# furnished to do so, subject to the following conditions:

# The above copyright notice and this permission notice shall be included in all
# copies or substantial portions of the Software.

# THE SOFTWARE IS PROVIDED "AS IS", WITHOUT WARRANTY OF ANY KIND, EXPRESS OR
# IMPLIED, INCLUDING BUT NOT LIMITED TO THE WARRANTIES OF MERCHANTABILITY,
# FITNESS FOR A PARTICULAR PURPOSE AND NONINFRINGEMENT. IN NO EVENT SHALL THE
# AUTHORS OR COPYRIGHT HOLDERS BE LIABLE FOR ANY CLAIM, DAMAGES OR OTHER
# LIABILITY, WHETHER IN AN ACTION OF CONTRACT, TORT OR OTHERWISE, ARISING FROM,
# OUT OF OR IN CONNECTION WITH THE SOFTWARE OR THE USE OR OTHER DEALINGS IN THE
# SOFTWARE.

from langcodes import Language as LangCodeLanguage
from langcodes import standardize_tag

from lighteval.metrics.dynamic_metrics import loglikelihood_acc_metric
from lighteval.metrics.normalizations import LogProbTokenNorm
from lighteval.tasks.lighteval_task import LightevalTaskConfig
from lighteval.tasks.templates.copa import get_copa_prompt_function
from lighteval.tasks.templates.nli import get_nli_prompt_function
from lighteval.tasks.templates.utils.formulation import (
    CFFormulation,
    HybridFormulation,
    MCFFormulation,
)
from lighteval.utils.language import Language


# ------------------------------- NLI Tasks ------------------------------- #

xnli_tasks = [
    LightevalTaskConfig(
        name=f"xnli_{language.value}_{formulation.name.lower()}",
        suite=["custom"],
        metric=[loglikelihood_acc_metric(normalization=LogProbTokenNorm())],
        prompt_function=get_nli_prompt_function(
            language=language,
            adapter=lambda line: {
                "premise": line["premise"],
                "hypothesis": line["hypothesis"],
                # Since we ignore the neural label
                "gold_idx": {0: 0, 2: 1}[line["label"]],
            },
            relations=["entailment", "contradiction"],
            formulation=formulation,
        ),
        hf_filter=lambda line: line["label"] in [0, 2],
        hf_repo="facebook/xnli",
        hf_subset=standardize_tag(language.value),
        evaluation_splits=["validation"],
        few_shots_split="train",
    )
    for language in [
        Language.ARABIC,
        Language.ENGLISH,
        Language.FRENCH,
        Language.SPANISH,
        Language.BULGARIAN,
        Language.GERMAN,
        Language.GREEK,
        Language.ENGLISH,
        Language.FRENCH,
        Language.HINDI,
        Language.RUSSIAN,
        Language.SWAHILI,
        Language.THAI,
        Language.TURKISH,
        Language.URDU,
        Language.VIETNAMESE,
        Language.CHINESE,
    ]
    for formulation in [MCFFormulation(), CFFormulation(), HybridFormulation()]
]

xnli2_tasks = [
    LightevalTaskConfig(
        name=f"xnli2.0_{language.value}_{formulation.name.lower()}",
        suite=["custom"],
        metric=[loglikelihood_acc_metric(normalization=LogProbTokenNorm())],
        prompt_function=get_nli_prompt_function(
            language=language,
            adapter=lambda line: {
                "premise": line["premise"],
                "hypothesis": line["hypothesis"],
                # Since we ignore the neural label
                "gold_idx": {0: 0, 2: 1}[line["label"]],
            },
            relations=["entailment", "contradiction"],
            formulation=formulation,
        ),
        hf_filter=lambda line: line["label"] in [0, 2],
        hf_repo=f"Harsit/xnli2.0_train_{LangCodeLanguage(standardize_tag(language.value)).language_name().lower()}",
        hf_subset="default",
        evaluation_splits=["train"],
    )
    for language in [
        Language.ENGLISH,
        Language.FRENCH,
        Language.PUNJABI,
        Language.GUJARATI,
        Language.KANNADA,
        Language.ASSAMESE,
        Language.BENGALI,
        Language.MARATHI,
        Language.SANSKRIT,
        Language.TAMIL,
        Language.GERMAN,
        Language.ENGLISH,
        Language.URDU,
        Language.VIETNAMESE,
        Language.TURKISH,
        Language.THAI,
        Language.SWAHILI,
        Language.SPANISH,
        Language.RUSSIAN,
        Language.HINDI,
        Language.GREEK,
        Language.CHINESE,
        Language.BULGARIAN,
        Language.ARABIC,
        # Theoretically also: Bhojpuri, Gujarati, Odiya
    ]
    for formulation in [MCFFormulation(), CFFormulation(), HybridFormulation()]
]

xnli_indic_tasks = [
    LightevalTaskConfig(
        name=f"indicnxnli_{language.value}_{formulation.name.lower()}",
        suite=["custom"],
        prompt_function=get_nli_prompt_function(
            language=language,
            adapter=lambda line: {
                "premise": line["premise"],
                "hypothesis": line["hypothesis"],
                # Since we ignore the neural label
                "gold_idx": {0: 0, 2: 1}[line["label"]],
            },
            relations=["entailment", "contradiction"],
            formulation=formulation,
        ),
        hf_repo="Divyanshu/indicxnli",
        hf_subset=standardize_tag(language.value),
        # Ignore neutral
        hf_filter=lambda x: int(x["label"]) in [0, 2],
        evaluation_splits=["validation"],
        few_shots_split="train",
        few_shots_select=None,
        generation_size=-1,
        metric=[
            loglikelihood_acc_metric(normalization=LogProbTokenNorm()),
        ],
    )
    for language in [
        Language.ASSAMESE,
        Language.BENGALI,
        Language.GUJARATI,
        Language.HINDI,
        Language.KANNADA,
        Language.MALAYALAM,
        Language.MARATHI,
        Language.ORIYA,
        Language.PUNJABI,
        Language.TAMIL,
        Language.TELUGU,
    ]
    for formulation in [MCFFormulation(), CFFormulation(), HybridFormulation()]
]

paws_x_tasks = [
    LightevalTaskConfig(
        name=f"pawsx_{language.value}_{formulation.name.lower()}",
        suite=("custom",),
        prompt_function=get_nli_prompt_function(
            language=language,
            adapter=lambda line: {
                "premise": line["sentence1"],
                "hypothesis": line["sentence2"],
                # Since we ignore the neural label
                "gold_idx": int(line["label"]),
            },
            relations=["entailment", "contradiction"],
            formulation=formulation,
        ),
        hf_repo="google-research-datasets/paws-x",
        hf_subset=standardize_tag(language.value),
        evaluation_splits=("test",),
        few_shots_split="train",
        metric=[
            loglikelihood_acc_metric(normalization=LogProbTokenNorm()),
        ],
    )
    for language in [
        Language.GERMAN,
        Language.ENGLISH,
        Language.SPANISH,
        Language.FRENCH,
        Language.JAPANESE,
        Language.KOREAN,
        Language.CHINESE,
    ]
    for formulation in [MCFFormulation(), CFFormulation(), HybridFormulation()]
]

rcb_tasks = [
    LightevalTaskConfig(
        name=f"rcb_{Language.RUSSIAN.value}_{formulation.name.lower()}",
        prompt_function=get_nli_prompt_function(
            language=Language.RUSSIAN,
            adapter=lambda line: {
                "premise": line["inputs"]["premise"],
                "hypothesis": line["inputs"]["hypothesis"],
                # Since we ignore the neural label
                "gold_idx": int(line["outputs"]) - 1,
            },
            relations=["entailment", "contradiction"],
            formulation=formulation,
        ),
        suite=("custom",),
        hf_repo="ai-forever/MERA",
        hf_subset="rcb",
        # Ignore neutral label
        hf_filter=lambda x: int(x["outputs"] or "0") in [1, 2],
        evaluation_splits=("train", "validation"),
        metric=[
            loglikelihood_acc_metric(normalization=LogProbTokenNorm()),
        ],
    )
    for formulation in [MCFFormulation(), CFFormulation(), HybridFormulation()]
]

# Non translated chinese task
ocnli_tasks = [
    LightevalTaskConfig(
        name=f"ocnli_{Language.CHINESE.value}_{formulation.name.lower()}",
        prompt_function=get_nli_prompt_function(
            language=Language.CHINESE,
            adapter=lambda line: {
                "premise": line["sentence1"],
                "hypothesis": line["sentence2"],
                # Since we ignore the neural label
                "gold_idx": {1: 0, 2: 1}[line["label"]],
            },
            relations=["entailment", "contradiction"],
            formulation=formulation,
        ),
        suite=("custom",),
        hf_repo="clue/clue",
        hf_subset="ocnli",
        # Only keep the positive and negative examples
        hf_filter=lambda x: int(x["label"]) in [1, 2],
        evaluation_splits=("validation",),
        few_shots_split="train",
        metric=[
            loglikelihood_acc_metric(normalization=LogProbTokenNorm()),
        ],
    )
    for formulation in [MCFFormulation(), CFFormulation(), HybridFormulation()]
]

cmnli_tasks = [
    LightevalTaskConfig(
        name=f"cmnli_{Language.CHINESE.value}_{formulation.name.lower()}",
        prompt_function=get_nli_prompt_function(
            language=Language.CHINESE,
            adapter=lambda line: {
                "premise": line["sentence1"],
                "hypothesis": line["sentence2"],
                # Since we ignore the neural label
                "gold_idx": {"entailment": 0, "contradiction": 1}[line["label"]],
            },
            relations=["entailment", "contradiction"],
            formulation=formulation,
        ),
        suite=("custom",),
        hf_repo="fenffef/cmnli",
        hf_subset="default",
        hf_filter=lambda x: x["label"] in ["entailment", "contradiction"],
        # Only keep the positive and negative examples
        evaluation_splits=("validation",),
        few_shots_split="train",
        metric=[
            loglikelihood_acc_metric(normalization=LogProbTokenNorm()),
        ],
    )
    for formulation in [MCFFormulation(), CFFormulation(), HybridFormulation()]
]


<<<<<<< HEAD
# ------------------------------- Copa Tasks ------------------------------- #

copa_tasks = [
    LightevalTaskConfig(
        name=f"xcopa_{language.value}_{formulation.name.lower()}",
        suite=["custom"],
        prompt_function=get_copa_prompt_function(
            language,
            adapter=lambda line: {
                "context": line["premise"],
                "cause_effect": line["question"],
                "continuations": [line["choice1"], line["choice2"]],
                "gold_idx": int(line["label"]),
            },
            formulation=formulation,
        ),
        hf_repo="OALL/AlGhafa-Arabic-LLM-Benchmark-Translated" if language == Language.ARABIC else "xcopa",
        hf_subset="copa_ext_ar" if language == Language.ARABIC else standardize_tag(language.value),
        evaluation_splits=["test"],
        few_shots_split="validation",
        generation_size=-1,
        metric=[
            loglikelihood_acc_metric(normalization=LogProbTokenNorm()),
        ],
    )
    for language in [
        Language.ESTONIAN,
        Language.INDONESIAN,
        Language.ITALIAN,
        Language.SWAHILI,
        Language.TAMIL,
        Language.THAI,
        Language.TURKISH,
        Language.VIETNAMESE,
        Language.CHINESE,
        # Optionally: Haitian, Quechu
    ]
    for formulation in [MCFFormulation(), CFFormulation(), HybridFormulation()]
]

copa_indic_tasks = [
    LightevalTaskConfig(
        name=f"indicxcopa_{language.value}_{formulation.name.lower()}",
        suite=["custom"],
        prompt_function=get_copa_prompt_function(
            language,
            adapter=lambda line: {
                "context": line["premise"],
                "cause_effect": line["question"],
                "continuations": [line["choice1"], line["choice2"]],
                "gold_idx": int(line["label"]),
            },
            formulation=formulation,
        ),
        hf_repo="ai4bharat/IndicCOPA",
        hf_subset=f"translation-{standardize_tag(language.value)}",
        evaluation_splits=["test"],
        metric=[
            loglikelihood_acc_metric(normalization=LogProbTokenNorm()),
        ],
        trust_dataset=True,
    )
    for language in [
        Language.ASSAMESE,
        Language.BENGALI,
        Language.GUJARATI,
        Language.HINDI,
        Language.KANNADA,
        Language.MALAYALAM,
        Language.MARATHI,
        Language.NEPALI,
        Language.ORIYA,
        Language.PUNJABI,
        Language.SANSKRIT,
        Language.SINDHI,
        Language.TAMIL,
        Language.TELUGU,
        Language.URDU,
        # Optionally: Maithili, Santali, Sindhi, Konkani
    ]
    for formulation in [MCFFormulation(), CFFormulation(), HybridFormulation()]
]

parus_tasks = [
    LightevalTaskConfig(
        name=f"parus_{Language.RUSSIAN.value}_{formulation.name.lower()}",
        suite=["custom"],
        prompt_function=get_copa_prompt_function(
            language=Language.RUSSIAN,
            adapter=lambda line: {
                "context": line["inputs"]["premise"],
                "cause_effect": line["meta"]["task"],
                "continuations": [line["inputs"]["choice1"], line["inputs"]["choice2"]],
                "gold_idx": int(line["outputs"]) - 1,
            },
            formulation=formulation,
        ),
        hf_repo="ai-forever/MERA",
        hf_subset="parus",
        evaluation_splits=["train"],
        few_shots_split="validation",
        metric=[
            loglikelihood_acc_metric(normalization=LogProbTokenNorm()),
        ],
    )
    for formulation in [MCFFormulation(), CFFormulation(), HybridFormulation()]
]


TASKS_TABLE = [*xnli_tasks, *xnli2_tasks, *xnli_indic_tasks, *copa_tasks, *copa_indic_tasks, *parus_tasks]
=======
TASKS_TABLE = [*xnli_tasks, *xnli2_tasks, *xnli_indic_tasks, *paws_x_tasks, *rcb_tasks, *ocnli_tasks, *cmnli_tasks]
>>>>>>> 7324e896
<|MERGE_RESOLUTION|>--- conflicted
+++ resolved
@@ -295,8 +295,6 @@
     for formulation in [MCFFormulation(), CFFormulation(), HybridFormulation()]
 ]
 
-
-<<<<<<< HEAD
 # ------------------------------- Copa Tasks ------------------------------- #
 
 copa_tasks = [
@@ -406,7 +404,15 @@
 ]
 
 
-TASKS_TABLE = [*xnli_tasks, *xnli2_tasks, *xnli_indic_tasks, *copa_tasks, *copa_indic_tasks, *parus_tasks]
-=======
-TASKS_TABLE = [*xnli_tasks, *xnli2_tasks, *xnli_indic_tasks, *paws_x_tasks, *rcb_tasks, *ocnli_tasks, *cmnli_tasks]
->>>>>>> 7324e896
+TASKS_TABLE = [
+    *xnli_tasks,
+    *xnli2_tasks,
+    *xnli_indic_tasks,
+    *paws_x_tasks,
+    *rcb_tasks,
+    *ocnli_tasks,
+    *cmnli_tasks,
+    *copa_tasks,
+    *copa_indic_tasks,
+    *parus_tasks,
+]