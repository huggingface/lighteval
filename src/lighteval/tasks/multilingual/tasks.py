# MIT License

# Copyright (c) 2024 The HuggingFace Team

# Permission is hereby granted, free of charge, to any person obtaining a copy
# of this software and associated documentation files (the "Software"), to deal
# in the Software without restriction, including without limitation the rights
# to use, copy, modify, merge, publish, distribute, sublicense, and/or sell
# copies of the Software, and to permit persons to whom the Software is
# furnished to do so, subject to the following conditions:

# The above copyright notice and this permission notice shall be included in all
# copies or substantial portions of the Software.

# THE SOFTWARE IS PROVIDED "AS IS", WITHOUT WARRANTY OF ANY KIND, EXPRESS OR
# IMPLIED, INCLUDING BUT NOT LIMITED TO THE WARRANTIES OF MERCHANTABILITY,
# FITNESS FOR A PARTICULAR PURPOSE AND NONINFRINGEMENT. IN NO EVENT SHALL THE
# AUTHORS OR COPYRIGHT HOLDERS BE LIABLE FOR ANY CLAIM, DAMAGES OR OTHER
# LIABILITY, WHETHER IN AN ACTION OF CONTRACT, TORT OR OTHERWISE, ARISING FROM,
# OUT OF OR IN CONNECTION WITH THE SOFTWARE OR THE USE OR OTHER DEALINGS IN THE
# SOFTWARE.

from functools import partial

from langcodes import Language as LangCodeLanguage
from langcodes import standardize_tag

from lighteval.metrics.dynamic_metrics import (
    loglikelihood_acc_metric,
    multilingual_quasi_exact_match_metric,
    multilingual_quasi_f1_score_metric,
)
from lighteval.metrics.normalizations import LogProbPMINorm, LogProbTokenNorm
from lighteval.tasks.default_prompts import LETTER_INDICES
from lighteval.tasks.lighteval_task import LightevalTaskConfig
from lighteval.tasks.multilingual.adapters import (
    agieval_adapter,
    alghafa_adapter,
    ceval_adapter,
    get_m3exam_adapter,
<<<<<<< HEAD
    get_mkqa_adapter,
=======
    sciqa_adapter,
>>>>>>> 1f8c8e69
    thai_exams_adapter,
    winogrand_adapter,
    xcodah_adapter,
)
<<<<<<< HEAD
from lighteval.tasks.templates.continuation import get_continuation_prompt_function
=======
from lighteval.tasks.multilingual.utils.task_utils import normalize_subset
>>>>>>> 1f8c8e69
from lighteval.tasks.templates.copa import get_copa_prompt_function
from lighteval.tasks.templates.hellaswag import get_hellaswag_prompt_function
from lighteval.tasks.templates.multichoice import get_mcq_prompt_function
from lighteval.tasks.templates.nli import get_nli_prompt_function
from lighteval.tasks.templates.qa import get_qa_prompt_function
from lighteval.tasks.templates.utils.formulation import (
    CFFormulation,
    HybridFormulation,
    MCFFormulation,
)
from lighteval.tasks.templates.utils.translation_literals import TRANSLATION_LITERALS
from lighteval.utils.language import Language, iso_639_3_ind_to_iso_639_3_macro


TASKS_TABLE = []

# ------------------------------- NLI Tasks ------------------------------- #
# NLI (Natural Language Inference) tasks involve determining the logical relationship
# between two given sentences: a premise and a hypothesis. The goal is to classify
# whether the hypothesis is entailed by, contradicts, or is neutral with respect to
# the premise. After our inspection we found the neutral label to be quite ambiguous
# and decided to exclude it. But you can easily add it by modifying the adapters


# The XNLI dataset is a multilingual variant of MultiNLI
# https://aclanthology.org/D18-1269/
xnli_tasks = [
    LightevalTaskConfig(
        name=f"xnli_{language.value}_{formulation.name.lower()}",
        suite=["lighteval"],
        metric=[loglikelihood_acc_metric(normalization=LogProbTokenNorm())],
        prompt_function=get_nli_prompt_function(
            language=language,
            adapter=lambda line: {
                "premise": line["premise"],
                "hypothesis": line["hypothesis"],
                # Since we ignore the neutral label
                "gold_idx": {0: 0, 2: 1}[line["label"]],
            },
            relations=["entailment", "contradiction"],
            formulation=formulation,
        ),
        hf_filter=lambda line: line["label"] in [0, 2],
        hf_repo="facebook/xnli",
        hf_subset=standardize_tag(language.value),
        evaluation_splits=["validation"],
        few_shots_split="train",
    )
    for language in [
        Language.ARABIC,
        Language.ENGLISH,
        Language.FRENCH,
        Language.SPANISH,
        Language.BULGARIAN,
        Language.GERMAN,
        Language.GREEK,
        Language.ENGLISH,
        Language.FRENCH,
        Language.HINDI,
        Language.RUSSIAN,
        Language.SWAHILI,
        Language.THAI,
        Language.TURKISH,
        Language.URDU,
        Language.VIETNAMESE,
        Language.CHINESE,
    ]
    for formulation in [MCFFormulation(), CFFormulation(), HybridFormulation()]
]

# Improvement on XNLI with better translation, from our experience models tend to
# perform better on XNLI2.0 than XNLI
# https://arxiv.org/abs/2301.06527
xnli2_tasks = [
    LightevalTaskConfig(
        name=f"xnli2.0_{language.value}_{formulation.name.lower()}",
        suite=["lighteval"],
        metric=[loglikelihood_acc_metric(normalization=LogProbTokenNorm())],
        prompt_function=get_nli_prompt_function(
            language=language,
            adapter=lambda line: {
                "premise": line["premise"],
                "hypothesis": line["hypothesis"],
                # Since we ignore the neutral label
                "gold_idx": {0: 0, 2: 1}[line["label"]],
            },
            relations=["entailment", "contradiction"],
            formulation=formulation,
        ),
        hf_filter=lambda line: line["label"] in [0, 2],
        hf_repo=f"Harsit/xnli2.0_train_{LangCodeLanguage(standardize_tag(language.value)).language_name().lower()}",
        hf_subset="default",
        evaluation_splits=["train"],
    )
    for language in [
        Language.ENGLISH,
        Language.FRENCH,
        Language.PUNJABI,
        Language.GUJARATI,
        Language.KANNADA,
        Language.ASSAMESE,
        Language.BENGALI,
        Language.MARATHI,
        Language.SANSKRIT,
        Language.TAMIL,
        Language.GERMAN,
        Language.ENGLISH,
        Language.URDU,
        Language.VIETNAMESE,
        Language.TURKISH,
        Language.THAI,
        Language.SWAHILI,
        Language.SPANISH,
        Language.RUSSIAN,
        Language.HINDI,
        Language.GREEK,
        Language.CHINESE,
        Language.BULGARIAN,
        Language.ARABIC,
        # Theoretically also: Bhojpuri, Gujarati, Odiya
    ]
    for formulation in [MCFFormulation(), CFFormulation(), HybridFormulation()]
]

# Another variant of XNLI, with emphasis on Indic languages
# https://arxiv.org/abs/2204.08776
xnli_indic_tasks = [
    LightevalTaskConfig(
        name=f"indicnxnli_{language.value}_{formulation.name.lower()}",
        suite=["lighteval"],
        prompt_function=get_nli_prompt_function(
            language=language,
            adapter=lambda line: {
                "premise": line["premise"],
                "hypothesis": line["hypothesis"],
                # Since we ignore the neutral label
                "gold_idx": {0: 0, 2: 1}[line["label"]],
            },
            relations=["entailment", "contradiction"],
            formulation=formulation,
        ),
        hf_repo="Divyanshu/indicxnli",
        hf_subset=standardize_tag(language.value),
        # Ignore neutral
        hf_filter=lambda x: int(x["label"]) in [0, 2],
        evaluation_splits=["validation"],
        few_shots_split="train",
        few_shots_select=None,
        generation_size=-1,
        metric=[
            loglikelihood_acc_metric(normalization=LogProbTokenNorm()),
        ],
    )
    for language in [
        Language.ASSAMESE,
        Language.BENGALI,
        Language.GUJARATI,
        Language.HINDI,
        Language.KANNADA,
        Language.MALAYALAM,
        Language.MARATHI,
        Language.ORIYA,
        Language.PUNJABI,
        Language.TAMIL,
        Language.TELUGU,
    ]
    for formulation in [MCFFormulation(), CFFormulation(), HybridFormulation()]
]

# PAWS-X: A Cross-lingual Adversarial Dataset for Paraphrase Identification
# This dataset contains paraphrase identification pairs in multiple languages.
# It's derived from PAWS (Paraphrase Adversaries from Word Scrambling) and
# We treat paraphrase as entailment and non-paraphrase as contradiction
# https://arxiv.org/abs/1908.11828

paws_x_tasks = [
    LightevalTaskConfig(
        name=f"pawsx_{language.value}_{formulation.name.lower()}",
        suite=("lighteval",),
        prompt_function=get_nli_prompt_function(
            language=language,
            adapter=lambda line: {
                "premise": line["sentence1"],
                "hypothesis": line["sentence2"],
                # Since we ignore the neutral label
                "gold_idx": int(line["label"]),
            },
            relations=["entailment", "contradiction"],
            formulation=formulation,
        ),
        hf_repo="google-research-datasets/paws-x",
        hf_subset=standardize_tag(language.value),
        evaluation_splits=("test",),
        few_shots_split="train",
        metric=[
            loglikelihood_acc_metric(normalization=LogProbTokenNorm()),
        ],
    )
    for language in [
        Language.GERMAN,
        Language.ENGLISH,
        Language.SPANISH,
        Language.FRENCH,
        Language.JAPANESE,
        Language.KOREAN,
        Language.CHINESE,
    ]
    for formulation in [MCFFormulation(), CFFormulation(), HybridFormulation()]
]

# Russian Commitment Bank (RCB) is a large-scale NLI dataset with Russian sentences,
# collected from the web and crowdsourcing.
# https://arxiv.org/abs/2401.04531
rcb_tasks = [
    LightevalTaskConfig(
        name=f"rcb_{Language.RUSSIAN.value}_{formulation.name.lower()}",
        prompt_function=get_nli_prompt_function(
            language=Language.RUSSIAN,
            adapter=lambda line: {
                "premise": line["inputs"]["premise"],
                "hypothesis": line["inputs"]["hypothesis"],
                # Since we ignore the neutral label
                "gold_idx": int(line["outputs"]) - 1,
            },
            relations=["entailment", "contradiction"],
            formulation=formulation,
        ),
        suite=("lighteval",),
        hf_repo="ai-forever/MERA",
        hf_subset="rcb",
        # Ignore neutral label
        hf_filter=lambda x: int(x["outputs"] or "0") in [1, 2],
        evaluation_splits=("train", "validation"),
        metric=[
            loglikelihood_acc_metric(normalization=LogProbTokenNorm()),
        ],
    )
    for formulation in [MCFFormulation(), CFFormulation(), HybridFormulation()]
]

# Native Chinese NLI dataset based.
# https://arxiv.org/pdf/2010.05444
# We find this benchmark to have really good signal compared to other Chinese NLI
ocnli_tasks = [
    LightevalTaskConfig(
        name=f"ocnli_{Language.CHINESE.value}_{formulation.name.lower()}",
        prompt_function=get_nli_prompt_function(
            language=Language.CHINESE,
            adapter=lambda line: {
                "premise": line["sentence1"],
                "hypothesis": line["sentence2"],
                # Since we ignore the neutral label
                "gold_idx": {1: 0, 2: 1}[line["label"]],
            },
            relations=["entailment", "contradiction"],
            formulation=formulation,
        ),
        suite=("lighteval",),
        hf_repo="clue/clue",
        hf_subset="ocnli",
        # Only keep the positive and negative examples
        hf_filter=lambda x: int(x["label"]) in [1, 2],
        evaluation_splits=("validation",),
        few_shots_split="train",
        metric=[
            loglikelihood_acc_metric(normalization=LogProbTokenNorm()),
        ],
    )
    for formulation in [MCFFormulation(), CFFormulation(), HybridFormulation()]
]

# https://arxiv.org/abs/2004.05986
# Native Chinese NLI dataset based on MNLI approach (Machine Translated)
cmnli_tasks = [
    LightevalTaskConfig(
        name=f"cmnli_{Language.CHINESE.value}_{formulation.name.lower()}",
        prompt_function=get_nli_prompt_function(
            language=Language.CHINESE,
            adapter=lambda line: {
                "premise": line["sentence1"],
                "hypothesis": line["sentence2"],
                # Since we ignore the neutral label
                "gold_idx": {"entailment": 0, "contradiction": 1}[line["label"]],
            },
            relations=["entailment", "contradiction"],
            formulation=formulation,
        ),
        suite=("lighteval",),
        hf_repo="fenffef/cmnli",
        hf_subset="default",
        hf_filter=lambda x: x["label"] in ["entailment", "contradiction"],
        # Only keep the positive and negative examples
        evaluation_splits=("validation",),
        few_shots_split="train",
        metric=[
            loglikelihood_acc_metric(normalization=LogProbTokenNorm()),
        ],
    )
    for formulation in [MCFFormulation(), CFFormulation(), HybridFormulation()]
]

TASKS_TABLE.extend(
    [*xnli_tasks, *xnli2_tasks, *xnli_indic_tasks, *paws_x_tasks, *rcb_tasks, *ocnli_tasks, *cmnli_tasks]
)
# ------------------------------- Copa Tasks ------------------------------- #
# COPA (Choice of Plausible Alternatives) tasks involve determining the most plausible cause or effect
# for a given premise. These tasks test common sense reasoning and causal inference abilities.

# XCOPA: Cross-lingual Choice of Plausible Alternatives
# Paper: https://aclanthology.org/2020.emnlp-main.185/
# XCOPA extends the original English COPA task to 11 typologically diverse languages.
xcopa_tasks = [
    LightevalTaskConfig(
        name=f"xcopa_{language.value}_{formulation.name.lower()}",
        suite=["lighteval"],
        prompt_function=get_copa_prompt_function(
            language,
            adapter=lambda line: {
                "context": line["premise"],
                "cause_effect": line["question"],
                "continuations": [line["choice1"], line["choice2"]],
                "gold_idx": int(line["label"]),
            },
            formulation=formulation,
        ),
        hf_repo=("OALL/AlGhafa-Arabic-LLM-Benchmark-Translated" if language == Language.ARABIC else "xcopa"),
        hf_subset=("copa_ext_ar" if language == Language.ARABIC else standardize_tag(language.value)),
        hf_revision="08663706ee7cab30c4b7dc1bb00042a3227ce1ff" if language == Language.ARABIC else None,
        evaluation_splits=["test"],
        few_shots_split="validation",
        generation_size=-1,
        metric=[
            loglikelihood_acc_metric(normalization=LogProbTokenNorm()),
        ],
    )
    for language in [
        Language.ESTONIAN,
        Language.INDONESIAN,
        Language.ITALIAN,
        Language.SWAHILI,
        Language.TAMIL,
        Language.THAI,
        Language.TURKISH,
        Language.VIETNAMESE,
        Language.CHINESE,
        # Optionally: Haitian, Quechu
    ]
    for formulation in [MCFFormulation(), CFFormulation(), HybridFormulation()]
]

# IndicCOPA: COPA for Indic Languages
# Paper: https://arxiv.org/pdf/2212.05409
# IndicCOPA extends COPA to 15 Indic languages, providing a valuable resource for
# evaluating common sense reasoning in these languages.
copa_indic_tasks = [
    LightevalTaskConfig(
        name=f"indicxcopa_{language.value}_{formulation.name.lower()}",
        suite=["lighteval"],
        prompt_function=get_copa_prompt_function(
            language,
            adapter=lambda line: {
                "context": line["premise"],
                "cause_effect": line["question"],
                "continuations": [line["choice1"], line["choice2"]],
                "gold_idx": int(line["label"]),
            },
            formulation=formulation,
        ),
        hf_repo="ai4bharat/IndicCOPA",
        hf_subset=f"translation-{standardize_tag(language.value)}",
        # Since we use trust_dataset, we have to be careful about what is inside the dataset
        # script. We thus lock the revision to ensure that the script doesn't change
        hf_revision="d356ef19a4eb287e88a51d07a56b73ba88c7f188",
        evaluation_splits=["test"],
        metric=[
            loglikelihood_acc_metric(normalization=LogProbTokenNorm()),
        ],
        trust_dataset=True,
    )
    for language in [
        Language.ASSAMESE,
        Language.BENGALI,
        Language.GUJARATI,
        Language.HINDI,
        Language.KANNADA,
        Language.MALAYALAM,
        Language.MARATHI,
        Language.NEPALI,
        Language.ORIYA,
        Language.PUNJABI,
        Language.SANSKRIT,
        Language.SINDHI,
        Language.TAMIL,
        Language.TELUGU,
        Language.URDU,
        # Optionally: Maithili, Santali, Sindhi, Konkani
    ]
    for formulation in [MCFFormulation(), CFFormulation(), HybridFormulation()]
]

# PARus: Plausible Alternatives for Russian
# Paper: https://russiansuperglue.com/tasks/task_info/PARus
# PARus is the Russian adaptation of the COPA task, part of the Russian SuperGLUE benchmark.
# It evaluates common sense reasoning and causal inference abilities in Russian language models.
parus_tasks = [
    LightevalTaskConfig(
        name=f"parus_{Language.RUSSIAN.value}_{formulation.name.lower()}",
        suite=["lighteval"],
        prompt_function=get_copa_prompt_function(
            language=Language.RUSSIAN,
            adapter=lambda line: {
                "context": line["inputs"]["premise"],
                "cause_effect": line["meta"]["task"],
                "continuations": [line["inputs"]["choice1"], line["inputs"]["choice2"]],
                "gold_idx": int(line["outputs"]) - 1,
            },
            formulation=formulation,
        ),
        hf_repo="ai-forever/MERA",
        hf_subset="parus",
        evaluation_splits=["train"],
        few_shots_split="validation",
        metric=[
            loglikelihood_acc_metric(normalization=LogProbTokenNorm()),
        ],
    )
    for formulation in [MCFFormulation(), CFFormulation(), HybridFormulation()]
]


TASKS_TABLE.extend([*xcopa_tasks, *copa_indic_tasks, *parus_tasks])
# ------------------------------- Hellaswag Tasks ------------------------------- #
# Hellaswag is a commonsense reasoning task that requires models to complete a given scenario
# with the most plausible ending. It tests the model's ability to understand and reason about
# everyday situations and human behavior.

# MLMM-Hellaswag: Multilingual adaptation of Hellaswag
# Paper: https://arxiv.org/abs/2306.07610
# This is a multilingual version of Hellaswag, part of the MLMM (Massive Language Model Meta-Evaluation) benchmark.
# It evaluates commonsense reasoning abilities across multiple languages.
mlmm_hellaswag_tasks = [
    LightevalTaskConfig(
        name=f"mlmm_hellaswag_{lang.value}_{formulation.name.lower()}",
        suite=["lighteval"],
        prompt_function=get_hellaswag_prompt_function(
            language=lang,
            adapter=lambda line: {
                # We don't use activity_label as they are not available
                "ctx_a": line["ctx_a"],
                "ctx_b": line["ctx_b"],
                "continuations": line["endings"],
                "gold_idx": int(line["label"]),
            },
            formulation=formulation,
        ),
        hf_repo="jon-tow/okapi_hellaswag",
        hf_subset=standardize_tag(lang.value),
        # Since we use trust_dataset, we have to be careful about what is inside the dataset
        # script. We thus lock the revision to ensure that the script doesn't change
        hf_revision="96ed8e0dfc6172dad1d3df338d7b8ba6c1ff9d83",
        evaluation_splits=["validation"],
        metric=[
            loglikelihood_acc_metric(normalization=LogProbTokenNorm()),
        ],
        trust_dataset=True,
    )
    for lang in [
        Language.ARABIC,
        Language.BENGALI,
        Language.CATALAN,
        Language.DANISH,
        Language.GERMAN,
        Language.SPANISH,
        Language.BASQUE,
        Language.FRENCH,
        Language.GUJARATI,
        Language.HINDI,
        Language.CROATIAN,
        Language.HUNGARIAN,
        Language.ARMENIAN,
        Language.INDONESIAN,
        Language.ICELANDIC,
        Language.ITALIAN,
        Language.KANNADA,
        Language.MALAYALAM,
        Language.MARATHI,
        Language.NORWEGIAN,
        Language.NEPALI,
        Language.DUTCH,
        Language.PORTUGUESE,
        Language.ROMANIAN,
        Language.RUSSIAN,
        Language.SLOVAK,
        Language.SERBIAN,
        Language.SWEDISH,
        Language.TAMIL,
        Language.TELUGU,
        Language.UKRAINIAN,
        Language.VIETNAMESE,
        Language.CHINESE,
    ]
    for formulation in [MCFFormulation(), CFFormulation(), HybridFormulation()]
]

# Hellaswag Turkish
# This is a Turkish adaptation of the Hellaswag task.
# While there's no specific paper for this version, it has been found to work well for evaluating
# Turkish language models on commonsense reasoning tasks.

# We don't handle them in single task as there is quite a lot of differences (dataset/subset, dot replacement, etc.)
# which would make it hard to read
hellaswag_tur_tasks = [
    LightevalTaskConfig(
        name=f"community_hellaswag_{Language.TURKISH.value}_{formulation.name.lower()}",
        suite=["lighteval"],
        prompt_function=get_hellaswag_prompt_function(
            language=Language.TURKISH,
            adapter=lambda line: {
                "ctx_a": line["ctx_a"],
                "ctx_b": line["ctx_b"],
                "continuations": line["endings"],
                "gold_idx": int(line["label"]),
            },
            formulation=formulation,
            # https://github.com/malhajar17/lm-evaluation-harness_turkish/blob/main/lm_eval/tasks/hellaswag_tr-v0.2/utils.py
            wikihow_artifacts=[" [title]", " [başlık]", " [adım]", " [header]"],
        ),
        hf_repo="malhajar/hellaswag_tr-v0.2",
        hf_subset="default",
        evaluation_splits=["validation"],
        metric=[
            loglikelihood_acc_metric(normalization=LogProbTokenNorm()),
        ],
    )
    for formulation in [MCFFormulation(), CFFormulation(), HybridFormulation()]
]

# Hellaswag Thai
# This is a Thai adaptation of the Hellaswag task.
# Similar to the Turkish version, there's no specific paper, but it has been found to be effective
# for evaluating Thai language models on commonsense reasoning tasks.
hellaswag_tha_tasks = [
    LightevalTaskConfig(
        name=f"community_hellaswag_{Language.THAI.value}_{formulation.name.lower()}",
        suite=["lighteval"],
        prompt_function=get_hellaswag_prompt_function(
            language=Language.THAI,
            adapter=lambda line: {
                "ctx_a": line["ctx_a"],
                "ctx_b": line["ctx_b"],
                "continuations": line["endings"],
                "gold_idx": int(line["label"]),
            },
            formulation=formulation,
        ),
        hf_repo="HuggingFaceFW-Dev/hellaswag_thai",
        hf_subset="default",
        evaluation_splits=["validation"],
        few_shots_split="train",
        metric=[
            loglikelihood_acc_metric(normalization=LogProbTokenNorm()),
        ],
    )
    for formulation in [MCFFormulation(), CFFormulation(), HybridFormulation()]
]

TASKS_TABLE.extend(
    [
        *mlmm_hellaswag_tasks,
        *hellaswag_tur_tasks,
        *hellaswag_tha_tasks,
    ]
)
# ------------------------------- RC Tasks ------------------------------- #
# Reading Comprehension (RC) tasks evaluate a model's ability to understand and extract information from text passages.
# These tasks typically involve answering questions based on given contexts, spanning multiple languages and formats.
# Add RC tasks supporting about 130 unique languages/scripts.

# SQuAD - like

# XQuAD: Cross-lingual Question Answering Dataset, extending SQuAD to 11 languages.
# https://arxiv.org/abs/1910.11856
xquad_tasks = [
    LightevalTaskConfig(
        name=f"xquad_{language.value}",
        prompt_function=get_qa_prompt_function(
            language,
            lambda line: {
                "question": line["question"],
                "context": line["context"],
                "choices": [ans for ans in line["answers"]["text"] if len(ans) > 0],
            },
        ),
        suite=("lighteval",),
        hf_repo="google/xquad",
        hf_subset=f"xquad.{standardize_tag(language.value)}",
        evaluation_splits=("validation",),
        few_shots_split="validation",
        generation_size=400,
        stop_sequence=("\n",),
        metric=(
            multilingual_quasi_exact_match_metric(language, "prefix"),
            multilingual_quasi_f1_score_metric(language),
        ),
    )
    for language in [
        Language.ARABIC,
        Language.GERMAN,
        Language.GREEK,
        Language.ENGLISH,
        Language.SPANISH,
        Language.HINDI,
        Language.ROMANIAN,
        Language.RUSSIAN,
        Language.THAI,
        Language.TURKISH,
        Language.VIETNAMESE,
        Language.CHINESE,
    ]
]

# ThaiQA: A question answering dataset for the Thai language.
thaiqa_tasks = [
    LightevalTaskConfig(
        name=f"thaiqa_{Language.THAI.value}",
        prompt_function=get_qa_prompt_function(
            Language.THAI,
            lambda line: {
                "question": line["question"],
                "context": line["context"],
                "choices": [ans for ans in line["answers"]["answer"] if len(ans) > 0],
            },
        ),
        suite=("lighteval",),
        hf_repo="HuggingFaceFW-Dev/thaiqa_squad_fixed",
        hf_subset="default",
        evaluation_splits=("train",),
        few_shots_split="validation",
        generation_size=400,
        stop_sequence=("\n",),
        metric=(
            multilingual_quasi_exact_match_metric(Language.THAI, "prefix"),
            multilingual_quasi_f1_score_metric(Language.THAI),
        ),
    )
]

# SberQuAD: A large-scale Russian reading comprehension dataset.
# https://arxiv.org/abs/1912.09723
sber_squad_tasks = [
    LightevalTaskConfig(
        name=f"sber_squad_{Language.RUSSIAN.value}",
        prompt_function=get_qa_prompt_function(
            Language.RUSSIAN,
            lambda line: {
                "question": line["question"],
                "context": line["context"],
                "choices": [ans for ans in line["answers"]["text"] if len(ans) > 0],
            },
        ),
        suite=("lighteval",),
        hf_repo="kuznetsoffandrey/sberquad",
        hf_subset="sberquad",
        evaluation_splits=("validation",),
        few_shots_split="train",
        metric=(
            multilingual_quasi_exact_match_metric(Language.RUSSIAN, "prefix"),
            multilingual_quasi_f1_score_metric(Language.RUSSIAN),
        ),
        generation_size=400,
        stop_sequence=("\n",),
    )
]

# ARCD: Arabic Reading Comprehension Dataset.
# https://arxiv.org/pdf/1906.05394
arcd_tasks = [
    LightevalTaskConfig(
        name=f"arcd_{Language.ARABIC.value}",
        prompt_function=get_qa_prompt_function(
            Language.ARABIC,
            lambda line: {
                "question": line["question"],
                "context": line["context"],
                "choices": [ans for ans in line["answers"]["text"] if len(ans) > 0],
            },
        ),
        suite=("lighteval",),
        hf_repo="hsseinmz/arcd",
        hf_subset="plain_text",
        evaluation_splits=("train", "validation"),
        metric=(
            multilingual_quasi_exact_match_metric(Language.ARABIC, "prefix"),
            multilingual_quasi_f1_score_metric(Language.ARABIC),
        ),
        generation_size=400,
        stop_sequence=("\n",),
    )
]

# KenSwQuAD: A question answering dataset for Kenyan Swahili.
# https://arxiv.org/abs/2205.02364
kenswquad_tasks = [
    LightevalTaskConfig(
        name=f"kenswquad_{Language.SWAHILI.value}",
        prompt_function=get_qa_prompt_function(
            Language.SWAHILI,
            lambda line: {
                "question": line["question"],
                "context": line["context"],
                "choices": [line["answer"]],
            },
        ),
        suite=("lighteval",),
        hf_repo="HuggingFaceFW-Dev/KenSwQuAD",
        hf_subset="default",
        evaluation_splits=("test",),
        few_shots_split="validation",
        metric=(
            multilingual_quasi_exact_match_metric(Language.SWAHILI, "prefix"),
            multilingual_quasi_f1_score_metric(Language.SWAHILI),
        ),
        generation_size=400,
        stop_sequence=("\n",),
    )
]

# ChineseSquad: A reading comprehension dataset for Chinese.
# https://github.com/pluto-junzeng/ChineseSquad
chinese_squad_tasks = [
    LightevalTaskConfig(
        name=f"chinese_squad_{Language.CHINESE.value}",
        prompt_function=get_qa_prompt_function(
            Language.CHINESE,
            lambda line: {
                "question": line["question"],
                "context": line["context"],
                "choices": [ans for ans in line["answers"]["text"] if len(ans) > 0],
            },
        ),
        suite=("lighteval",),
        hf_repo="HuggingFaceFW-Dev/ChineseSquad",
        hf_subset="default",
        evaluation_splits=("validation",),
        few_shots_split="train",
        metric=(
            multilingual_quasi_exact_match_metric(Language.CHINESE, "prefix"),
            multilingual_quasi_f1_score_metric(Language.CHINESE),
        ),
        generation_size=400,
        stop_sequence=("\n",),
    )
]

# CMRC 2018: A span-extraction machine reading comprehension dataset for Chinese.
# https://arxiv.org/abs/1810.07366
cmrc2018_tasks = [
    LightevalTaskConfig(
        name=f"cmrc2018_{Language.CHINESE.value}",
        prompt_function=get_qa_prompt_function(
            Language.CHINESE,
            lambda line: {
                "question": line["question"],
                "context": line["context"],
                "choices": [ans for ans in line["answers"]["text"] if len(ans) > 0],
            },
        ),
        suite=("lighteval",),
        hf_repo="clue/clue",
        hf_subset="cmrc2018",
        evaluation_splits=("trial",),
        few_shots_split="train",
        generation_size=400,
        metric=(
            multilingual_quasi_exact_match_metric(Language.CHINESE, "prefix"),
            multilingual_quasi_f1_score_metric(Language.CHINESE),
        ),
        stop_sequence=("\n",),
    )
]

# IndicQA: A reading comprehension dataset for 11 Indian languages.
# https://arxiv.org/abs/2407.13522
indicqa_tasks = [
    LightevalTaskConfig(
        name=f"indicqa_{language.value}",
        prompt_function=get_qa_prompt_function(
            language,
            lambda line: {
                "question": line["question"],
                "context": line["context"],
                "choices": [ans for ans in line["answers"]["text"] if len(ans) > 0],
            },
        ),
        suite=("lighteval",),
        hf_repo="ai4bharat/IndicQA",
        hf_subset=f"indicqa.{LangCodeLanguage.get(language.value).language}",
        hf_filter=lambda line: any(len(ans) > 0 for ans in line["answers"]["text"]),
        # Since we use trust_dataset, we have to be careful about what is inside the dataset
        # script. We thus lock the revision to ensure that the script doesn't change
        hf_revision="92d96092ae229950973dac3b9998f8b3a8949b0a",
        trust_dataset=True,
        evaluation_splits=("test",),
        few_shots_split="test",
        generation_size=400,
        metric=(
            multilingual_quasi_exact_match_metric(language, "prefix"),
            multilingual_quasi_f1_score_metric(language),
        ),
        stop_sequence=("\n",),
    )
    for language in [
        Language.ASSAMESE,
        Language.BENGALI,
        Language.GUJARATI,
        Language.HINDI,
        Language.KANNADA,
        Language.MALAYALAM,
        Language.MARATHI,
        Language.ORIYA,
        Language.PUNJABI,
        Language.TAMIL,
        Language.TELUGU,
    ]
]

# FQuAD v2: French Question Answering Dataset version 2.
# https://arxiv.org/abs/2002.06071
fquad_v2_tasks = [
    LightevalTaskConfig(
        name=f"fquadv2_{Language.FRENCH.value}",
        prompt_function=get_qa_prompt_function(
            Language.FRENCH,
            lambda line: {
                "question": line["question"],
                "context": line["context"],
                "choices": [ans for ans in line["answers"]["text"] if len(ans) > 0],
            },
        ),
        suite=("lighteval",),
        hf_repo="manu/fquad2_test",
        hf_subset="default",
        evaluation_splits=("test_hasAns",),
        few_shots_split="valid_hasAns",
        generation_size=400,
        stop_sequence=("\n",),
        metric=(
            multilingual_quasi_exact_match_metric(Language.FRENCH, "prefix"),
            multilingual_quasi_f1_score_metric(Language.FRENCH),
        ),
    )
]

# TQuAD v2: Turkish Question Answering Dataset version 2.
tquad_v2_tasks = [
    LightevalTaskConfig(
        name=f"tquadv2_{Language.TURKISH.value}",
        prompt_function=get_qa_prompt_function(
            Language.TURKISH,
            lambda line: {
                "question": line["question"],
                "context": line["context"],
                "choices": [a["text"] for a in line["answers"]],
            },
        ),
        suite=("lighteval",),
        hf_repo="erdometo/tquad2",
        hf_subset="default",
        evaluation_splits=("validation",),
        few_shots_split="train",
        generation_size=400,
        stop_sequence=("\n",),
        metric=(
            multilingual_quasi_exact_match_metric(Language.TURKISH, "prefix"),
            multilingual_quasi_f1_score_metric(Language.TURKISH),
        ),
    )
]

# Other QA tasks for RC

# TyDi QA: A benchmark for information-seeking question answering in typologically diverse languages.
# https://arxiv.org/abs/2003.05002
tydiqa_tasks = [
    LightevalTaskConfig(
        name=f"tydiqa_{language.value}",
        prompt_function=get_qa_prompt_function(
            language,
            lambda line: {
                "question": line["question"],
                "context": line["context"],
                "choices": [ans for ans in line["answers"]["text"] if len(ans) > 0],
            },
        ),
        suite=("lighteval",),
        hf_repo="google-research-datasets/tydiqa",
        hf_subset="secondary_task",
        evaluation_splits=("validation",),
        few_shots_split="train",
        generation_size=400,
        stop_sequence=("\n",),
        metric=(
            multilingual_quasi_exact_match_metric(language, "prefix"),
            multilingual_quasi_f1_score_metric(language),
        ),
    )
    for language in [
        Language.ENGLISH,
        Language.ARABIC,
        Language.BENGALI,
        Language.FINNISH,
        Language.INDONESIAN,
        Language.JAPANESE,
        Language.KOREAN,
        Language.SWAHILI,
        Language.RUSSIAN,
        Language.TELUGU,
        Language.THAI,
    ]
]

# C3: A Chinese Challenge Corpus for Cross-lingual and Cross-modal Tasks
# Reading comprehension task part of clue
# Paper: https://arxiv.org/abs/2004.05986
c3_tasks = [
    LightevalTaskConfig(
        name=f"c3_{Language.CHINESE.value}_{formulation.name.lower()}",
        suite=("lighteval",),
        prompt_function=get_mcq_prompt_function(
            Language.CHINESE,
            lambda line: {
                "question": line["question"],
                "choices": line["choice"],
                "gold_idx": line["choice"].index(line["answer"]),
                "context": " ".join(line["context"]),
            },
        ),
        hf_repo="clue/clue",
        hf_subset="c3",
        evaluation_splits=("validation",),
        few_shots_split="train",
        metric=(loglikelihood_acc_metric(normalization=LogProbTokenNorm()),),
    )
    for formulation in [
        MCFFormulation(),
        CFFormulation(),
        HybridFormulation(),
    ]
]

# Other MCF tasks for RC
# RACE: Reading Comprehension from Examinations
# RACE is a large-scale reading comprehension dataset collected from English exams for middle and high school Chinese students.
# This Arabic version is a translation of the original RACE dataset, adapted for Arabic language evaluation.
# Paper: https://aclanthology.org/2023.arabicnlp-1.21/
race_ar_task = [
    LightevalTaskConfig(
        name=f"alghafa_race_{Language.ARABIC.value}_{formulation.name.lower()}",
        prompt_function=get_mcq_prompt_function(Language.ARABIC, alghafa_adapter),
        suite=["lighteval"],
        hf_repo="OALL/AlGhafa-Arabic-LLM-Benchmark-Translated",
        hf_subset="race_ar",
        # Since we use trust_dataset, we have to be careful about what is inside the dataset
        # script. We thus lock the revision to ensure that the script doesn't change
        hf_revision="08663706ee7cab30c4b7dc1bb00042a3227ce1ff",
        hf_avail_splits=["test", "validation"],
        evaluation_splits=["test"],
        few_shots_split="validation",
        trust_dataset=True,
        metric=(loglikelihood_acc_metric(normalization=LogProbTokenNorm()),),
    )
    for formulation in [
        MCFFormulation(),
        CFFormulation(),
        HybridFormulation(),
    ]
]
# SOQAL: A large-scale Arabic reading comprehension dataset.
# https://arxiv.org/abs/1906.05394
soqal_tasks = [
    LightevalTaskConfig(
        name=f"soqal_{Language.ARABIC.value}_{formulation.name.lower()}",
        hf_subset="multiple_choice_grounded_statement_soqal_task",
        prompt_function=get_mcq_prompt_function(Language.ARABIC, alghafa_adapter),
        evaluation_splits=["test"],
        few_shots_split="validation",
        suite=["lighteval"],
        hf_repo="OALL/AlGhafa-Arabic-LLM-Benchmark-Native",
        metric=(loglikelihood_acc_metric(normalization=LogProbTokenNorm()),),
    )
    for formulation in [
        MCFFormulation(),
        CFFormulation(),
        HybridFormulation(),
    ]
]

# Belebele: A large-scale reading comprehension dataset covering 122 languages.
# https://arxiv.org/abs/2308.16884
belebele_tasks = [
    LightevalTaskConfig(
        name=f"belebele_{language}_{formulation.name.lower()}",
        prompt_function=get_mcq_prompt_function(
            iso_639_3_ind_to_iso_639_3_macro[LangCodeLanguage.get(language).to_alpha3()],
            lambda line: {
                "question": line["question"],
                "context": line["flores_passage"],
                "choices": [line[f"mc_answer{i}"] for i in range(1, 5)],
                "gold_idx": int(line["correct_answer_num"]) - 1,
            },
        ),
        suite=("lighteval",),
        hf_repo="facebook/belebele",
        hf_subset=language,
        evaluation_splits=("test",),
        metric=[
            loglikelihood_acc_metric(normalization=LogProbTokenNorm()),
        ],
    )
    for formulation in [MCFFormulation(), CFFormulation(), HybridFormulation()]
    for language in [
        "acm_Arab",
        "arz_Arab",
        "ceb_Latn",
        "fin_Latn",
        "hin_Deva",
        "ita_Latn",
        "khm_Khmr",
        "lvs_Latn",
        "npi_Deva",
        "pol_Latn",
        "slv_Latn",
        "swe_Latn",
        # "tso_Latn",
        # "xho_Latn",
        "afr_Latn",
        "asm_Beng",
        "ces_Latn",
        "fra_Latn",
        "hin_Latn",
        "jav_Latn",
        # "kin_Latn",
        "mal_Mlym",
        "npi_Latn",
        "por_Latn",
        # "sna_Latn",
        "swh_Latn",
        "tur_Latn",
        "yor_Latn",
        "als_Latn",
        "azj_Latn",
        "ckb_Arab",
        # "fuv_Latn",
        "hrv_Latn",
        "jpn_Jpan",
        "kir_Cyrl",
        "mar_Deva",
        # "nso_Latn",
        "snd_Arab",
        "tam_Taml",
        "ukr_Cyrl",
        "zho_Hans",
        "amh_Ethi",
        # "bam_Latn",
        "dan_Latn",
        # "gaz_Latn",
        "hun_Latn",
        # "kac_Latn",
        "kor_Hang",
        "mkd_Cyrl",
        # "nya_Latn",
        "ron_Latn",
        "som_Latn",
        "tel_Telu",
        "urd_Arab",
        "zho_Hant",
        "apc_Arab",
        "ben_Beng",
        "deu_Latn",
        # "grn_Latn",
        "hye_Armn",
        "kan_Knda",
        "lao_Laoo",
        "mlt_Latn",
        "ory_Orya",
        "rus_Cyrl",
        # "sot_Latn",
        "tgk_Cyrl",
        "urd_Latn",
        "zsm_Latn",
        "arb_Arab",
        "ben_Latn",
        "ell_Grek",
        "guj_Gujr",
        # "ibo_Latn",
        "kat_Geor",
        # "lin_Latn",
        # "mri_Latn",
        "pan_Guru",
        # "shn_Mymr",
        "spa_Latn",
        "tgl_Latn",
        "uzn_Latn",
        # "zul_Latn",
        "arb_Latn",
        # "bod_Tibt",
        "eng_Latn",
        # "hat_Latn",
        # "ilo_Latn",
        "kaz_Cyrl",
        "lit_Latn",
        "mya_Mymr",
        "pbt_Arab",
        "sin_Latn",
        "srp_Cyrl",
        "tha_Thai",
        "vie_Latn",
        "ars_Arab",
        "bul_Cyrl",
        "est_Latn",
        # "hau_Latn",
        "ind_Latn",
        # "kea_Latn",
        # "lug_Latn",
        "nld_Latn",
        "pes_Arab",
        "sin_Sinh",
        # "ssw_Latn",
        # "tir_Ethi",
        "war_Latn",
        "ary_Arab",
        "cat_Latn",
        "eus_Latn",
        "heb_Hebr",
        "isl_Latn",
        # "khk_Cyrl",
        # "luo_Latn",
        "nob_Latn",
        "plt_Latn",
        "slk_Latn",
        # "sun_Latn",
        # "tsn_Latn",
        # "wol_Latn",
    ]
]

TASKS_TABLE.extend(
    [
        *xquad_tasks,
        *thaiqa_tasks,
        *sber_squad_tasks,
        *arcd_tasks,
        *kenswquad_tasks,
        *chinese_squad_tasks,
        *cmrc2018_tasks,
        *indicqa_tasks,
        *fquad_v2_tasks,
        *tquad_v2_tasks,
        *tydiqa_tasks,
        *soqal_tasks,
        *race_ar_task,
        *belebele_tasks,
        *c3_tasks,
    ]
)

# ------------------------------- GK Tasks ------------------------------- #
# General Knowledge (GK) tasks evaluate a model's broad understanding across various domains.
# These tasks typically involve answering questions on diverse subjects, testing the model's ability to recall and apply general information.


# -------------------------------- MMLU -------------------------------- #
# MMLU (Massive Multitask Language Understanding)
# A comprehensive test of world knowledge, covering 57 subjects across STEM, humanities, social sciences, and more.
# Paper: https://arxiv.org/abs/2009.03300
MMLU_SUBSETS = [
    "abstract_algebra",
    "anatomy",
    "astronomy",
    "business_ethics",
    "clinical_knowledge",
    "college_biology",
    "college_chemistry",
    "college_computer_science",
    "college_mathematics",
    "college_medicine",
    "college_physics",
    "computer_security",
    "conceptual_physics",
    "econometrics",
    "electrical_engineering",
    "elementary_mathematics",
    "formal_logic",
    "global_facts",
    "high_school_biology",
    "high_school_chemistry",
    "high_school_computer_science",
    "high_school_european_history",
    "high_school_geography",
    "high_school_government_and_politics",
    "high_school_macroeconomics",
    "high_school_mathematics",
    "high_school_microeconomics",
    "high_school_physics",
    "high_school_psychology",
    "high_school_statistics",
    "high_school_us_history",
    "high_school_world_history",
    "human_aging",
    "human_sexuality",
    "international_law",
    "jurisprudence",
    "logical_fallacies",
    "machine_learning",
    "management",
    "marketing",
    "medical_genetics",
    "miscellaneous",
    "moral_disputes",
    "moral_scenarios",
    "nutrition",
    "philosophy",
    "prehistory",
    "professional_accounting",
    "professional_law",
    "professional_medicine",
    "professional_psychology",
    "public_relations",
    "security_studies",
    "sociology",
    "us_foreign_policy",
    "virology",
    "world_religions",
]

# Meta MMLU: A multilingual version of MMLU (using google translation)
# Paper: https://arxiv.org/abs/2407.21783
meta_mmlu_tasks = [
    LightevalTaskConfig(
        name=f"meta_mmlu_{language.value}_{formulation.name.lower()}:{subset}",
        prompt_function=get_mcq_prompt_function(
            language,
            lambda line: {
                "question": line["input_question"],
                "choices": [v for _, v in sorted(line["input_choice_list"].items(), key=lambda x: x[0])],
                "gold_idx": LETTER_INDICES.index(line["input_correct_responses"][0]),
            },
        ),
        suite=("lighteval",),
        hf_repo="meta-llama/Meta-Llama-3.1-8B-Instruct-evals",
        hf_subset=f"Llama-3.1-8B-Instruct-evals__multilingual_mmlu_{standardize_tag(language.value)}__details",
        hf_filter=partial(
            lambda language, subset, line: line["subtask_name"]
            == f"mmlu_{standardize_tag(language.value)}_chat.{subset}",
            language,
            subset,
        ),
        evaluation_splits=("latest",),
        metric=[
            loglikelihood_acc_metric(normalization=LogProbTokenNorm()),
        ],
    )
    for subset in MMLU_SUBSETS
    for language in [
        Language.GERMAN,
        Language.SPANISH,
        Language.FRENCH,
        Language.HINDI,
        Language.ITALIAN,
        Language.PORTUGUESE,
        Language.THAI,
    ]
    for formulation in [
        MCFFormulation(),
        CFFormulation(),
        HybridFormulation(),
    ]
]

# MLMM MMLU: Another multilingual version of MMLU
# Paper: https://github.com/nlp-uoregon/mlmm-evaluation
mlmm_mmlu_tasks = [
    LightevalTaskConfig(
        name=f"mlmm_mmlu_{language.value}_{formulation.name.lower()}:{subset}",
        prompt_function=get_mcq_prompt_function(
            language,
            lambda line: {
                "question": line["question"],
                "choices": line["choices"],
                "gold_idx": LETTER_INDICES.index(line["answer"]),
            },
        ),
        suite=("lighteval",),
        hf_repo="jon-tow/okapi_mmlu",
        hf_subset=standardize_tag(language.value),
        hf_revision="refs/pr/1",
        hf_filter=partial(lambda subset, line: line["id"].split("/")[0] == subset, subset),
        trust_dataset=True,
        evaluation_splits=("test",),
        few_shots_split="dev",
        metric=[
            loglikelihood_acc_metric(normalization=LogProbTokenNorm()),
        ],
    )
    for subset in MMLU_SUBSETS
    for language in [
        Language.RUSSIAN,
        Language.GERMAN,
        Language.CHINESE,
        Language.FRENCH,
        Language.SPANISH,
        Language.ITALIAN,
        Language.DUTCH,
        Language.VIETNAMESE,
        Language.INDONESIAN,
        Language.ARABIC,
        Language.HUNGARIAN,
        Language.ROMANIAN,
        Language.DANISH,
        Language.SLOVAK,
        Language.UKRAINIAN,
        Language.CATALAN,
        Language.SERBIAN,
        Language.CROATIAN,
        Language.HINDI,
        Language.BENGALI,
        Language.TAMIL,
        Language.NEPALI,
        Language.MALAYALAM,
        Language.MARATHI,
        Language.TELUGU,
        Language.KANNADA,
    ]
    for formulation in [
        MCFFormulation(),
        CFFormulation(),
        HybridFormulation(),
    ]
]

# RUMMLU: Russian Massive Multitask Language Understanding
# Paper: https://arxiv.org/html/2401.04531v2
rummlu = [
    LightevalTaskConfig(
        name=f"rummlu_{Language.RUSSIAN.value}_{formulation.name.lower()}:{subset}",
        prompt_function=get_mcq_prompt_function(
            Language.RUSSIAN,
            lambda line: {
                "question": line["inputs"]["text"],
                "choices": [line["inputs"][f"option_{i.lower()}"] for i in LETTER_INDICES[:4]],
                "gold_idx": LETTER_INDICES.index(line["outputs"]),
            },
        ),
        suite=("lighteval",),
        hf_repo="ai-forever/MERA",
        hf_subset="rummlu",
        hf_filter=lambda x: x["meta"]["domain"] == subset,
        evaluation_splits=("public_test",),
        metric=[
            loglikelihood_acc_metric(normalization=LogProbTokenNorm()),
        ],
    )
    for subset in MMLU_SUBSETS
    for formulation in [
        MCFFormulation(),
        CFFormulation(),
        HybridFormulation(),
    ]
]

# MMLU Turkish: Turkish version of MMLU
# Translated using openai GPT
mmlu_turkish = [
    LightevalTaskConfig(
        name=f"community_mmlu_{Language.TURKISH.value}_{formulation.name.lower()}:{subset}",
        prompt_function=get_mcq_prompt_function(
            Language.TURKISH,
            lambda line: {"question": line["question"], "choices": line["choices"], "gold_idx": int(line["answer"])},
        ),
        suite=("lighteval",),
        hf_repo="malhajar/mmlu_tr-v0.2",
        hf_subset=subset,
        evaluation_splits=("test",),
        few_shots_split="dev",
        metric=(loglikelihood_acc_metric(normalization=LogProbTokenNorm()),),
    )
    for subset in MMLU_SUBSETS
    for formulation in [
        MCFFormulation(),
        CFFormulation(),
        HybridFormulation(),
    ]
]

# CMMLU: Chinese Massive Multitask Language Understanding
# Native translation with some new categories
# Paper: https://arxiv.org/abs/2306.09212
CMMLU_SUBSETS = [
    "agronomy",
    "anatomy",
    "ancient_chinese",
    "arts",
    "astronomy",
    "business_ethics",
    "chinese_civil_service_exam",
    "chinese_driving_rule",
    "chinese_food_culture",
    "chinese_foreign_policy",
    "chinese_history",
    "chinese_literature",
    "chinese_teacher_qualification",
    "clinical_knowledge",
    "college_actuarial_science",
    "college_education",
    "college_engineering_hydrology",
    "college_law",
    "college_mathematics",
    "college_medical_statistics",
    "college_medicine",
    "computer_science",
    "computer_security",
    "conceptual_physics",
    "construction_project_management",
    "economics",
    "education",
    "electrical_engineering",
    "elementary_chinese",
    "elementary_commonsense",
    "elementary_information_and_technology",
    "elementary_mathematics",
    "ethnology",
    "food_science",
    "genetics",
    "global_facts",
    "high_school_biology",
    "high_school_chemistry",
    "high_school_geography",
    "high_school_mathematics",
    "high_school_physics",
    "high_school_politics",
    "human_sexuality",
    "international_law",
    "journalism",
    "jurisprudence",
    "legal_and_moral_basis",
    "logical",
    "machine_learning",
    "management",
    "marketing",
    "marxist_theory",
    "modern_chinese",
    "nutrition",
    "philosophy",
    "professional_accounting",
    "professional_law",
    "professional_medicine",
    "professional_psychology",
    "public_relations",
    "security_study",
    "sociology",
    "sports_science",
    "traditional_chinese_medicine",
    "virology",
    "world_history",
    "world_religions",
]

cmmlu_tasks = [
    LightevalTaskConfig(
        name=f"cmmlu_{Language.CHINESE.value}_{formulation.name.lower()}:{subset}",
        prompt_function=get_mcq_prompt_function(
            Language.CHINESE,
            lambda line: {
                "question": line["Question"],
                "choices": [line["A"], line["B"], line["C"], line["D"]],
                "gold_idx": LETTER_INDICES.index(line["Answer"]),
            },
        ),
        suite=("lighteval",),
        hf_repo="haonan-li/cmmlu",
        hf_subset=subset,
        evaluation_splits=("test",),
        few_shots_split="dev",
        metric=(loglikelihood_acc_metric(normalization=LogProbTokenNorm()),),
    )
    for subset in CMMLU_SUBSETS
    for formulation in [
        MCFFormulation(),
        CFFormulation(),
        HybridFormulation(),
    ]
]

# Arabic MMLU: Arabic version of MMLU
# Native translation with some new categories
# Paper: https://arxiv.org/html/2402.12840v1
ARABIC_MMLU_SUBSETS = [
    "Driving Test",
    "High Geography",
    "High History",
    "Islamic Studies",
    "Univ Accounting",
    "Primary General Knowledge",
    "Univ Political Science",
    "Primary Math",
    "Middle General Knowledge",
    "High Biology",
    "Primary Natural Science",
    "High Economics",
    "Middle Natural Science",
    "Middle Geography",
    "Primary Social Science",
    "Middle Computer Science",
    "Middle Islamic Studies",
    "Primary Computer Science",
    "High Physics",
    "Middle Social Science",
    "Middle Civics",
    "High Computer Science",
    "General Knowledge",
    "High Civics",
    "Prof Law",
    "High Islamic Studies",
    "Primary Arabic Language",
    "High Arabic Language",
    "Arabic Language (Grammar)",
    "Primary History",
    "Middle History",
    "Univ Economics",
    "Arabic Language (General)",
    "Univ Computer Science",
    "Primary Islamic Studies",
    "Primary Geography",
    "High Philosophy",
    "Middle Arabic Language",
    "Middle Economics",
    "Univ Management",
]

arabic_mmlu_tasks = [
    LightevalTaskConfig(
        name=f"mmlu_{Language.ARABIC.value}_{formulation.name.lower()}:{normalize_subset(subset)}",
        prompt_function=get_mcq_prompt_function(
            Language.ARABIC,
            lambda line: {
                "context": line["Context"],
                "question": line["Question"],
                "choices": [o for o in [line[f"Option {i}"] for i in range(1, 6)] if o],
                "gold_idx": LETTER_INDICES.index(line["Answer Key"]),
            },
        ),
        suite=("lighteval",),
        hf_repo="yazeed7/ArabicMMLU",
        hf_subset=subset,
        evaluation_splits=("test",),
        metric=(loglikelihood_acc_metric(normalization=LogProbTokenNorm()),),
    )
    for subset in ARABIC_MMLU_SUBSETS
    for formulation in [
        MCFFormulation(),
        CFFormulation(),
        HybridFormulation(),
    ]
]

# C-Eval: Chinese Evaluation suite
# Similar to MMLu but with different categories
# Paper: https://arxiv.org/abs/2305.08322
CEVAL_SUBSET = [
    "computer_network",
    "operating_system",
    "computer_architecture",
    "college_programming",
    "college_physics",
    "college_chemistry",
    "advanced_mathematics",
    "probability_and_statistics",
    "discrete_mathematics",
    "electrical_engineer",
    "metrology_engineer",
    "high_school_mathematics",
    "high_school_physics",
    "high_school_chemistry",
    "high_school_biology",
    "middle_school_mathematics",
    "middle_school_biology",
    "middle_school_physics",
    "middle_school_chemistry",
    "veterinary_medicine",
    "college_economics",
    "business_administration",
    "marxism",
    "mao_zedong_thought",
    "education_science",
    "teacher_qualification",
    "high_school_politics",
    "high_school_geography",
    "middle_school_politics",
    "middle_school_geography",
    "modern_chinese_history",
    "ideological_and_moral_cultivation",
    "logic",
    "law",
    "chinese_language_and_literature",
    "art_studies",
    "professional_tour_guide",
    "legal_professional",
    "high_school_chinese",
    "high_school_history",
    "middle_school_history",
    "civil_servant",
    "sports_science",
    "plant_protection",
    "basic_medicine",
    "clinical_medicine",
    "urban_and_rural_planner",
    "accountant",
    "fire_engineer",
    "environmental_impact_assessment_engineer",
    "tax_accountant",
    "physician",
]

ceval_tasks = [
    LightevalTaskConfig(
        name=f"ceval_{Language.CHINESE.value}_{formulation.name.lower()}:{subset}",
        # for CF the new line has the best results, however it's not really compatible with options presentation
        prompt_function=get_mcq_prompt_function(
            Language.CHINESE,
            partial(
                ceval_adapter,
                Language.CHINESE,
                formulation,
            ),
        ),
        suite=("lighteval",),
        hf_repo="ceval/ceval-exam",
        hf_subset=subset,
        evaluation_splits=("val",),
        few_shots_split="dev",
        metric=(loglikelihood_acc_metric(normalization=LogProbTokenNorm()),),
    )
    for subset in CEVAL_SUBSET
    for formulation in [
        MCFFormulation(),
        CFFormulation(),
        HybridFormulation(),
    ]
]

TASKS_TABLE.extend(
    [
        *meta_mmlu_tasks,
        *mlmm_mmlu_tasks,
        *rummlu,
        *mmlu_turkish,
        *cmmlu_tasks,
        *arabic_mmlu_tasks,
        *ceval_tasks,
    ]
)


# ---------------------------- ARC ---------------------------- #
# ARC (AI2 Reasoning Challenge) is a dataset for question answering that requires reasoning.
# It consists of multiple-choice science questions from 3rd to 9th grade exams.
# The dataset is split into two parts: ARC-Easy and ARC-Challenge.
# ARC-Easy contains questions that can be answered correctly by both humans and simple baseline models.
# ARC-Challenge contains questions that are difficult for both humans and current AI systems.


# github: https://github.com/nlp-uoregon/mlmm-evaluation
mlmm_arc_challenge_tasks = [
    LightevalTaskConfig(
        name=f"mlmm_arc_{language.value}_{formulation.name.lower()}:challenge",
        prompt_function=get_mcq_prompt_function(
            language,
            lambda line: {
                "question": line["question"],
                "choices": line["choices"],
                "gold_idx": int(line["answerKey"]) - 1
                if line["answerKey"].isdigit()
                else LETTER_INDICES.index(line["answerKey"]),
            },
        ),
        suite=("lighteval",),
        hf_repo="jon-tow/okapi_arc_challenge",
        hf_subset=standardize_tag(language.value),
        hf_revision="823d5d7bfaf8974a3ab52a825b6cf4903b35dbc4",
        trust_dataset=True,
        evaluation_splits=("test",),
        few_shots_split="train",
        metric=(loglikelihood_acc_metric(normalization=LogProbPMINorm()),),
    )
    for language in [
        Language.RUSSIAN,
        Language.GERMAN,
        Language.CHINESE,
        Language.FRENCH,
        Language.SPANISH,
        Language.ITALIAN,
        Language.DUTCH,
        Language.VIETNAMESE,
        Language.INDONESIAN,
        Language.ARABIC,
        Language.HUNGARIAN,
        Language.ROMANIAN,
        Language.DANISH,
        Language.SLOVAK,
        Language.UKRAINIAN,
        Language.CATALAN,
        Language.SERBIAN,
        Language.CROATIAN,
        Language.HINDI,
        Language.BENGALI,
        Language.TAMIL,
        Language.NEPALI,
        Language.MALAYALAM,
        Language.MARATHI,
        Language.TELUGU,
        Language.KANNADA,
    ]
    for formulation in [
        MCFFormulation(),
        CFFormulation(),
        HybridFormulation(),
    ]
]

# Arabic ARC Easy
# It's based on the community arabic leaderboard task but uses
# the multilingual template
# Paper: https://aclanthology.org/2023.arabicnlp-1.21/
arabic_ledarboard_arc_easy = [
    LightevalTaskConfig(
        name=f"alghafa_arc_{Language.ARABIC.value}_{formulation.name.lower()}:easy",
        prompt_function=get_mcq_prompt_function(Language.ARABIC, alghafa_adapter),
        suite=["lighteval"],
        hf_repo="OALL/AlGhafa-Arabic-LLM-Benchmark-Translated",
        hf_subset="arc_easy_ar",
        hf_revision="08663706ee7cab30c4b7dc1bb00042a3227ce1ff",
        trust_dataset=True,
        evaluation_splits=["test"],
        few_shots_split="validation",
        metric=(loglikelihood_acc_metric(normalization=LogProbTokenNorm()),),
    )
    for formulation in [
        MCFFormulation(),
        CFFormulation(),
        HybridFormulation(),
    ]
]

# Turkish ARC
# Comes from the Turkish leaderboard
turkish_arc = [
    LightevalTaskConfig(
        name=f"community_arc_{Language.TURKISH.value}_{formulation.name.lower()}:{subset}",
        prompt_function=get_mcq_prompt_function(
            Language.TURKISH,
            lambda line: {
                "question": line["question"],
                "choices": line["choices"]["text"],
                "gold_idx": int(line["answerKey"]) - 1
                if line["answerKey"].isdigit()
                else LETTER_INDICES.index(line["answerKey"]),
            },
        ),
        suite=("lighteval",),
        hf_repo="malhajar/arc-tr",
        hf_subset=f"ARC-{subset.capitalize()}",
        evaluation_splits=("test",),
        metric=(loglikelihood_acc_metric(normalization=LogProbTokenNorm()),),
    )
    for subset in ["easy", "challenge"]
    for formulation in [
        MCFFormulation(),
        CFFormulation(),
        HybridFormulation(),
    ]
]


TASKS_TABLE.extend(
    [
        *mlmm_arc_challenge_tasks,
        *arabic_ledarboard_arc_easy,
        *turkish_arc,
    ]
)

# ---------------------------- TruthfulQA ---------------------------- #
# TruthfulQA: Measuring How Models Mimic Human Falsehoods
# Paper: https://arxiv.org/abs/2109.07958
# TruthfulQA is a benchmark dataset designed to measure the truthfulness of language models.
# It consists of questions that humans might answer incorrectly due to false beliefs or misconceptions.
# The task evaluates a model's ability to provide truthful answers and avoid common human biases.

# github: https://github.com/nlp-uoregon/mlmm-evaluation
mlmm_truthfulqa_tasks = [
    LightevalTaskConfig(
        name=f"mlmm_truthfulqa_{language.value}_{formulation.name.lower()}:{subset}",
        prompt_function=get_mcq_prompt_function(
            language,
            partial(
                lambda subset, line: {
                    "question": line["question"],
                    "choices": line[f"{subset}_targets"]["choices"],
                    "gold_idx": [ix for ix, label in enumerate(line[f"{subset}_targets"]["labels"]) if label == 1],  # type: ignore
                },
                subset,
            ),
        ),
        suite=("lighteval",),
        hf_repo="jon-tow/okapi_truthfulqa",
        hf_subset=standardize_tag(language.value),
        hf_revision="cdd5db1a66fd04105622109d1c2a5cbc8cde7586",
        trust_dataset=True,
        evaluation_splits=("validation",),
        metric=(loglikelihood_acc_metric(normalization=LogProbTokenNorm()),),
    )
    for subset in ["mc1", "mc2"]
    for language in [
        Language.ARABIC,
        Language.BENGALI,
        Language.CATALAN,
        Language.DANISH,
        Language.GERMAN,
        Language.SPANISH,
        Language.BASQUE,
        Language.FRENCH,
        Language.GUJARATI,
        Language.HINDI,
        Language.CROATIAN,
        Language.HUNGARIAN,
        Language.ARMENIAN,
        Language.INDONESIAN,
        Language.ICELANDIC,
        Language.ITALIAN,
        Language.KANNADA,
        Language.MALAYALAM,
        Language.MARATHI,
        Language.NORWEGIAN,
        Language.NEPALI,
        Language.DUTCH,
        Language.PORTUGUESE,
        Language.ROMANIAN,
        Language.RUSSIAN,
        Language.SLOVAK,
        Language.SERBIAN,
        Language.SWEDISH,
        Language.TAMIL,
        Language.TELUGU,
        Language.UKRAINIAN,
        Language.VIETNAMESE,
        Language.CHINESE,
    ]
    for formulation in [
        MCFFormulation(),
        CFFormulation(),
        HybridFormulation(),
    ]
]

# Turkish TruthfulQA
# Based on turkish leaderboard
turkish_truthfulqa = [
    LightevalTaskConfig(
        name=f"community_truthfulqa_{Language.TURKISH.value}_{formulation.name.lower()}:{subset}",
        prompt_function=get_mcq_prompt_function(
            Language.TURKISH,
            partial(
                lambda subset, line: {
                    "question": line["question"],
                    "choices": line[f"{subset}_targets"]["choices"],
                    "gold_idx": [ix for ix, label in enumerate(line[f"{subset}_targets"]["labels"]) if label == 1],  # type: ignore
                },
                subset,
            ),
        ),
        suite=("lighteval",),
        hf_repo="malhajar/truthful_qa-tr-v0.2",
        hf_subset="default",
        evaluation_splits=("validation",),
        metric=(loglikelihood_acc_metric(normalization=LogProbTokenNorm()),),
    )
    for subset in ["mc1", "mc2"]
    for formulation in [
        MCFFormulation(),
        CFFormulation(),
        HybridFormulation(),
    ]
]

TASKS_TABLE.extend(
    [
        *mlmm_truthfulqa_tasks,
        *turkish_truthfulqa,
    ]
)

# ---------------------------- Exams like tasks ---------------------------- #

# Exams: A collection of exam questions from various countries and subjects
# Paper: https://arxiv.org/abs/2011.03080
exams_subjects_by_lang: dict[Language, set[str]] = {
    Language.ARABIC: {"Biology", "Islamic Studies", "Physics", "Science", "Social"},
    Language.BULGARIAN: {"Biology", "Chemistry", "Geography", "History", "Philosophy", "Physics"},
    Language.CROATIAN: {
        "Biology",
        "Chemistry",
        "Ethics",
        "Fine Arts",
        "Geography",
        "Geology",
        "History",
        "Informatics",
        "Philosophy",
        "Physics",
        "Politics",
        "Psychology",
        "Religion",
        "Sociology",
    },
    Language.HUNGARIAN: {
        "Agriculture",
        "Agriculture (Mechanical knowledge)",
        "Biology",
        "Chemistry",
        "Economics",
        "Economics & Marketing",
        "Economics Basics (Business)",
        "Economics Basics (Theoretical)",
        "Forestry",
        "Geography",
        "Landscaping",
        "Physics",
        "Politics",
        "Tourism",
    },
    Language.ITALIAN: {
        "Biology",
        "Chemistry",
        "Ethics",
        "Geography",
        "Geology",
        "History",
        "Informatics",
        "Philosophy",
        "Physics",
        "Politics",
        "Psychology",
        "Sociology",
    },
    Language.SERBIAN: {
        "Biology",
        "Chemistry",
        "Ethics",
        "Geography",
        "Geology",
        "History",
        "Informatics",
        "Philosophy",
        "Physics",
        "Politics",
        "Psychology",
        "Religion",
        "Sociology",
    },
    Language.FRENCH: {"Economics", "Economics & Marketing", "Economics Basics (Theoretical)", "Geography", "Physics"},
    Language.GERMAN: {
        "Chemistry",
        "Economics",
        "Economics & Marketing",
        "Economics Basics (Theoretical)",
        "Geography",
        "Physics",
        "Tourism",
    },
    Language.SPANISH: {"Geography", "Physics"},
    Language.LITHUANIAN: {"Geology", "History"},
    Language.ALBANIAN: {
        "Biology",
        "Business",
        "Chemistry",
        "Fine Arts",
        "History",
        "Philosophy",
        "Physics",
        "Sociology",
    },
    Language.MACEDONIAN: {
        "Biology",
        "Business",
        "Chemistry",
        "Fine Arts",
        "History",
        "Philosophy",
        "Physics",
        "Sociology",
    },
    Language.TURKISH: {
        "Biology",
        "Business",
        "Chemistry",
        "Geography",
        "History",
        "Philosophy",
        "Physics",
        "Sociology",
    },
    Language.POLISH: {"Professional"},
    Language.PORTUGUESE: {"Biology", "Economics", "Geology", "Philosophy"},
    Language.VIETNAMESE: {"Biology", "Chemistry", "Citizenship", "Geography", "History", "Physics"},
}

exams_tasks = [
    LightevalTaskConfig(
        name=f"exams_{language.value}_{formulation.name.lower()}:{normalize_subset(subject)}",
        prompt_function=get_mcq_prompt_function(
            language,
            lambda line: {
                "question": line["question"]["stem"],
                "choices": line["question"]["choices"]["text"],
                "gold_idx": line["question"]["choices"]["label"].index(line["answerKey"]),
            },
        ),
        suite=("lighteval",),
        hf_repo="mhardalov/exams",
        hf_subset="multilingual",
        # Weird bug in dataset
        hf_filter=partial(
            lambda language, subject, line: line["answerKey"] != "@"
            and line["info"]["language"] == LangCodeLanguage(standardize_tag(language.value)).language_name()
            and line["info"]["subject"] == subject,
            language,
            subject,
        ),
        evaluation_splits=("test",),
        few_shots_split="train",
        metric=(loglikelihood_acc_metric(normalization=LogProbTokenNorm()),),
    )
    for language in exams_subjects_by_lang.keys()
    for subject in exams_subjects_by_lang[language]
    for formulation in [
        MCFFormulation(),
        CFFormulation(),
        HybridFormulation(),
    ]
]

# M3Exam: Multitask Multilingual Multimodal Evaluation Benchmark
# It also contains a multimodal version but we don't support that
# Paper: https://arxiv.org/abs/2306.05179
m3exams_tasks = [
    LightevalTaskConfig(
        name=f"m3exams_{language.value}_{formulation.name.lower()}",
        suite=("lighteval",),
        prompt_function=get_mcq_prompt_function(
            language,
            partial(get_m3exam_adapter, language),
        ),
        hf_repo="chiayewken/m3exam",
        hf_subset=LangCodeLanguage(standardize_tag(language.value)).language_name().lower(),
        evaluation_splits=("test",),
        few_shots_split="dev",
        generation_size=-1,
        metric=(loglikelihood_acc_metric(normalization=LogProbTokenNorm()),),
    )
    for language in [
        Language.AFRIKAANS,
        Language.CHINESE,
        Language.ENGLISH,
        Language.ITALIAN,
        Language.JAVANESE,
        Language.PORTUGUESE,
        Language.SWAHILI,
        Language.THAI,
        Language.VIETNAMESE,
    ]
    for formulation in [
        MCFFormulation(),
        CFFormulation(),
        HybridFormulation(),
    ]
]

# Thai Exams
# We noticed very bad performance of models on this dataset
# However, it may just be because quality of the models themselves
# Paper: https://arxiv.org/abs/2312.13951

THAI_EXAMS_SUBSETS = ["a_level", "ic", "onet", "tgat", "tpat1"]

# If too hard we can add help with para
thai_exams_tasks = [
    LightevalTaskConfig(
        name=f"thai_exams_{Language.THAI.value}_{formulation.name.lower()}:{subset}",
        prompt_function=get_mcq_prompt_function(Language.THAI, thai_exams_adapter),
        suite=("lighteval",),
        hf_repo="scb10x/thai_exam",
        hf_subset=subset,
        evaluation_splits=("test",),
        few_shots_split="train",
        metric=(loglikelihood_acc_metric(normalization=LogProbTokenNorm()),),
    )
    for subset in THAI_EXAMS_SUBSETS
    for formulation in [
        MCFFormulation(),
        CFFormulation(),
        HybridFormulation(),
    ]
]

TASKS_TABLE.extend(
    [
        *exams_tasks,
        *m3exams_tasks,
        *thai_exams_tasks,
    ]
)

# ------------------------------- XCSQA ------------------------------- #
# XCSQA (Cross-lingual Commonsense QA) is part of the XCSR (Cross-lingual Commonsense Reasoning) benchmark
# It is a multilingual extension of the CommonsenseQA dataset, covering 16 languages
# The task involves answering multiple-choice questions that require commonsense reasoning
# Paper: https://arxiv.org/abs/2110.08462
xcsqa_tasks = [
    LightevalTaskConfig(
        name=f"xcsqa_{language.value}_{formulation.name.lower()}",
        prompt_function=get_mcq_prompt_function(
            language,
            lambda line: {
                "question": line["question"]["stem"],
                "choices": line["question"]["choices"]["text"],
                "gold_idx": line["question"]["choices"]["label"].index(line["answerKey"]),
            },
        ),
        suite=("lighteval",),
        hf_repo="INK-USC/xcsr",
        hf_subset=f"X-CSQA-{standardize_tag(language.value)}",
        hf_filter=lambda x: all(
            len(x["question"]["choices"]["text"][i].strip()) > 0 for i in range(len(x["question"]["choices"]["text"]))
        ),
        evaluation_splits=("validation",),
        few_shots_split="train",
        metric=[
            loglikelihood_acc_metric(normalization=LogProbPMINorm()),
        ],
    )
    for language in [
        Language.ARABIC,
        Language.GERMAN,
        Language.ENGLISH,
        Language.SPANISH,
        Language.FRENCH,
        Language.HINDI,
        Language.ITALIAN,
        Language.JAPANESE,
        Language.DUTCH,
        Language.POLISH,
        Language.PORTUGUESE,
        Language.RUSSIAN,
        Language.SWAHILI,
        Language.URDU,
        Language.VIETNAMESE,
        Language.CHINESE,
    ]
    for formulation in [
        MCFFormulation(),
        CFFormulation(),
        HybridFormulation(),
    ]
]

TASKS_TABLE.extend(
    [
        *xcsqa_tasks,
    ]
)

# ------------------------------- PIQA ------------------------------- #
# PIQA: Physical Interaction Question Answering
# PIQA is a benchmark for testing physical commonsense reasoning.
# This Arabic version is a translation of the original PIQA dataset, adapted for Arabic language evaluation.
# It tests the ability to reason about physical interactions in everyday situations.
# Paper: https://arxiv.org/abs/1911.11641
# Arabic version: https://aclanthology.org/2023.arabicnlp-1.21/
piqa_ar_tasks = [
    LightevalTaskConfig(
        name=f"alghafa_piqa_{Language.ARABIC.value}_{formulation.name.lower()}",
        prompt_function=get_mcq_prompt_function(Language.ARABIC, alghafa_adapter),
        suite=["lighteval"],
        hf_repo="OALL/AlGhafa-Arabic-LLM-Benchmark-Translated",
        hf_revision="08663706ee7cab30c4b7dc1bb00042a3227ce1ff",
        hf_subset="piqa_ar",
        hf_avail_splits=["test", "validation"],
        evaluation_splits=["test"],
        few_shots_split="validation",
        trust_dataset=True,
        metric=(loglikelihood_acc_metric(normalization=LogProbTokenNorm()),),
    )
    for formulation in [
        MCFFormulation(),
        CFFormulation(),
        HybridFormulation(),
    ]
]

TASKS_TABLE.extend(
    [
        *piqa_ar_tasks,
    ]
)

# ------------------------------- OpenBookQA ------------------------------- #
# OpenBookQA: A Question-Answering Dataset for Open-Book Exams
# OpenBookQA is a question-answering dataset modeled after open-book exams for assessing human understanding of a subject.
# It consists of multiple-choice questions that require combining facts from a given open book with broad common knowledge.
# The task tests language models' ability to leverage provided information and apply common sense reasoning.
# Original paper: https://arxiv.org/abs/1809.02789
# Arabic version: https://aclanthology.org/2023.arabicnlp-1.21/
openbook_ara_tasks = [
    LightevalTaskConfig(
        name=f"alghafa_openbookqa_{Language.ARABIC.value}_{formulation.name.lower()}",
        prompt_function=get_mcq_prompt_function(Language.ARABIC, alghafa_adapter),
        suite=["lighteval"],
        hf_repo="OALL/AlGhafa-Arabic-LLM-Benchmark-Translated",
        hf_subset="openbook_qa_ext_ar",
        hf_revision="08663706ee7cab30c4b7dc1bb00042a3227ce1ff",
        trust_dataset=True,
        evaluation_splits=["test"],
        few_shots_split="validation",
        metric=(loglikelihood_acc_metric(normalization=LogProbTokenNorm()),),
    )
    for formulation in [
        MCFFormulation(),
        CFFormulation(),
        HybridFormulation(),
    ]
]

# The Russian version is part of the MERA (Multilingual Enhanced Russian NLP Architectures) project.
# Paper: https://arxiv.org/abs/2401.04531
openbook_rus_tasks = [
    LightevalTaskConfig(
        name=f"mera_openbookqa_{Language.RUSSIAN.value}_{formulation.name.lower()}",
        prompt_function=get_mcq_prompt_function(
            Language.RUSSIAN,
            lambda line: {
                "question": line["inputs"]["question"],
                "choices": [line["inputs"][f"option_{i.lower()}"] for i in LETTER_INDICES[:4]],
                "gold_idx": LETTER_INDICES.index(line["outputs"]),
            },
        ),
        suite=["lighteval"],
        hf_repo="ai-forever/MERA",
        hf_subset="ruopenbookqa",
        evaluation_splits=("train",),
        metric=(loglikelihood_acc_metric(normalization=LogProbTokenNorm()),),
    )
    for formulation in [
        MCFFormulation(),
        CFFormulation(),
        HybridFormulation(),
    ]
]

TASKS_TABLE.extend(
    [
        *openbook_rus_tasks,
        *openbook_ara_tasks,
    ]
)

# ------------------------------- SciQ ------------------------------- #
# SciQ: Science Question Answering
# SciQ is a question-answering dataset designed to evaluate the ability of language models to answer science questions.
# It consists of multiple-choice questions that require scientific reasoning and factual knowledge.

# The Arabic version is part of the AlGhafa Arabic LLM Benchmark, a translation and adaptation of various English datasets.
# Paper: https://aclanthology.org/2023.arabicnlp-1.21/
sciqa_ar_task = [
    LightevalTaskConfig(
        name=f"alghafa_sciqa_{Language.ARABIC.value}_{formulation.name.lower()}",
        prompt_function=get_mcq_prompt_function(
            Language.ARABIC,
            sciqa_adapter,
        ),
        suite=["lighteval"],
        hf_repo="OALL/AlGhafa-Arabic-LLM-Benchmark-Translated",
        hf_subset="sciq_ar",
        hf_revision="08663706ee7cab30c4b7dc1bb00042a3227ce1ff",
        hf_avail_splits=["test", "validation"],
        evaluation_splits=["test"],
        few_shots_split="validation",
        few_shots_select="sequential",
        metric=(loglikelihood_acc_metric(normalization=LogProbTokenNorm()),),
        trust_dataset=True,
    )
    for formulation in [
        MCFFormulation(),
        CFFormulation(),
        HybridFormulation(),
    ]
]

TASKS_TABLE.extend(
    [
        *sciqa_ar_task,
    ]
)

# ------------------------------- Math Tasks ------------------------------- #

# MathLogicQA is a dataset for evaluating mathematical reasoning in language models.
# It consists of multiple-choice questions that require logical reasoning and mathematical problem-solving.
# This Russian version is part of the MERA (Multilingual Evaluation of Reasoning Abilities) benchmark.
# MERA: https://github.com/ai-forever/MERA
mathlogicqa_rus_tasks = [
    LightevalTaskConfig(
        name=f"mathlogic_qa_{Language.RUSSIAN.value}_{formulation.name.lower()}",
        prompt_function=get_mcq_prompt_function(
            Language.RUSSIAN,
            lambda line: {
                "question": line["inputs"]["text"],
                "choices": [line["inputs"][f"option_{i.lower()}"] for i in LETTER_INDICES[:4]],
                "gold_idx": LETTER_INDICES.index(line["outputs"]),
            },
        ),
        suite=("lighteval",),
        hf_repo="ai-forever/MERA",
        hf_subset="mathlogicqa",
        evaluation_splits=("train",),
        metric=(loglikelihood_acc_metric(normalization=LogProbTokenNorm()),),
    )
    for formulation in [
        MCFFormulation(),
        CFFormulation(),
        HybridFormulation(),
    ]
]

TASKS_TABLE.extend(
    [
        *mathlogicqa_rus_tasks,
    ]
)

# ------------------------------- Misc ------------------------------- #

# AGIEval: Chinese AGI Evaluation suite (Excluding the english subsets)
# Paper: https://arxiv.org/abs/2304.06364
CHINESE_AGIEVAL_SUBSET = [
    "gaokao-biology",
    "gaokao-chinese",
    "gaokao-chemistry",
    "gaokao-geography",
    "gaokao-history",
    "gaokao-mathqa",
    "gaokao-physics",
    "logiqa-zh",
    "jec-qa-kd",
    "jec-qa-ca",
]

agieval_tasks_zh = [
    LightevalTaskConfig(
        name=f"agieval_{Language.CHINESE.value}_{formulation.name.lower()}:{subset}",
        prompt_function=get_mcq_prompt_function(
            Language.CHINESE,
            partial(
                agieval_adapter,
                Language.CHINESE,
                formulation,
            ),
        ),
        suite=("lighteval",),
        hf_repo=f"hails/agieval-{subset}",
        hf_subset="default",
        evaluation_splits=("test",),
        few_shots_split=None,
        metric=(loglikelihood_acc_metric(normalization=LogProbPMINorm()),),
    )
    for subset in CHINESE_AGIEVAL_SUBSET
    for formulation in [
        MCFFormulation(),
        CFFormulation(),
        HybridFormulation(),
    ]
]

# WorldTree is a dataset for multi-hop inference in science question answering.
# It provides explanations for elementary science questions by combining facts from a semi-structured knowledge base.
# This Russian version is part of the MERA (Multilingual Evaluation of Reasoning Abilities) benchmark.
# MERA: https://github.com/ai-forever/MERA
worldtree_rus_tasks = [
    LightevalTaskConfig(
        name=f"mera_worldtree_{Language.RUSSIAN.value}_{formulation.name.lower()}",
        prompt_function=get_mcq_prompt_function(
            Language.RUSSIAN,
            lambda line: {
                "question": line["inputs"]["question"],
                "choices": [line["inputs"][f"option_{i.lower()}"] for i in LETTER_INDICES[:4]],
                "gold_idx": LETTER_INDICES.index(line["outputs"]),
            },
        ),
        suite=("lighteval",),
        hf_repo="ai-forever/MERA",
        hf_subset="ruworldtree",
        evaluation_splits=("train",),
        metric=(loglikelihood_acc_metric(normalization=LogProbTokenNorm()),),
    )
    for formulation in [
        MCFFormulation(),
        CFFormulation(),
        HybridFormulation(),
    ]
]

<<<<<<< HEAD
cmath_tasks = [
    LightevalTaskConfig(
        name=f"cmath_{Language.CHINESE.value}_{formulation.name.lower()}",
        prompt_function=get_qa_prompt_function(
            Language.CHINESE,
            lambda line: {
                "question": line["question"],
                "choices": [line["golden"]],
            },
        ),
        suite=("custom",),
        hf_repo="weitianwen/cmath",
        hf_subset="default",
        evaluation_splits=("test",),
        few_shots_split="validation",
        generation_size=25,
        metric=[
            multilingual_quasi_exact_match_metric(Language.CHINESE, "full"),
        ],
        stop_sequence=("\n",),
    )
    for formulation in [
        MCFFormulation(),
        CFFormulation(),
        HybridFormulation(),
    ]
]


# ------------------------------- Continuation Tasks ------------------------------- #
xcodah_tasks = [
    LightevalTaskConfig(
        name=f"xcodah_{language.value}_{formulation.name.lower()}",
        prompt_function=get_mcq_prompt_function(language, partial(xcodah_adapter, language)),
        suite=("custom",),
        hf_repo="INK-USC/xcsr",
        hf_subset=f"X-CODAH-{standardize_tag(language.value)}",
        evaluation_splits=("validation",),
        metric=[
            loglikelihood_acc_metric(normalization=LogProbTokenNorm()),
        ],
    )
    for language in [
        Language.ARABIC,
        Language.GERMAN,
        Language.ENGLISH,
        Language.SPANISH,
        Language.FRENCH,
        Language.HINDI,
        Language.ITALIAN,
        Language.JAPANESE,
        Language.DUTCH,
        Language.POLISH,
        Language.PORTUGUESE,
        Language.RUSSIAN,
        Language.SWAHILI,
        Language.URDU,
        Language.VIETNAMESE,
        Language.CHINESE,
    ]
    for formulation in [
        MCFFormulation(),
        CFFormulation(),
        HybridFormulation(),
    ]
]

xstory_tasks = [
    LightevalTaskConfig(
        name=f"xstory_cloze_{lang.value}_{formulation.name.lower()}",
        prompt_function=get_continuation_prompt_function(
            lang,
            partial(
                lambda lang, line: {
                    "context": TRANSLATION_LITERALS[lang].sentence_space.join(
                        [
                            line["input_sentence_1"],
                            line["input_sentence_2"],
                            line["input_sentence_3"],
                            line["input_sentence_4"],
                        ]
                    ),
                    "continuations": [line["sentence_quiz1"], line["sentence_quiz2"]],
                    "gold_idx": int(line["answer_right_ending"]) - 1,  # type: ignore
                },
                lang,
            ),
        ),
        hf_repo="juletxara/xstory_cloze",
        hf_subset=standardize_tag(lang.value),
        evaluation_splits=["eval"],
        few_shots_split="training",
        metric=(loglikelihood_acc_metric(normalization=LogProbTokenNorm()),),
        version=0,
    )
    for lang in [
        Language.RUSSIAN,
        Language.CHINESE,
        Language.SPANISH,
        Language.ARABIC,
        Language.HINDI,
        Language.INDONESIAN,
        Language.TELUGU,
        Language.SWAHILI,
        Language.BASQUE,
        Language.BURMESE,
    ]
    for formulation in [
        MCFFormulation(),
        CFFormulation(),
        HybridFormulation(),
    ]
]


# ------------------------------- Winogrande Tasks ------------------------------- #

xwinograd_tasks = [
    LightevalTaskConfig(
        name=f"xwinograd_{language.value}_{formulation.name.lower()}",
        suite=("custom",),
        prompt_function=get_continuation_prompt_function(language, partial(winogrand_adapter, language)),
        hf_repo="Muennighoff/xwinograd",
        hf_subset=standardize_tag(language.value),
        evaluation_splits=("test",),
        generation_size=-1,
        metric=(loglikelihood_acc_metric(normalization=LogProbTokenNorm()),),
    )
    for language in [
        Language.ENGLISH,
        Language.FRENCH,
        Language.JAPANESE,
        Language.PORTUGUESE,
        Language.RUSSIAN,
        Language.CHINESE,
    ]
    for formulation in [
        MCFFormulation(),
        CFFormulation(),
        HybridFormulation(),
    ]
]

winograd_turkish_task = [
    LightevalTaskConfig(
        name=f"xwinograd_{Language.TURKISH.value}_{formulation.name.lower()}",
        suite=("custom",),
        prompt_function=get_continuation_prompt_function(
            Language.TURKISH, partial(winogrand_adapter, Language.TURKISH)
        ),
        hf_repo="malhajar/winogrande-tr-v0.2",
        hf_subset="default",
        evaluation_splits=("validation",),
        few_shots_split="train",
        metric=(loglikelihood_acc_metric(normalization=LogProbTokenNorm()),),
    )
    for formulation in [
        MCFFormulation(),
        CFFormulation(),
        HybridFormulation(),
    ]
]

# ------------------------------- General QA tasks ------------------------------- #

MKQA_TASK_TO_ID = {
    "entity": 0,
    "long_answer": 1,
    # "unanswerable": 2,
    "date": 3,
    "number": 4,
    "number_with_unit": 5,
    "short_phrase": 6,
    "binary": 7,
}

mkqa_tasks = [
    LightevalTaskConfig(
        name=f"mkqa_{language.value}_{formulation.name.lower()}:{subset}",
        prompt_function=get_qa_prompt_function(language, partial(get_mkqa_adapter, language)),
        suite=("custom",),
        hf_repo="apple/mkqa",
        hf_subset="mkqa",
        hf_revision="325131889721ae0ed885b76ecb8011369d75abad",
        hf_filter=partial(
            lambda language, line: line["answers"][standardize_tag(language.value)][0]["type"]
            == MKQA_TASK_TO_ID[subset],
            language,
        ),
        trust_dataset=True,
        evaluation_splits=("train",),
        stop_sequence=("\n",),
        metric=[
            multilingual_quasi_exact_match_metric(language, "prefix"),
            multilingual_quasi_f1_score_metric(language),
        ]
        if subset in ["entity", "long_answer", "short_phrase"]
        else [
            multilingual_quasi_exact_match_metric(language, "full"),
        ],
    )
    for subset in MKQA_TASK_TO_ID.keys()
    for language in [
        Language.ARABIC,
        Language.DANISH,
        Language.GERMAN,
        Language.ENGLISH,
        Language.SPANISH,
        Language.FINNISH,
        Language.FRENCH,
        Language.HEBREW,
        Language.HUNGARIAN,
        Language.ITALIAN,
        Language.JAPANESE,
        Language.KOREAN,
        Language.KHMER,
        Language.MALAY,
        Language.DUTCH,
        Language.NORWEGIAN,
        Language.POLISH,
        Language.PORTUGUESE,
        Language.RUSSIAN,
        Language.SWEDISH,
        Language.THAI,
        Language.TURKISH,
        Language.VIETNAMESE,
        Language.CHINESE,  # Simplified
        # Language.CHINESE_HONG_KONG,
        # Language.CHINESE_TRADITIONAL,
    ]
    for formulation in [
        MCFFormulation(),
        CFFormulation(),
        HybridFormulation(),
    ]
]


mlqa_tasks = [
    LightevalTaskConfig(
        name=f"mlqa_{lang.value}_{formulation.name.lower()}",
        prompt_function=get_qa_prompt_function(
            lang,
            lambda line: {
                "context": line["context"],
                "question": line["question"],
                "choices": [ans for ans in line["answers"]["text"] if len(ans) > 0],
            },
        ),
        suite=("custom",),
        hf_repo="facebook/mlqa",
        hf_subset=f"mlqa.{lang}.{lang}",
        hf_revision="397ed406c1a7902140303e7faf60fff35b58d285",
        trust_dataset=True,
        evaluation_splits=("test",),
        few_shots_split="train",
        generation_size=400,
        stop_sequence=("\n",),
        metric=[
            multilingual_quasi_exact_match_metric(lang, "prefix"),
            multilingual_quasi_f1_score_metric(lang),
        ],
    )
    for lang in [
        Language.ARABIC,
        Language.GERMAN,
        Language.SPANISH,
        Language.HINDI,
        Language.VIETNAMESE,
    ]
    for formulation in [
        MCFFormulation(),
        CFFormulation(),
        HybridFormulation(),
    ]
]

chekega_tasks = [
    LightevalTaskConfig(
        name=f"chegeka_{Language.RUSSIAN.value}_{formulation.name.lower()}",
        prompt_function=get_qa_prompt_function(
            Language.RUSSIAN,
            lambda line: {
                "question": line["inputs"]["text"],
                "choices": line["inputs"]["outputs"],
            },
        ),
        suite=("custom",),
        hf_repo="ai-forever/MERA",
        hf_subset="chegeka",
        evaluation_splits=("train",),
        generation_size=90,
        stop_sequence=("\n",),
        metric=[
            multilingual_quasi_exact_match_metric(Language.RUSSIAN, "prefix"),
            multilingual_quasi_f1_score_metric(Language.RUSSIAN),
        ],
    )
    for formulation in [
        MCFFormulation(),
        CFFormulation(),
        HybridFormulation(),
    ]
]
=======
TASKS_TABLE.extend(
    [
        *agieval_tasks_zh,
        *worldtree_rus_tasks,
    ]
)
>>>>>>> 1f8c8e69
<|MERGE_RESOLUTION|>--- conflicted
+++ resolved
@@ -38,20 +38,14 @@
     alghafa_adapter,
     ceval_adapter,
     get_m3exam_adapter,
-<<<<<<< HEAD
     get_mkqa_adapter,
-=======
     sciqa_adapter,
->>>>>>> 1f8c8e69
     thai_exams_adapter,
     winogrand_adapter,
     xcodah_adapter,
 )
-<<<<<<< HEAD
+from lighteval.tasks.multilingual.utils.task_utils import normalize_subset
 from lighteval.tasks.templates.continuation import get_continuation_prompt_function
-=======
-from lighteval.tasks.multilingual.utils.task_utils import normalize_subset
->>>>>>> 1f8c8e69
 from lighteval.tasks.templates.copa import get_copa_prompt_function
 from lighteval.tasks.templates.hellaswag import get_hellaswag_prompt_function
 from lighteval.tasks.templates.multichoice import get_mcq_prompt_function
@@ -606,6 +600,7 @@
                 "gold_idx": int(line["label"]),
             },
             formulation=formulation,
+            wikihow_artifacts=[" [ชื่อ]", " [ส่วนหัว]", " [ขั้นตอน]", " [header]", " [Header]"],
         ),
         hf_repo="HuggingFaceFW-Dev/hellaswag_thai",
         hf_subset="default",
@@ -988,6 +983,7 @@
                 "gold_idx": line["choice"].index(line["answer"]),
                 "context": " ".join(line["context"]),
             },
+            formulation=formulation,
         ),
         hf_repo="clue/clue",
         hf_subset="c3",
@@ -1010,7 +1006,7 @@
 race_ar_task = [
     LightevalTaskConfig(
         name=f"alghafa_race_{Language.ARABIC.value}_{formulation.name.lower()}",
-        prompt_function=get_mcq_prompt_function(Language.ARABIC, alghafa_adapter),
+        prompt_function=get_mcq_prompt_function(Language.ARABIC, alghafa_adapter, formulation=formulation),
         suite=["lighteval"],
         hf_repo="OALL/AlGhafa-Arabic-LLM-Benchmark-Translated",
         hf_subset="race_ar",
@@ -1035,7 +1031,7 @@
     LightevalTaskConfig(
         name=f"soqal_{Language.ARABIC.value}_{formulation.name.lower()}",
         hf_subset="multiple_choice_grounded_statement_soqal_task",
-        prompt_function=get_mcq_prompt_function(Language.ARABIC, alghafa_adapter),
+        prompt_function=get_mcq_prompt_function(Language.ARABIC, alghafa_adapter, formulation=formulation),
         evaluation_splits=["test"],
         few_shots_split="validation",
         suite=["lighteval"],
@@ -1062,6 +1058,7 @@
                 "choices": [line[f"mc_answer{i}"] for i in range(1, 5)],
                 "gold_idx": int(line["correct_answer_num"]) - 1,
             },
+            formulation=formulation,
         ),
         suite=("lighteval",),
         hf_repo="facebook/belebele",
@@ -1299,6 +1296,7 @@
                 "choices": [v for _, v in sorted(line["input_choice_list"].items(), key=lambda x: x[0])],
                 "gold_idx": LETTER_INDICES.index(line["input_correct_responses"][0]),
             },
+            formulation=formulation,
         ),
         suite=("lighteval",),
         hf_repo="meta-llama/Meta-Llama-3.1-8B-Instruct-evals",
@@ -1343,6 +1341,7 @@
                 "choices": line["choices"],
                 "gold_idx": LETTER_INDICES.index(line["answer"]),
             },
+            formulation=formulation,
         ),
         suite=("lighteval",),
         hf_repo="jon-tow/okapi_mmlu",
@@ -1404,6 +1403,7 @@
                 "choices": [line["inputs"][f"option_{i.lower()}"] for i in LETTER_INDICES[:4]],
                 "gold_idx": LETTER_INDICES.index(line["outputs"]),
             },
+            formulation=formulation,
         ),
         suite=("lighteval",),
         hf_repo="ai-forever/MERA",
@@ -1430,6 +1430,7 @@
         prompt_function=get_mcq_prompt_function(
             Language.TURKISH,
             lambda line: {"question": line["question"], "choices": line["choices"], "gold_idx": int(line["answer"])},
+            formulation=formulation,
         ),
         suite=("lighteval",),
         hf_repo="malhajar/mmlu_tr-v0.2",
@@ -1529,6 +1530,7 @@
                 "choices": [line["A"], line["B"], line["C"], line["D"]],
                 "gold_idx": LETTER_INDICES.index(line["Answer"]),
             },
+            formulation=formulation,
         ),
         suite=("lighteval",),
         hf_repo="haonan-li/cmmlu",
@@ -1602,6 +1604,7 @@
                 "choices": [o for o in [line[f"Option {i}"] for i in range(1, 6)] if o],
                 "gold_idx": LETTER_INDICES.index(line["Answer Key"]),
             },
+            formulation=formulation,
         ),
         suite=("lighteval",),
         hf_repo="yazeed7/ArabicMMLU",
@@ -1686,6 +1689,7 @@
                 Language.CHINESE,
                 formulation,
             ),
+            formulation=formulation,
         ),
         suite=("lighteval",),
         hf_repo="ceval/ceval-exam",
@@ -1736,6 +1740,7 @@
                 if line["answerKey"].isdigit()
                 else LETTER_INDICES.index(line["answerKey"]),
             },
+            formulation=formulation,
         ),
         suite=("lighteval",),
         hf_repo="jon-tow/okapi_arc_challenge",
@@ -1788,7 +1793,7 @@
 arabic_ledarboard_arc_easy = [
     LightevalTaskConfig(
         name=f"alghafa_arc_{Language.ARABIC.value}_{formulation.name.lower()}:easy",
-        prompt_function=get_mcq_prompt_function(Language.ARABIC, alghafa_adapter),
+        prompt_function=get_mcq_prompt_function(Language.ARABIC, alghafa_adapter, formulation=formulation),
         suite=["lighteval"],
         hf_repo="OALL/AlGhafa-Arabic-LLM-Benchmark-Translated",
         hf_subset="arc_easy_ar",
@@ -1819,6 +1824,7 @@
                 if line["answerKey"].isdigit()
                 else LETTER_INDICES.index(line["answerKey"]),
             },
+            formulation=formulation,
         ),
         suite=("lighteval",),
         hf_repo="malhajar/arc-tr",
@@ -1864,6 +1870,7 @@
                 },
                 subset,
             ),
+            formulation=formulation,
         ),
         suite=("lighteval",),
         hf_repo="jon-tow/okapi_truthfulqa",
@@ -1931,6 +1938,7 @@
                 },
                 subset,
             ),
+            formulation=formulation,
         ),
         suite=("lighteval",),
         hf_repo="malhajar/truthful_qa-tr-v0.2",
@@ -2078,6 +2086,7 @@
                 "choices": line["question"]["choices"]["text"],
                 "gold_idx": line["question"]["choices"]["label"].index(line["answerKey"]),
             },
+            formulation=formulation,
         ),
         suite=("lighteval",),
         hf_repo="mhardalov/exams",
@@ -2113,6 +2122,7 @@
         prompt_function=get_mcq_prompt_function(
             language,
             partial(get_m3exam_adapter, language),
+            formulation=formulation,
         ),
         hf_repo="chiayewken/m3exam",
         hf_subset=LangCodeLanguage(standardize_tag(language.value)).language_name().lower(),
@@ -2150,7 +2160,7 @@
 thai_exams_tasks = [
     LightevalTaskConfig(
         name=f"thai_exams_{Language.THAI.value}_{formulation.name.lower()}:{subset}",
-        prompt_function=get_mcq_prompt_function(Language.THAI, thai_exams_adapter),
+        prompt_function=get_mcq_prompt_function(Language.THAI, thai_exams_adapter, formulation=formulation),
         suite=("lighteval",),
         hf_repo="scb10x/thai_exam",
         hf_subset=subset,
@@ -2189,6 +2199,7 @@
                 "choices": line["question"]["choices"]["text"],
                 "gold_idx": line["question"]["choices"]["label"].index(line["answerKey"]),
             },
+            formulation=formulation,
         ),
         suite=("lighteval",),
         hf_repo="INK-USC/xcsr",
@@ -2243,7 +2254,7 @@
 piqa_ar_tasks = [
     LightevalTaskConfig(
         name=f"alghafa_piqa_{Language.ARABIC.value}_{formulation.name.lower()}",
-        prompt_function=get_mcq_prompt_function(Language.ARABIC, alghafa_adapter),
+        prompt_function=get_mcq_prompt_function(Language.ARABIC, alghafa_adapter, formulation=formulation),
         suite=["lighteval"],
         hf_repo="OALL/AlGhafa-Arabic-LLM-Benchmark-Translated",
         hf_revision="08663706ee7cab30c4b7dc1bb00042a3227ce1ff",
@@ -2277,7 +2288,7 @@
 openbook_ara_tasks = [
     LightevalTaskConfig(
         name=f"alghafa_openbookqa_{Language.ARABIC.value}_{formulation.name.lower()}",
-        prompt_function=get_mcq_prompt_function(Language.ARABIC, alghafa_adapter),
+        prompt_function=get_mcq_prompt_function(Language.ARABIC, alghafa_adapter, formulation=formulation),
         suite=["lighteval"],
         hf_repo="OALL/AlGhafa-Arabic-LLM-Benchmark-Translated",
         hf_subset="openbook_qa_ext_ar",
@@ -2306,6 +2317,7 @@
                 "choices": [line["inputs"][f"option_{i.lower()}"] for i in LETTER_INDICES[:4]],
                 "gold_idx": LETTER_INDICES.index(line["outputs"]),
             },
+            formulation=formulation,
         ),
         suite=["lighteval"],
         hf_repo="ai-forever/MERA",
@@ -2340,6 +2352,7 @@
         prompt_function=get_mcq_prompt_function(
             Language.ARABIC,
             sciqa_adapter,
+            formulation=formulation,
         ),
         suite=["lighteval"],
         hf_repo="OALL/AlGhafa-Arabic-LLM-Benchmark-Translated",
@@ -2381,6 +2394,7 @@
                 "choices": [line["inputs"][f"option_{i.lower()}"] for i in LETTER_INDICES[:4]],
                 "gold_idx": LETTER_INDICES.index(line["outputs"]),
             },
+            formulation=formulation,
         ),
         suite=("lighteval",),
         hf_repo="ai-forever/MERA",
@@ -2389,14 +2403,45 @@
         metric=(loglikelihood_acc_metric(normalization=LogProbTokenNorm()),),
     )
     for formulation in [
-        MCFFormulation(),
-        CFFormulation(),
-        HybridFormulation(),
-    ]
-]
+        CFFormulation(),
+        MCFFormulation(),
+        HybridFormulation(),
+    ]
+]
+
+cmath_tasks = [
+    LightevalTaskConfig(
+        name=f"cmath_{Language.CHINESE.value}_{formulation.name.lower()}",
+        prompt_function=get_qa_prompt_function(
+            Language.CHINESE,
+            lambda line: {
+                "question": line["question"],
+                "choices": [line["golden"]],
+            },
+            formulation=formulation,
+        ),
+        suite=("lighteval",),
+        hf_repo="weitianwen/cmath",
+        hf_subset="default",
+        evaluation_splits=("test",),
+        few_shots_split="validation",
+        generation_size=25,
+        metric=[
+            multilingual_quasi_exact_match_metric(Language.CHINESE, "full"),
+        ],
+        stop_sequence=("\n",),
+    )
+    for formulation in [
+        MCFFormulation(),
+        CFFormulation(),
+        HybridFormulation(),
+    ]
+]
+
 
 TASKS_TABLE.extend(
     [
+        *cmath_tasks,
         *mathlogicqa_rus_tasks,
     ]
 )
@@ -2428,6 +2473,7 @@
                 Language.CHINESE,
                 formulation,
             ),
+            formulation=formulation,
         ),
         suite=("lighteval",),
         hf_repo=f"hails/agieval-{subset}",
@@ -2458,6 +2504,7 @@
                 "choices": [line["inputs"][f"option_{i.lower()}"] for i in LETTER_INDICES[:4]],
                 "gold_idx": LETTER_INDICES.index(line["outputs"]),
             },
+            formulation=formulation,
         ),
         suite=("lighteval",),
         hf_repo="ai-forever/MERA",
@@ -2472,42 +2519,20 @@
     ]
 ]
 
-<<<<<<< HEAD
-cmath_tasks = [
-    LightevalTaskConfig(
-        name=f"cmath_{Language.CHINESE.value}_{formulation.name.lower()}",
-        prompt_function=get_qa_prompt_function(
-            Language.CHINESE,
-            lambda line: {
-                "question": line["question"],
-                "choices": [line["golden"]],
-            },
-        ),
-        suite=("custom",),
-        hf_repo="weitianwen/cmath",
-        hf_subset="default",
-        evaluation_splits=("test",),
-        few_shots_split="validation",
-        generation_size=25,
-        metric=[
-            multilingual_quasi_exact_match_metric(Language.CHINESE, "full"),
-        ],
-        stop_sequence=("\n",),
-    )
-    for formulation in [
-        MCFFormulation(),
-        CFFormulation(),
-        HybridFormulation(),
-    ]
-]
+TASKS_TABLE.extend(
+    [
+        *agieval_tasks_zh,
+        *worldtree_rus_tasks,
+    ]
+)
 
 
 # ------------------------------- Continuation Tasks ------------------------------- #
 xcodah_tasks = [
     LightevalTaskConfig(
         name=f"xcodah_{language.value}_{formulation.name.lower()}",
-        prompt_function=get_mcq_prompt_function(language, partial(xcodah_adapter, language)),
-        suite=("custom",),
+        prompt_function=get_mcq_prompt_function(language, partial(xcodah_adapter, language), formulation=formulation),
+        suite=("lighteval",),
         hf_repo="INK-USC/xcsr",
         hf_subset=f"X-CODAH-{standardize_tag(language.value)}",
         evaluation_splits=("validation",),
@@ -2560,13 +2585,14 @@
                 },
                 lang,
             ),
-        ),
+            formulation=formulation,
+        ),
+        suite=("lighteval",),
         hf_repo="juletxara/xstory_cloze",
         hf_subset=standardize_tag(lang.value),
         evaluation_splits=["eval"],
         few_shots_split="training",
         metric=(loglikelihood_acc_metric(normalization=LogProbTokenNorm()),),
-        version=0,
     )
     for lang in [
         Language.RUSSIAN,
@@ -2587,18 +2613,25 @@
     ]
 ]
 
+TASKS_TABLE.extend(
+    [
+        *xcodah_tasks,
+        *xstory_tasks,
+    ]
+)
 
 # ------------------------------- Winogrande Tasks ------------------------------- #
 
 xwinograd_tasks = [
     LightevalTaskConfig(
         name=f"xwinograd_{language.value}_{formulation.name.lower()}",
-        suite=("custom",),
-        prompt_function=get_continuation_prompt_function(language, partial(winogrand_adapter, language)),
+        suite=("lighteval",),
+        prompt_function=get_continuation_prompt_function(
+            language, partial(winogrand_adapter, language), formulation=formulation
+        ),
         hf_repo="Muennighoff/xwinograd",
         hf_subset=standardize_tag(language.value),
         evaluation_splits=("test",),
-        generation_size=-1,
         metric=(loglikelihood_acc_metric(normalization=LogProbTokenNorm()),),
     )
     for language in [
@@ -2618,10 +2651,10 @@
 
 winograd_turkish_task = [
     LightevalTaskConfig(
-        name=f"xwinograd_{Language.TURKISH.value}_{formulation.name.lower()}",
-        suite=("custom",),
+        name=f"community_xwinograd_{Language.TURKISH.value}_{formulation.name.lower()}",
+        suite=("lighteval",),
         prompt_function=get_continuation_prompt_function(
-            Language.TURKISH, partial(winogrand_adapter, Language.TURKISH)
+            Language.TURKISH, partial(winogrand_adapter, Language.TURKISH), formulation=formulation
         ),
         hf_repo="malhajar/winogrande-tr-v0.2",
         hf_subset="default",
@@ -2635,6 +2668,13 @@
         HybridFormulation(),
     ]
 ]
+
+TASKS_TABLE.extend(
+    [
+        *xwinograd_tasks,
+        *winograd_turkish_task,
+    ]
+)
 
 # ------------------------------- General QA tasks ------------------------------- #
 
@@ -2651,9 +2691,9 @@
 
 mkqa_tasks = [
     LightevalTaskConfig(
-        name=f"mkqa_{language.value}_{formulation.name.lower()}:{subset}",
+        name=f"mkqa_{language.value}:{subset}",
         prompt_function=get_qa_prompt_function(language, partial(get_mkqa_adapter, language)),
-        suite=("custom",),
+        suite=("lighteval",),
         hf_repo="apple/mkqa",
         hf_subset="mkqa",
         hf_revision="325131889721ae0ed885b76ecb8011369d75abad",
@@ -2703,17 +2743,12 @@
         # Language.CHINESE_HONG_KONG,
         # Language.CHINESE_TRADITIONAL,
     ]
-    for formulation in [
-        MCFFormulation(),
-        CFFormulation(),
-        HybridFormulation(),
-    ]
 ]
 
 
 mlqa_tasks = [
     LightevalTaskConfig(
-        name=f"mlqa_{lang.value}_{formulation.name.lower()}",
+        name=f"mlqa_{lang.value}",
         prompt_function=get_qa_prompt_function(
             lang,
             lambda line: {
@@ -2722,9 +2757,9 @@
                 "choices": [ans for ans in line["answers"]["text"] if len(ans) > 0],
             },
         ),
-        suite=("custom",),
+        suite=("lighteval",),
         hf_repo="facebook/mlqa",
-        hf_subset=f"mlqa.{lang}.{lang}",
+        hf_subset=f"mlqa.{standardize_tag(lang.value)}.{standardize_tag(lang.value)}",
         hf_revision="397ed406c1a7902140303e7faf60fff35b58d285",
         trust_dataset=True,
         evaluation_splits=("test",),
@@ -2743,45 +2778,35 @@
         Language.HINDI,
         Language.VIETNAMESE,
     ]
-    for formulation in [
-        MCFFormulation(),
-        CFFormulation(),
-        HybridFormulation(),
-    ]
 ]
 
 chekega_tasks = [
     LightevalTaskConfig(
-        name=f"chegeka_{Language.RUSSIAN.value}_{formulation.name.lower()}",
+        name=f"chegeka_{Language.RUSSIAN.value}",
         prompt_function=get_qa_prompt_function(
             Language.RUSSIAN,
             lambda line: {
                 "question": line["inputs"]["text"],
-                "choices": line["inputs"]["outputs"],
-            },
-        ),
-        suite=("custom",),
+                "choices": [line["outputs"]],
+            },
+        ),
+        suite=("lighteval",),
         hf_repo="ai-forever/MERA",
         hf_subset="chegeka",
         evaluation_splits=("train",),
-        generation_size=90,
+        generation_size=400,
         stop_sequence=("\n",),
         metric=[
             multilingual_quasi_exact_match_metric(Language.RUSSIAN, "prefix"),
             multilingual_quasi_f1_score_metric(Language.RUSSIAN),
         ],
     )
-    for formulation in [
-        MCFFormulation(),
-        CFFormulation(),
-        HybridFormulation(),
-    ]
-]
-=======
+]
+
 TASKS_TABLE.extend(
     [
-        *agieval_tasks_zh,
-        *worldtree_rus_tasks,
-    ]
-)
->>>>>>> 1f8c8e69
+        *mkqa_tasks,
+        *mlqa_tasks,
+        *chekega_tasks,
+    ]
+)