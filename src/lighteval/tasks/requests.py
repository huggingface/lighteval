--- conflicted
+++ resolved
@@ -25,9 +25,7 @@
 from enum import Enum, auto
 from typing import List, NamedTuple, Optional, TypeAlias, Union
 
-from huggingface_hub import ChatCompletionInputMessage
-
-from huggingface_hub import TextGenerationInputGrammarType
+from huggingface_hub import ChatCompletionInputMessage, TextGenerationInputGrammarType
 
 from lighteval.utils.utils import as_list
 
@@ -59,23 +57,15 @@
         task_name (str): The name of the task.
         sample_index (int): The index of the example.
         request_index (int): The index of the request.
-<<<<<<< HEAD
-        context (ContextType): The context for the request.
-=======
-        context (str): The context for the request.
+        context (Context): The context for the request.
         metric_categories (list[MetricCategory]): All the metric categories which concern this request
->>>>>>> 24adaa20
     """
 
     task_name: str
     sample_index: int
     request_index: int
-<<<<<<< HEAD
     context: Context
-=======
-    context: str
     metric_categories: list["MetricCategory"]  # noqa F821
->>>>>>> 24adaa20
 
 
 @dataclass
