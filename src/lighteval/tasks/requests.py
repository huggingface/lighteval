--- conflicted
+++ resolved
@@ -25,13 +25,8 @@
 from enum import Enum, auto
 from typing import NamedTuple, Optional, Union
 
-<<<<<<< HEAD
 from lighteval.utils.utils import as_list
-=======
 from huggingface_hub import TextGenerationInputGrammarType
-
-from lighteval.utils import as_list
->>>>>>> e43c9490
 
 
 class RequestType(Enum):
