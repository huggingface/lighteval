--- conflicted
+++ resolved
@@ -797,14 +797,6 @@
         choices=[" " + i for i in LETTER_INDICES[: len(line["endings"])]],
         gold_index=gold_ix,  # -1 for test,
         instruction="The following are multiple choice questions (with answers) about common sense.\n\n",
-<<<<<<< HEAD
-        target_for_fewshot_sorting=LETTER_INDICES[gold_ix] if gold_ix > -1 else "",
-        specific={
-            "label_to_choices": {f" {key}": choice for key, choice in zip(LETTER_INDICES, line["endings"])},
-        },
-=======
-        target_for_fewshot_sorting=line["endings"][gold_ix] if gold_ix > -1 else "",
->>>>>>> 9b43560f
     )
 
 
@@ -1639,7 +1631,6 @@
         task_name=task_name,
         query=query,
         choices=[" A", " B", " C", " D"] if not is_few_shots else line["choices"],
-        target_for_fewshot_sorting=line["answer"],
         gold_index=gold_ix,
         instruction=f"The following are multiple choice questions (with answers) about {subject.replace('_', ' ')}.\n\n",
     )
@@ -1845,7 +1836,6 @@
         choices=["A", "B"] if not is_few_shots else [line["sol1"], line["sol2"]],
         gold_index=gold_ix,
         instruction="The following are multiple choice questions (with answers) about common sense.\n",
-        target_for_fewshot_sorting=["A", "B"][gold_ix],
     )
 
 
