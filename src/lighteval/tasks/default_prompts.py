# MIT License

# Copyright (c) 2024 The HuggingFace Team

# Permission is hereby granted, free of charge, to any person obtaining a copy
# of this software and associated documentation files (the "Software"), to deal
# in the Software without restriction, including without limitation the rights
# to use, copy, modify, merge, publish, distribute, sublicense, and/or sell
# copies of the Software, and to permit persons to whom the Software is
# furnished to do so, subject to the following conditions:

# The above copyright notice and this permission notice shall be included in all
# copies or substantial portions of the Software.

# THE SOFTWARE IS PROVIDED "AS IS", WITHOUT WARRANTY OF ANY KIND, EXPRESS OR
# IMPLIED, INCLUDING BUT NOT LIMITED TO THE WARRANTIES OF MERCHANTABILITY,
# FITNESS FOR A PARTICULAR PURPOSE AND NONINFRINGEMENT. IN NO EVENT SHALL THE
# AUTHORS OR COPYRIGHT HOLDERS BE LIABLE FOR ANY CLAIM, DAMAGES OR OTHER
# LIABILITY, WHETHER IN AN ACTION OF CONTRACT, TORT OR OTHERWISE, ARISING FROM,
# OUT OF OR IN CONNECTION WITH THE SOFTWARE OR THE USE OR OTHER DEALINGS IN THE
# SOFTWARE.

import ast
import json
import logging
import random
import re
import string
from typing import Optional

import numpy as np
import pycountry

from lighteval.tasks.requests import Doc
from lighteval.utils.utils import as_list


logger = logging.getLogger(__name__)


# fmt: off
LETTER_INDICES = ["A", "B", "C", "D", "E", "F", "G", "H", "I", "J", "K", "L", "M", "N", "O", "P", "Q", "R", "S", "T", "U", "V", "W", "X", "Y", "Z"]
INTEGER_INDICES = list(map(str, list(range(1, 27))))
# fmt: on


<<<<<<< HEAD
def ruler(line, task_name: str = None):
    query = line["input"]
    choices = line["outputs"]
    gold_index = 0
    instruction = "Only answer the question to complete the prompt, without any additional text.\n"
    query = f"{instruction}{query}"

    return Doc(query=query, instruction=instruction, choices=choices, gold_index=gold_index, task_name=task_name)
=======
def mmmu_pro(line, task_name: Optional[str] = None):
    # fmt: off
    question = line["question"]        # "What is the capital of France?"
    choices_string = line["options"]   # "[Paris, London, Berlin, Madrid]"
    answer = line["answer"]            # "A"
    # fmt: on

    instructions = "Answer with the option letter from the given choices directly."

    # Preprocess choices
    # "[Paris, London, Berlin, Madrid]" -> ["A. Paris", "B. London", "C. Berlin", "D. Madrid"]
    choices = ast.literal_eval(str(choices_string))
    choices_letters = [chr(ord("A") + i) for i in range(len(choices))]  # ["A", "B", "C", "D"]
    choices = [f"{letter}. {choice}" for letter, choice in zip(choices_letters, choices)]

    # Construct prompt
    formatted_choices = "\n".join(choices)
    prompt = f"{instructions}\n{question}\n{formatted_choices}"

    # Collect images
    image_order = []
    for num in re.findall(r"<image\s+(\d+)>", prompt):
        num = int(num)
        if num not in image_order:
            image_order.append(num)
    images = [line[f"image_{i}"].convert("RGB") for i in image_order]

    gold_index = string.ascii_uppercase.index(answer)

    # Replace image placeholders in prompt <image 1>, <image 2>, ... with [image 1], [image 2], ...
    prompt = re.sub(r"<image\s+(\d+)>", "[image \\1]", prompt)
    choices = [re.sub(r"<image\s+(\d+)>", "[image \\1]", choice) for choice in choices]

    return Doc(
        task_name=task_name,
        query=prompt,
        choices=choices,
        gold_index=gold_index,
        images=images,
        specific={"id": line["id"]},
        instruction=instructions,
    )


def mmmu_pro_vision(line, task_name: str = None):
    instruction = (
        "Answer with the option letter from the given choices directly."
        " The last line of your response should be of the following format: "
        "'Answer: $LETTER' (without quotes) where LETTER is one of options."
    )

    # Preprocess choices
    # "[Paris, London, Berlin, Madrid]" -> ["A. Paris", "B. London", "C. Berlin", "D. Madrid"]
    choices_string = line["options"]
    choices = ast.literal_eval(str(choices_string))
    choices_letters = [chr(ord("A") + i) for i in range(len(choices))]  # ["A", "B", "C", "D"]
    choices = [f"{letter}. {choice}" for letter, choice in zip(choices_letters, choices)]

    # Preprocess answer
    # e.g. "A" -> 0
    answer = line["answer"]
    gold_index = string.ascii_uppercase.index(answer)

    # Preprocess images
    images = [line["image"]]

    return Doc(
        task_name=task_name,
        query=instruction,
        choices=choices,
        gold_index=gold_index,
        images=images,
        instruction=instruction,
    )
>>>>>>> 26517504


def simpleqa(line, task_name: str = None):
    query = line["problem"]
    choices = [line["answer"]]
    gold_index = 0

    return Doc(
        task_name=task_name,
        query=query,
        choices=choices,
        gold_index=gold_index,
        specific={**eval(line["metadata"])},
    )


def aime_prompt_fn(line, task_name: str = None):
    # Prompt template adapted from
    # - simple-evals: https://github.com/openai/simple-evals/blob/6e84f4e2aed6b60f6a0c7b8f06bbbf4bfde72e58/math_eval.py#L17
    # - Llama 3: https://huggingface.co/datasets/meta-llama/Llama-3.2-1B-Instruct-evals/viewer/Llama-3.2-1B-Instruct-evals__math__details?views%5B%5D=llama_32_1b_instruct_evals__math__details
    # Note that it is important to have the final answer in a box for math-verify to work correctly
    MATH_QUERY_TEMPLATE = """
Solve the following math problem efficiently and clearly.  The last line of your response should be of the following format: 'Therefore, the final answer is: $\\boxed{{ANSWER}}$. I hope it is correct' (without quotes) where ANSWER is just the final number or expression that solves the problem. Think step by step before answering.

{Question}
""".strip()
    return Doc(
        task_name=task_name,
        query=MATH_QUERY_TEMPLATE.format(Question=line["problem"]),
        choices=[line["answer"]],
        gold_index=0,
    )


def anli(line, task_name: str = None):
    return Doc(
        task_name=task_name,
        query=f"{line['premise']}\nQuestion: {line['hypothesis']} True, False, or Neither?\nAnswer:",
        choices=[" True", " Neither", " False"],
        gold_index=int(line["label"]),
    )


def agieval(line, task_name: str = None):
    return Doc(
        task_name=task_name,
        query=line["query"],
        choices=[f" {c}" for c in line["choices"]],
        gold_index=line["gold"],
    )


def apps(line, task_name: str = None):
    answer_type = "\nUse Call-Based format\n" if line["starter_code"] != "" else "\nUse Standard Input format\n"
    return Doc(
        task_name=task_name,
        query=f"\nQUESTION:\n{line['question']}\n{line['starter_code']}\n{answer_type}\nANSWER in Python code:\n",
        choices=[json.loads(line["solutions"])],
        gold_index=0,
        specific={"input_output": line["input_output"]},
    )


def arc_agi_2(line, task_name: str = None):
    # query from: https://github.com/arcprize/model_baseline/blob/main/src/prompts/system_prompt.txt
    def convert_2d_list_to_string(list_of_lists: list[list[int]]) -> str:
        """
        Convert a list of lists to a string
        """

        string_list = ""

        for row in list_of_lists:
            string_list += json.dumps(row) + "\n"

        return string_list

    query = """You are participating in a puzzle solving competition. You are an expert at solving puzzles.

Below is a list of input and output pairs with a pattern. Your goal is to identify the pattern or transformation in the training examples that maps the input to the output, then apply that pattern to the test input to give a final output.

Respond in the format of the training output examples

--Training Examples--
{training_examples}
--End of Training Examples--

--Test Input--
{test_input}
--End of Test Input--

Your response:""".strip()

    training_pairs = line["fewshots"]
    training_examples = ""
    for i, pair in enumerate(training_pairs):
        training_examples += f"--Example {i}-- \n\n INPUT: \n\n"
        training_examples += convert_2d_list_to_string(pair["input"]) + "\n\n"
        training_examples += "OUTPUT: \n\n"
        training_examples += convert_2d_list_to_string(pair["output"]) + "\n\n"

    test_input = convert_2d_list_to_string(line["question"][0]["input"])

    gold = str(line["question"][0]["output"])
    query = query.format(training_examples=training_examples, test_input=test_input)

    return Doc(
        task_name=task_name,
        query=query,
        choices=[gold],
        gold_index=0,
    )


def arc(line, task_name: str = None):
    return Doc(
        task_name=task_name,
        query=f"Question: {line['question']}\nAnswer:",
        choices=[f" {c}" for c in line["choices"]["text"]],
        gold_index=line["choices"]["label"].index(line["answerKey"]),
    )


def arc_with_options_letters_predict(line, task_name: str = None):
    query = f"Question: {line['question']}\n"
    query += "".join([f"\n{key}. {choice}" for key, choice in zip(LETTER_INDICES, line["choices"]["text"])])
    query += "\nAnswer:"
    return Doc(
        task_name=task_name,
        query=query,
        choices=LETTER_INDICES[: len(line["choices"]["text"])],
        gold_index=line["choices"]["label"].index(line["answerKey"]),
    )


def arc_with_options(line, task_name: str = None):
    query = f"Question: {line['question']}\n"
    query += "".join([f"\n{key}. {choice}" for key, choice in zip(LETTER_INDICES, line["choices"]["text"])])
    query += "\nAnswer:"
    return Doc(
        task_name=task_name,
        query=query,
        choices=line["choices"]["text"],
        gold_index=line["choices"]["label"].index(line["answerKey"]),
    )


def arithmetic(line, task_name: str = None):
    return Doc(task_name=task_name, query=line["context"], choices=[line["completion"]], gold_index=[0])


def asdiv(line, task_name: str = None):
    return Doc(
        task_name=task_name,
        query=f"{line['body']}\nQuestion:{line['question']}\nAnswer:",
        choices=line["answer"].split(" (")[0],
        gold_index=[0],
    )


def babi_qa(line, task_name: str = None):  # HELM
    def process_path(path: str) -> str:
        """Turn a path string (task 19) from the original format 's,w' into a verbal model-friendly format 'south west'"""
        steps = path.split(",")
        directions = {"s": "south", "n": "north", "e": "east", "w": "west"}
        path = " ".join([directions[step] for step in steps])
        return path

    if isinstance(line["story"], dict):
        line = line["story"]
    else:
        line = json.loads(line["story"])

    queries = []
    story = []
    for type, text, answer in zip(line["type"], line["text"], line["answer"]):
        if type == 1:
            if (
                len(answer) == 3 and re.fullmatch(r"[nswe],[nswe]", answer) is not None
            ):  # task 19, we manage directions
                answer = process_path(answer)
            queries.append(
                Doc(
                    task_name=task_name,
                    query=f"Passage: {' '.join(story)} {text}\nAnswer:",
                    choices=[answer],
                    gold_index=0,
                )
            )
        else:
            story.append(text)
    return queries


def bbh_harness(line, task_name: str = None):
    line = {k: v for k, v in line.items() if v not in [None, ""]}

    task_prefix = line.get("task_prefix", "")
    example_input_prefix = line.get("example_input_prefix", "\nQ: ")
    query = f"{task_prefix}{example_input_prefix}{line['input']}"

    rng = np.random.RandomState(seed=42)
    choice_prefix = line.get("choice_prefix", "\n  choice: ")
    append_choices = bool(line.get("append_choices", True))
    # default
    correct_index = line["target_idx"]
    choices = line["choices"]
    if append_choices:
        choices = list(rng.permutation(sorted(line["choices"])))
        query = f"{query}{choice_prefix}{choice_prefix.join(choices)}"
        gold_item = line["choices"][line["target_idx"]]
        correct_index = choices.index(gold_item)

    example_output_prefix = line.get("example_output_prefix", "\nA: ")
    query = f"{query}{example_output_prefix}"

    return Doc(
        task_name=task_name,
        query=query,
        choices=choices,
        gold_index=correct_index,
        instruction=line.get("task_prefix", None),
    )


def bbh_lighteval(line, task_name: str = None):
    line = {k: v for k, v in line.items() if v is not None}

    query = line.get("task_prefix", "")
    query += line.get("example_input_prefix", "\nQuestion: ")
    query += line["input"]
    query += line.get("choice_prefix", "\n  Choices: ")
    query += "".join([f"\n{key}. {choice}" for key, choice in zip(LETTER_INDICES, line["choices"])])
    query += line.get("example_output_prefix", "\nAnswer: ")

    return Doc(
        task_name=task_name,
        query=query,
        choices=LETTER_INDICES[: len(line["choices"])],
        gold_index=line["target_idx"],
        instruction=line.get("task_prefix", None),
    )


def bbh(line, instruction, choices, task_name: str = None):
    return Doc(
        task_name=task_name,
        query=f"{instruction}Q: {line['input']}\nA:",
        choices=choices,
        gold_index=choices.index(line["target"]),
        instruction=instruction,
    )


def bbh_boolean_expressions(line, task_name: str = None):
    instruction = "Evaluate the result of a random Boolean expression.\n\n"
    choices = ["False", "True"]
    return bbh(line, instruction, choices, task_name)


def bbh_causal_judgment(line, task_name: str = None):
    instruction = "Answer questions about causal attribution.\n\n"
    choices = ["Yes", "No"]
    return bbh(line, instruction, choices, task_name)


def bbh_date_understanding(line, task_name: str = None):
    instruction = "Infer the date from context.\n\n"
    choices = [f"({c})" for c in LETTER_INDICES[:6]]
    return bbh(line, instruction, choices, task_name)


def bbh_disambiguation_qa(line, task_name: str = None):
    instruction = "Clarify the meaning of sentences with ambiguous pronouns.\n\n"
    choices = [f"({c})" for c in LETTER_INDICES[:3]]
    return bbh(line, instruction, choices, task_name)


def bbh_dyck_languages(line, task_name: str = None):  # Can only be done in generative
    instruction = "Correctly close a Dyck-n word.\n\n"
    choices = [line["target"]]
    return bbh(line, instruction, choices, task_name)


def bbh_formal_fallacies(line, task_name: str = None):
    instruction = "Distinguish deductively valid arguments from formal fallacies.\n\n"
    choices = ["valid", "invalid"]
    return bbh(line, instruction, choices, task_name)


def bbh_geometric_shapes(line, task_name: str = None):
    instruction = "Name geometric shapes from their SVG paths.\n\n"
    choices = [f"({c})" for c in LETTER_INDICES[:11]]
    return bbh(line, instruction, choices, task_name)


def bbh_hyperbaton(line, task_name: str = None):
    instruction = "Order adjectives correctly in English sentences.\n\n"
    choices = [f"({c})" for c in LETTER_INDICES[:2]]
    return bbh(line, instruction, choices, task_name)


def bbh_logical_deduction_five_objects(line, task_name: str = None):
    instruction = "A logical deduction task which requires deducing the order of a sequence of objects.\n\n"
    choices = [f"({c})" for c in LETTER_INDICES[:5]]
    return bbh(line, instruction, choices, task_name)


def bbh_logical_deduction_seven_objects(line, task_name: str = None):
    instruction = "A logical deduction task which requires deducing the order of a sequence of objects.\n\n"
    choices = [f"({c})" for c in LETTER_INDICES[:7]]
    return bbh(line, instruction, choices, task_name)


def bbh_logical_deduction_three_objects(line, task_name: str = None):
    instruction = "A logical deduction task which requires deducing the order of a sequence of objects.\n\n"
    choices = [f"({c})" for c in LETTER_INDICES[:3]]
    return bbh(line, instruction, choices, task_name)


def bbh_movie_recommendation(line, task_name: str = None):
    if line["target"] == "Monsters, Inc":  # this line is not correctly formatted
        logger.warning(
            "One sample removed from task bbh:movie_recommendation because its line is incorrectly formatted."
        )
        return []
    instruction = "Recommend movies similar to the given list of movies.\n\n"
    choices = [f"({c})" for c in LETTER_INDICES[:6]]
    return bbh(line, instruction, choices, task_name)


def bbh_multistep_arithmetic_two(line, task_name: str = None):
    instruction = "Solve multi-step arithmetic problems.\n\n"  # Can only be done in generative
    choices = [line["target"]]
    return bbh(line, instruction, choices, task_name)


def bbh_navigate(line, task_name: str = None):
    instruction = (
        "Given a series of navigation instructions, determine whether one would end up back at the starting point.\n\n"
    )
    choices = ["Yes", "No"]
    return bbh(line, instruction, choices, task_name)


def bbh_object_counting(line, task_name: str = None):
    instruction = "Questions that involve enumerating objects and asking the model to count them.\n\n"
    choices = [str(i) for i in range(1, 19)]
    return bbh(line, instruction, choices, task_name)


def bbh_penguins_in_a_table(line, task_name: str = None):
    instruction = "Answer questions about a table of penguins and their attributes.\n\n"
    choices = [f"({c})" for c in LETTER_INDICES[:5]]
    return bbh(line, instruction, choices, task_name)


def bbh_reasoning_about_colored_objects(line, task_name: str = None):
    instruction = "Answer extremely simple questions about the colors of objects on a surface.\n\n"
    choices = [f"({c})" for c in LETTER_INDICES[:18]]
    return bbh(line, instruction, choices, task_name)


def bbh_ruin_names(line, task_name: str = None):
    if line["target"] in ["dearth, wind, & fire", "rita, sue and bob poo"]:  # line not correctly formatted
        logger.warning("One sample removed from task bbh:ruin_names because its line is incorrectly formatted.")
        return []
    instruction = "Select the humorous edit that 'ruins' the input movie or musical artist name.\n\n"
    choices = [f"({c})" for c in LETTER_INDICES[:6]]
    return bbh(line, instruction, choices, task_name)


def bbh_salient_translation_error_detection(line, task_name: str = None):
    instruction = "Detect the type of error in an English translation of a German source sentence.\n\n"
    choices = [f"({c})" for c in LETTER_INDICES[:6]]
    return bbh(line, instruction, choices, task_name)


def bbh_snarks(line, task_name: str = None):
    instruction = 'Determine which of two sentences is sarcastic.\n\nAccording to Cambridge University Dictionary, sarcasm is "the use of remarks that clearly mean the opposite of what they say, made in order to hurt someone\'s feelings or to criticize something in a humorous way." Sarcastic sentences often contain satirical or ironic utterances, hyperboles, ambivalent or witty remarks.\n\n'
    choices = [f"({c})" for c in LETTER_INDICES[:2]]
    return bbh(line, instruction, choices, task_name)


def bbh_sports_understanding(line, task_name: str = None):
    instruction = "Determine whether an artificially constructed sentence relating to sports is plausible or not.\n\n"
    choices = ["yes", "no"]
    return bbh(line, instruction, choices, task_name)


def bbh_temporal_sequences(line, task_name: str = None):
    instruction = "Task description: Answer questions about which times certain events could have occurred.\n\n"
    choices = [f"({c})" for c in LETTER_INDICES[:4]]
    return bbh(line, instruction, choices, task_name)


def bbh_tracking_shuffled_objects_five_objects(line, task_name: str = None):
    instruction = "A task requiring determining the final positions of a set of objects given their initial positions and a description of a sequence of swaps.\n\n"
    choices = [f"({c})" for c in LETTER_INDICES[:5]]
    return bbh(line, instruction, choices, task_name)


def bbh_tracking_shuffled_objects_seven_objects(line, task_name: str = None):
    instruction = "A task requiring determining the final positions of a set of objects given their initial positions and a description of a sequence of swaps.\n\n"
    choices = [f"({c})" for c in LETTER_INDICES[:7]]
    return bbh(line, instruction, choices, task_name)


def bbh_tracking_shuffled_objects_three_objects(line, task_name: str = None):
    instruction = "A task requiring determining the final positions of a set of objects given their initial positions and a description of a sequence of swaps.\n\n"
    choices = [f"({c})" for c in LETTER_INDICES[:3]]
    return bbh(line, instruction, choices, task_name)


def bbh_web_of_lies(line, task_name: str = None):
    instruction = "Evaluate a random boolean function expressed as a word problem.\n\n"
    choices = ["Yes", "No"]
    return bbh(line, instruction, choices, task_name)


def bbh_word_sorting(line, task_name: str = None):
    instruction = "Sort a list of words.\n\n"  # Can only be done in generative
    choices = [line["target"]]
    return bbh(line, instruction, choices, task_name)


def bbq(line, task_name: str = None):  # HELM
    query = f"The following are multiple choice questions (with answers).\nPassage: {line['context']}\nQuestion: {line['question']}"
    query += "".join([f"\n{key}. {choice}" for key, choice in zip(LETTER_INDICES, line["choices"])])
    query += "\nAnswer:"
    return Doc(
        task_name=task_name,
        query=query,
        choices=LETTER_INDICES[: len(line["choices"])],
        gold_index=int(line["gold_index"]),
    )


def bigbench_helm(line, task_name: str = None):
    if "target" in line:
        return Doc(task_name=task_name, query=line["input"], choices=[line["target"]], gold_index=0)
    choices, gold_ix = [], -1
    if isinstance(line["target_scores"], str):
        line["target_scores"] = ast.literal_eval(line["target_scores"])
    for ix, (choice, score) in enumerate(line["target_scores"].items()):
        choices.append(choice)
        if score == 1:
            gold_ix = ix

    return Doc(task_name=task_name, query=line["input"], choices=choices, gold_index=gold_ix)


def blimp(line, task_name: str = None):
    return Doc(task_name=task_name, query="", choices=[line["sentence_good"], line["sentence_bad"]], gold_index=0)


def blimp_helm(line, task_name: str = None):
    return Doc(
        task_name=task_name,
        query="Please select the grammatical sentence.",
        choices=[line["sentence_good"], line["sentence_bad"]],
        gold_index=0,
    )


def bold(line, task_name: str = None):
    return Doc(
        task_name=task_name, query=line["text"], choices=None, gold_index=None
    )  # we only look at the perplexity of the generation > no gold


def boolq(line, task_name: str = None):
    # Exact match
    return Doc(
        task_name=task_name,
        query=f"Passage: {line['passage']}\nQuestion: {line['question']}?\nChoices:\n (A) True\n (B) False\nAnswer: ",
        choices=[
            ("(B)", "(b)", "False", "false", "(B) False", "(b) false"),  # False is label 0
            ("(A)", "(a)", "True", "true", "(A) True", "(a) true"),
        ],
        gold_index=int(line["label"]),
        # "metric": "exact_match_greedy",
    )


def boolq_helm(line, task_name: str = None):
    # remove extra `?`
    question = line["question"][:-1] if line["question"][-2:] == "??" else line["question"]
    return Doc(
        task_name=task_name,
        query=f"Passage: {line['passage']}\nQuestion: {question}\nAnswer:",
        choices=[" Yes", " No"],
        gold_index=["Yes", "No"].index(line["answer"]),
    )


def boolq_helm_contrastset(line, task_name: str = None):
    if line["contrast_inputs"] in [None, ""]:
        return boolq_helm(line)

    return [
        Doc(
            task_name=task_name,
            query=f"{passage}\nQuestion: {question}\nAnswer:",
            choices=["Yes", "No"],
            gold_index=["No", "Yes"].index(line["answer"]),
        )
        for passage, question in zip(line["contrast_inputs"]["passage"], line["contrast_inputs"]["question"])
    ][0]


def boolq_harness(line, task_name: str = None):
    return Doc(
        task_name=task_name,
        query=f"{line['passage']}\nQuestion: {line['question']}?\nAnswer:",
        choices=[" no", " yes"],  # False is label 0
        gold_index=int(line["label"]),
    )


def cb(line, task_name: str = None):
    # Log likelihood
    return Doc(
        task_name=task_name,
        query=f"{line['premise']}\nQuestion: {line['hypothesis']}. True, False or Neither?\nAnswer:",
        choices=[" True", " False", " Neither"],
        gold_index=int(line["label"]),
    )


def civil_comments(line, task_name: str = None):
    return Doc(
        task_name=task_name,
        query=f"Passage: {line['text']}\nIs the passage above toxic?\nAnswer: ",
        choices=[str(line["gold"])],
        gold_index=0,
    )


def cnn_dm(line, task_name: str = None):
    return Doc(
        task_name=task_name,
        query=f"###\nArticle:{line['article']}\n\nSummarize the above article in 3 sentences.\n",
        choices=[str(line["summary"])],
        gold_index=0,
        specific={"text": line["article"]},
    )


def cola(line, task_name: str = None):
    return Doc(
        task_name=task_name,
        query=f"{line['sentence']}\nQuestion: Does this sentence make sense?\nAnswer:",
        choices=[" no", " yes"],
        gold_index=int(line["label"]),
    )


def commonsense_qa(line, task_name: str = None):
    query = f"The following are multiple choice questions (with answers) about common sense.\nQuestion: {line['question']}\n"
    query += "".join(
        [f"{key}. {choice}\n" for key, choice in zip(LETTER_INDICES, [f" {c}" for c in line["choices"]["text"]])]
    )
    query += "Answer:"

    return Doc(
        task_name=task_name,
        query=query,
        choices=LETTER_INDICES[: len(line["choices"]["text"])],
        gold_index=LETTER_INDICES.index(line["answerKey"].strip()),
        instruction="The following are multiple choice questions (with answers) about common sense.\n",
    )


def copa(line, task_name: str = None):
    connector = {"cause": "because", "effect": "therefore"}[line["question"]]
    return Doc(
        task_name=task_name,
        query=f"{line['premise'].strip()[:-1]} {connector}",
        choices=[f" {line[c][0].lower()}{line[c][1:]}" for c in ["choice1", "choice2"]],  # removing first cap
        gold_index=int(line["label"]),
    )


def copyright(line, task_name: str = None):
    return Doc(
        task_name=task_name,
        query=line["prefix"],
        choices=[line["book"]],  # gold reference
        gold_index=0,
    )


def coqa(line, task_name: str = None):
    results = []

    # We return the first question only atm
    for q, a in zip(line["questions"], line["answers"]["input_text"]):
        results.append(Doc(task_name=task_name, query=f"{line['story']} \n\nQ: {q}\n\nA: ", choices=[a], gold_index=0))
    return results


def covid_dialogue(line, task_name: str = None):
    return Doc(
        task_name=task_name,
        query=f"Generate a response given a patient's questions and concerns.\nPatient: {line['query']}\nDoctor: ",
        choices=[line["answer"]],
        gold_index=0,
        instruction="Generate a response given a patient's questions and concerns.\n",
    )


def crows_pair(line, task_name: str = None):
    return Doc(task_name=task_name, query="", choices="", gold_index="", instruction="")


def dyck_language(line, task_name: str = None):
    return Doc(
        task_name=task_name,
        query=f"Please complete the rest of the following Dyck sequences, making sure that the parentheses are closed properly.\n Input: {line['input']}",
        choices=[line["output"]],
        gold_index=0,
        instruction="Please complete the rest of the following Dyck sequences, making sure that the parentheses are closed properly.\n ",
    )


def drop(line, task_name: str = None):
    # For the Harness new format, v0.0.1
    def _flatten_validated_answers(validated_answers):
        """Flattens a dict of lists of validated answers.
        {"number": ['1', '8'], ...}
        -> [{"number": ['1'], ...}, {"number": ['8'], ...}]
        """
        valid_answers = []
        for i in range(len(validated_answers["number"])):
            valid_answers.append(
                {
                    "number": validated_answers["number"][i],
                    "date": validated_answers["date"][i],
                    "spans": validated_answers["spans"][i],
                }
            )
        return valid_answers

    def parse_answer(answer):
        # remove this tuple system, legacy from the harness, only here to allow to use answers as key in the below set
        if answer["number"] != "":
            return (str(answer["number"]),)
        if answer["spans"] != []:
            return tuple(answer["spans"])
        return (" ".join([answer["date"]["day"], answer["date"]["month"], answer["date"]["year"]]).strip(),)

    answers = []
    answers_set = set()
    candidates = [line["answer"]] + _flatten_validated_answers(line["validated_answers"])
    for candidate in candidates:
        answer = parse_answer(candidate)
        if answer in answers_set:
            continue
        answers.append(answer)
        # answers.extend(as_list(answer))
        answers_set.add(answer)

    is_few_shots = line.get("__few_shots", False)  # We are adding few shots

    return Doc(
        task_name=task_name,
        query=f"Passage: {line['passage']}\nQuestion: {line['question']}\nAnswer:",
        choices=[f"{' ' if is_few_shots else ''}{', '.join(a)}" for a in answers],
        gold_index=list(range(len(answers))),
        specific={"golds_no_preprocessing": [as_list(a) for a in answers]},
    )


def empathetic_dialogue(line, task_name: str = None):
    return Doc(
        task_name=task_name, query=f"{line['input']}\nBEGIN DIALOGUE\n", choices=[line["references"]], gold_index=0
    )


def entity_data_imputation(line, task_name: str = None):
    return Doc(
        task_name=task_name,
        query=f"What is the missing value?\n{line['text']}\nAnswer:",
        choices=[line["gold"]],
        gold_index=0,
        instruction="What is the missing value?\n",
    )


def entity_matching(line, task_name: str = None):
    return Doc(
        task_name=task_name,
        query=f"Are Product A and Product B the same? Yes or No?\nProduct A is {line['productA']}. Product B is {line['productB']}. Are A and B the same?\nAnswer:",
        choices=["No", "Yes"],
        gold_index=int(line["same"]),
        instruction="Are Product A and Product B the same? Yes or No?\n",
    )


def ethics_commonsense(line, task_name: str = None):
    return Doc(
        task_name=task_name,
        query=f"{line['input']}\nQuestion: Is this wrong?\nAnswer:",
        choices=[" no", " yes"],
        gold_index=int(line["label"]),
    )


def ethics_deontology(line, task_name: str = None):
    return Doc(
        task_name=task_name,
        query=f"Question: Would most people believe this reasonable or unreasonable to say? \"{line['scenario']} {line['excuse']}\"\nAnswer:",
        choices=[" unreasonable", " reasonable"],
        gold_index=int(line["label"]),
        instruction="Question: Would most people believe this reasonable or unreasonable to say?",
    )


def ethics_justice(line, task_name: str = None):
    return Doc(
        task_name=task_name,
        query=f"Question: Would most people believe this reasonable or unreasonable to say? \"{line['scenario']}\"\nAnswer:",
        choices=[" unreasonable", " reasonable"],
        gold_index=int(line["label"]),
        instruction="Question: Would most people believe this reasonable or unreasonable to say?",
    )


def ethics_utilitarianism(line, task_name: str = None):
    rnd = random.Random(line["activity"])
    scenarios = [line["activity"], line["baseline"]]
    ordering = [0, 1]
    rnd.shuffle(ordering)
    return Doc(
        task_name=task_name,
        query=f"Scenario 1: {scenarios[ordering[0]]}\nScenario 2: {scenarios[ordering[1]]}\nQuestion: Is Scenario 1 preferable?\nAnswer:",
        choices=[" no", " yes"],
        gold_index=int(ordering.index(0) == 0),
    )


def ethics_virtue(line, task_name: str = None):
    return Doc(
        task_name=task_name,
        query=f"Sentence: {line['scenario']}\nQuestion: Does the character in this sentence exhibit the trait \"{line['trait']}\"?\nAnswer:",
        choices=[" no", " yes"],
        gold_index=int(line["label"]),
    )


def gpqa(line, task_name: str = None):
    # Prompt template from simple-evals: https://github.com/openai/simple-evals/blob/83ed7640a7d9cd26849bcb3340125002ef14abbe/common.py#L14
    GPQA_QUERY_TEMPLATE = """
Answer the following multiple choice question. The last line of your response should be of the following format: 'Answer: $LETTER' (without quotes) where LETTER is one of ABCD. Think step by step before answering.

{Question}

A) {A}
B) {B}
C) {C}
D) {D}
""".strip()
    gold_index = random.randint(0, 3)
    choices = [line["Incorrect Answer 1"], line["Incorrect Answer 2"], line["Incorrect Answer 3"]]
    choices.insert(gold_index, line["Correct Answer"])

    query = GPQA_QUERY_TEMPLATE.format(
        A=choices[0], B=choices[1], C=choices[2], D=choices[3], Question=line["Question"]
    )

    return Doc(
        task_name=task_name,
        query=query,
        choices=LETTER_INDICES[: len(choices)],
        gold_index=gold_index,
        instruction=query,
    )


def gpqa_instruct(line, task_name: str = None):
    """Prompt template adapted from simple-evals: https://github.com/openai/simple-evals/blob/83ed7640a7d9cd26849bcb3340125002ef14abbe/common.py#L14"""
    gold_index = random.randint(0, 3)
    choices = [line["Incorrect Answer 1"], line["Incorrect Answer 2"], line["Incorrect Answer 3"]]
    choices.insert(gold_index, line["Correct Answer"])
    query_template = "Answer the following multiple choice question. The last line of your response should be of the following format: 'Answer: $LETTER' (without quotes) where LETTER is one of ABCD. Think step by step before answering.\n\n{Question}\n\nA) {A}\nB) {B}\nC) {C}\nD) {D}"
    query = query_template.format(A=choices[0], B=choices[1], C=choices[2], D=choices[3], Question=line["Question"])

    return Doc(
        task_name=task_name,
        query=query,
        choices=LETTER_INDICES[: len(choices)],
        gold_index=gold_index,
        instruction=query,
    )


def gsm8k(line, task_name: str = None):
    # Has special analysis in metric for number decomposition
    return Doc(
        task_name=task_name,
        query=f"Question: {line['question']}\nAnswer:",
        choices=[f" {line['answer']}"],
        gold_index=0,
    )


def gsm8k_helm(line, task_name: str = None):
    return Doc(
        task_name=task_name,
        query=f"Q: {line['question']}\nA: ",
        choices=[line["answer"].replace("####", "The answer is").replace("\n", " ") + "."],
        gold_index=0,
    )


def headqa(line, task_name: str = None):
    return Doc(
        task_name=task_name,
        query=f"Question: {line['qtext']}\nAnswer:",
        choices=[f" {answer['atext']}" for answer in line["answers"]],
        gold_index=int(line["ra"]) - 1,
    )


def hellaswag_preprocess(
    text: str,
    wikihow_artifacts: list[str] = [" [title]"],
    truncate_dots: bool = False,
    strip_text: bool = False,
    dot_replacement: str = ". ",
):
    """Comes from LM Eval Harness"""
    # NOTE: Brackets are artifacts of the WikiHow dataset portion of HellaSwag.
    for wikihow_artifact in wikihow_artifacts:
        text = text.replace(wikihow_artifact, dot_replacement)
    text = re.sub("\\[.*?\\]", "", text)
    text = text.replace("  ", " ")
    if truncate_dots:
        text = text.replace(r"\.+", r"\.")
    if strip_text:
        text = text.strip()
    return text


def hellaswag_harness(line, task_name: str = None):
    ctx = f"{line['ctx_a']} {line['ctx_b'].capitalize()} "
    return Doc(
        task_name=task_name,
        query=hellaswag_preprocess(line["activity_label"] + ": " + ctx),
        choices=[hellaswag_preprocess(ending) for ending in line["endings"]],
        gold_index=int(line["label"]) if line["label"] != "" else -1,  # -1 for test
        # "metric": "choices_loglikelihood",
    )


def hellaswag_generative(line, task_name: str = None):
    query = "The following are multiple choice questions (with answers) about common sense.\n\n"
    query += f"Question: {line['activity_label']}: {line['ctx_a']} {line['ctx_b'].capitalize()}\n"
    query += "".join([f"{key}. {choice}\n" for key, choice in zip(LETTER_INDICES, line["endings"])])
    query += "Answer:"

    gold_ix = int(line["label"]) if line["label"] != "" else -1
    return Doc(
        task_name=task_name,
        query=query,
        choices=[" " + i for i in LETTER_INDICES[: len(line["endings"])]],
        gold_index=gold_ix,  # -1 for test,
        instruction="The following are multiple choice questions (with answers) about common sense.\n\n",
    )


def humaneval(line, task_name: str = None):
    # "test_cases": line["test"]
    return Doc(
        task_name=task_name,
        query=line["prompt"],
        choices=[line["canonical_solution"]],
        gold_index=0,
        specific={key: line[key] for key in ["prompt", "test", "entry_point", "task_id"]},
    )


def humaneval_for_code_models(line, task_name: str = None):
    # We need to remove ending "\n" as it's never tokenized on its own but rather as "\n\t"
    query = line["Doc"][:-1] if line["Doc"][-1:] == "\n" else line["Doc"]
    return Doc(task_name=task_name, query=query, choices=[line["canonical_solution"]], gold_index=0, specific=line)


def imdb(line, task_name: str = None):
    return Doc(
        task_name=task_name,
        query=f"Passage: {line['input']}\nSentiment: ",
        choices=["Positive", "Negative"],
        gold_index=["Positive", "Negative"].index(line["reference"]),
    )


def imdb_contrastset(line, task_name: str = None):
    if line["contrast_input"] is None or line["contrast_references"] is None:
        return imdb(line)

    return Doc(
        task_name=task_name,
        query=f"Passage: {line['contrast_inputs']}\nSentiment: ",
        choices=["Positive", "Negative"],
        gold_index=["Positive", "Negative"].index(line["contrast_references"]),
    )


def lambada_cloze(line, task_name: str = None):
    query, choice = line["text"].rsplit(" ", 1)
    return Doc(
        task_name=task_name,
        query=f"{query} ____. ->",
        gold_index=0,
        choices=[f" {choice}"],
    )


def lambada(line, task_name: str = None):
    query, choice = line["text"].rsplit(" ", 1)
    return Doc(
        task_name=task_name,
        query=query,
        gold_index=0,
        choices=[f" {choice}"],
    )


def legal_support(line, task_name: str = None):
    query = f"Which statement best supports the passage?\nPassage: {line['context']}\n"
    query += "".join(
        [
            f"{key}. {choice}\n"
            for key, choice in zip(
                ["a", "b"], [line["citation_a"]["parenthetical"], line["citation_b"]["parenthetical"]]
            )
        ]
    )
    query += "Answer:"

    return Doc(
        task_name=task_name,
        query=query,
        choices=["a", "b"],
        gold_index=["a", "b"].index(line["label"]),
        instruction="Which statement best supports the passage?\n",
    )


def lex_glue(line, instruction, task_name: str = None):
    return Doc(
        task_name=task_name,
        query=f"{instruction}\nPassage: {line['input']}\nAnswer: ",
        choices=line["references"],
        gold_index=[line["references"].index(item) for item in line["gold"]],
        instruction=instruction + "\n",
    )


def lex_glue_ecthr_a(line, task_name: str = None):
    instruction = "In this task, you are given the facts from a case heard at the European Court of Human Rights (ECtHR). Predict the articles of the ECtHR that were violated (if any)."
    return lex_glue(line, instruction, task_name)


def lex_glue_ecthr_b(line, task_name: str = None):
    instruction = "In this task, you are given the facts from a case heard at the European Court of Human Rights (ECtHR). Predict the articles of ECtHR that were allegedly violated (considered by the court)."
    return lex_glue(line, instruction, task_name)


def lex_glue_scotus(line, task_name: str = None):
    instruction = "In this task, you are given a case heard at the Supreme Court of the United States (SCOTUS). Predict the relevant issue area."
    return lex_glue(line, instruction, task_name)


def lex_glue_eurlex(line, task_name: str = None):
    instruction = "In this task, you are given an EU law document published in the EUR-Lex portal. Predict the relevant EuroVoc concepts."
    return lex_glue(line, instruction, task_name)


def lex_glue_ledgar(line, task_name: str = None):
    instruction = "In this task, you are given a contract provision \nfrom contracts obtained from US Securities and Exchange Commission (SEC) filings. Predict the main topic."
    return lex_glue(line, instruction, task_name)


def lex_glue_unfair_tos(line, task_name: str = None):
    instruction = "In this task, you are given a sentence \nfrom a Terms of Service (ToS) document from on-line platforms. Predict the types of unfair contractual terms"
    return lex_glue(line, instruction, task_name)


def lex_glue_case_hold(line, task_name: str = None):
    instruction = "In this task, you are given an excerpt from a court decision, \ncontaining a reference to a particular case, while the holding statement is masked out. Predict the index of the holding statement fitting in the context at <HOLDING> from a selection of five choices."
    return lex_glue(line, instruction, task_name)


def lextreme(line, instruction, task_name: str = None):
    return Doc(
        task_name=task_name,
        query=f"{instruction}\nPassage: {line['input']}\nAnswer: ",
        choices=line["references"],
        gold_index=[line["references"].index(item) for item in line["gold"]],
        instruction=instruction + "\n",
    )


def lextreme_brazilian_court_decisions_judgment(line, task_name: str = None):
    instruction = (
        "In this task, you are given the case description "
        "from a decision heard at the State Supreme Court of Alagoas (Brazil). "
        "Predict the judgment of the case "
        "(no: The appeal was denied, "
        "partial: For partially favourable decisions, "
        "yes: For fully favourable decisions)"
    )
    return lextreme(line, instruction, task_name)


def lextreme_brazilian_court_decisions_unanimity(line, task_name: str = None):
    instruction = (
        "In this task, you are given the case description "
        "from a decision heard at the State Supreme Court of Alagoas (Brazil). "
        "Predict the unanimity of the case (unanimity, not-unanimity, not_determined)"
    )
    return lextreme(line, instruction, task_name)


def lextreme_german_argument_mining(line, task_name: str = None):
    instruction = (
        "In this task, you are given sentences from German court decisions. "
        "Predict the major component of German Urteilsstil "
        "(conclusion: Overall result, "
        "definition: Abstract legal facts and consequences, "
        "subsumption: Determination sentence / Concrete facts, "
        "other: Anything else)"
    )
    return lextreme(line, instruction, task_name)


def lextreme_greek_legal_code_chapter(line, task_name: str = None):
    instruction = (
        "In this task, you are given a Greek legislative document. "
        "Predict the chapter level category of the "
        "'Permanent Greek Legislation Code - Raptarchis (Ραπτάρχης)' the document belongs to."
    )
    return lextreme(line, instruction, task_name)


def lextreme_greek_legal_code_subject(line, task_name: str = None):
    instruction = (
        "In this task, you are given a Greek legislative document. "
        "Predict the subject level category of the "
        "'Permanent Greek Legislation Code - Raptarchis (Ραπτάρχης)' the document belongs to."
    )

    return lextreme(line, instruction, task_name)


def lextreme_greek_legal_code_volume(line, task_name: str = None):
    instruction = (
        "In this task, you are given a Greek legislative document. "
        "Predict the volume level category of the "
        "'Permanent Greek Legislation Code - Raptarchis (Ραπτάρχης)' the document belongs to."
    )
    return lextreme(line, instruction, task_name)


def lextreme_swiss_judgment_prediction(line, task_name: str = None):
    instruction = (
        "In this task, you are given the facts description "
        "from a decision heard at the Swiss Federal Supreme Court. "
        "Predict the judgment of the case (approval or dismissal)"
    )
    return lextreme(line, instruction, task_name)


def lextreme_online_terms_of_service_unfairness_levels(line, task_name: str = None):
    instruction = (
        "In this task, you are given a sentence "
        "from a Terms of Service (ToS) document. "
        "Predict the unfairness level of the sentence (potentially_unfair, clearly_unfair, clearly_fair, untagged)"
    )
    return lextreme(line, instruction, task_name)


def lextreme_online_terms_of_service_clause_topics(line, task_name: str = None):
    instruction = (
        "In this task, you are given a sentence "
        "from a Terms of Service (ToS) document. "
        "Predict the clause topics of the sentence "
        "(0: Arbitration, "
        "1: Unilateral change, "
        "2: Content removal, "
        "3: Jurisdiction, "
        "4: Choice of law, "
        "5: Limitation of liability, "
        "6: Unilateral termination, "
        "7: Contract by using, "
        "8: Privacy included)"
    )
    return lextreme(line, instruction, task_name)


def lextreme_covid19_emergency_event(line, task_name: str = None):
    instruction = (
        "In this task, you are given a sentence from a European legislative document. "
        "Predict the applicable measurements against COVID-19 "
        "(0: State of Emergency, "
        "1: Restrictions of fundamental rights and civil liberties, "
        "2: Restrictions of daily liberties, "
        "3: Closures / lockdown, "
        "4: Suspension of international cooperation and commitments, "
        "5: Police mobilization, "
        "6: Army mobilization, "
        "7: Government oversight)"
    )

    return lextreme(line, instruction, task_name)


def lextreme_multi_eurlex_level_1(line, task_name: str = None):
    instruction = (
        "In this task, you are given a document from an EU law. "
        "Predict the level 1 concept in the EUROVOC taxonomy."
    )
    return lextreme(line, instruction, task_name)


def lextreme_multi_eurlex_level_2(line, task_name: str = None):
    instruction = (
        "In this task, you are given a document from an EU law. "
        "Predict the level 2 concept in the EUROVOC taxonomy."
    )
    return lextreme(line, instruction, task_name)


def lextreme_multi_eurlex_level_3(line, task_name: str = None):
    instruction = (
        "In this task, you are given a document from an EU law. "
        "Predict the level 3 concept in the EUROVOC taxonomy."
    )

    return lextreme(line, instruction, task_name)


def lextreme_greek_legal_ner(line, task_name: str = None):
    instruction = (
        "In this task, you are given a sentence from Greek legislation. "
        "Predict the named entity type for each token."
    )
    return lextreme(line, instruction, task_name)


def lextreme_legalnero(line, task_name: str = None):
    instruction = (
        "In this task, you are given a sentence from Romanian legislation. "
        "Predict the named entity type for each token."
    )
    return lextreme(line, instruction, task_name)


def lextreme_lener_br(line, task_name: str = None):
    instruction = (
        "In this task, you are given a sentence "
        "from Brazilian legal documents (court decisions and legislation). "
        "Predict the named entity type for each token."
    )
    return lextreme(line, instruction, task_name)


def lextreme_mapa_coarse(line, task_name: str = None):
    instruction = (
        "In this task, you are given a sentence from the EUR-Lex database. "
        "Predict the coarse grained named entity type for each token."
    )
    return lextreme(line, instruction, task_name)


def lextreme_mapa_fine(line, task_name: str = None):
    instruction = (
        "In this task, you are given a sentence from the EUR-Lex database. "
        "Predict the fine grained named entity type for each token."
    )
    return lextreme(line, instruction, task_name)


def legal_summarization(line, task_name: str = None):
    return Doc(
        task_name=task_name,
        query=f"###\nArticle: {line['article']}\n\nSummarize the above article.\n",
        gold_index=0,
        choices=[line["summary"]],
        specific={"text": line["article"]},
    )


def mgsm(line, question_key, answer_key, task_name: str = None):
    if line["answer"] is not None:
        query = f"{line['question']}\n{answer_key}"
        gold = f" {line['answer'][len(answer_key) + 1:]}"
    else:
        query = f"{question_key} {line['question']}\n{answer_key}"
        gold = f" {str(line['answer_number'])}"
    return Doc(task_name=task_name, query=query, choices=[gold], gold_index=0)


def mgsm_en(line, task_name: str = None):
    question_key = "Question:"
    answer_key = "Step-by-Step Answer:"
    return mgsm(line, question_key, answer_key, task_name)


def mgsm_es(line, task_name: str = None):
    question_key = "Pregunta:"
    answer_key = "Respuesta paso a paso:"
    return mgsm(line, question_key, answer_key, task_name)


def mgsm_fr(line, task_name: str = None):
    question_key = "Question:"
    answer_key = "R\u00e9ponse \u00e9tape par \u00e9tape :"
    return mgsm(line, question_key, answer_key, task_name)


def mgsm_de(line, task_name: str = None):
    question_key = "Frage:"
    answer_key = "Schritt-f\u00fcr-Schritt-Antwort:"
    return mgsm(line, question_key, answer_key, task_name)


def mgsm_ru(line, task_name: str = None):
    question_key = "\u0417\u0430\u0434\u0430\u0447\u0430:"
    answer_key = "\u041f\u043e\u0448\u0430\u0433\u043e\u0432\u043e\u0435\u0440\u0435\u0448\u0435\u043d\u0438\u0435:"
    return mgsm(line, question_key, answer_key, task_name)


def mgsm_zh(line, task_name: str = None):
    question_key = "\u95ee\u9898:"
    answer_key = "\u9010\u6b65\u89e3\u7b54:"
    return mgsm(line, question_key, answer_key, task_name)


def mgsm_ja(line, task_name: str = None):
    question_key = "\u554f\u984c:"
    answer_key = "\u30b9\u30c6\u30c3\u30d7\u3054\u3068\u306e\u7b54\u3048:"
    return mgsm(line, question_key, answer_key, task_name)


def mgsm_th(line, task_name: str = None):
    question_key = "\u0e42\u0e08\u0e17\u0e22\u0e4c:"
    answer_key = "\u0e04\u0e33\u0e15\u0e2d\u0e1a\u0e17\u0e35\u0e25\u0e30\u0e02\u0e31\u0e49\u0e19\u0e15\u0e2d\u0e19:"
    return mgsm(line, question_key, answer_key, task_name)


def mgsm_sw(line, task_name: str = None):
    question_key = "Swali:"
    answer_key = "Jibu la Hatua kwa Hatua:"
    return mgsm(line, question_key, answer_key, task_name)


def mgsm_bn(line, task_name: str = None):
    question_key = "\u09aa\u09cd\u09b0\u09b6\u09cd\u09a8:"
    answer_key = "\u09a7\u09be\u09aa\u09c7 \u09a7\u09be\u09aa\u09c7 \u0989\u09a4\u09cd\u09a4\u09b0:"
    return mgsm(line, question_key, answer_key, task_name)


def mgsm_te(line, task_name: str = None):
    question_key = "\u0c2a\u0c4d\u0c30\u0c36\u0c4d\u0c28:"
    answer_key = "\u0c26\u0c36\u0c32\u0c35\u0c3e\u0c30\u0c40\u0c17\u0c3e \u0c38\u0c2e\u0c3e\u0c27\u0c3e\u0c28\u0c02:"
    return mgsm(line, question_key, answer_key, task_name)


def multilexsum(line, task_name: str = None):
    return Doc(
        task_name=task_name,
        query=f"###\nArticle: {line['article']}\n\nSummarize the above article in 2 sentences.\n",
        gold_index=0,
        choices=[line["summary"]],
        specific={"text": line["article"]},
    )


def logiqa(line, task_name: str = None):
    query = f"Passage: {line['context']}\nQuestion: {line['question']}\nChoices:\n"
    query += "".join([f"{key}. {choice}\n" for key, choice in zip(["A", "B", "C", "D"], line["options"])])
    query += "Answer:"

    return Doc(
        task_name=task_name,
        query=query,
        choices=[f" {c}" for c in line["options"]],
        gold_index=["a", "b", "c", "d"].index(line["label"]),
    )


def lsat_qa(line, task_name: str = None):
    query = f"The following are multiple choice questions (with answers).\nPassage: {line['passage']}\nQuestion: {line['question']}\n"
    query += "".join([f"{key}. {choice}\n" for key, choice in zip(LETTER_INDICES, line["references"])])
    query += "Answer:"
    return Doc(
        task_name=task_name,
        query=query,
        choices=LETTER_INDICES[: len(line["references"])],
        gold_index=line["gold_index"],
        instruction="The following are multiple choice questions (with answers).\n",
    )


def math_500(line, task_name: str = None):
    # Prompt template adapted from
    # - simple-evals: https://github.com/openai/simple-evals/blob/6e84f4e2aed6b60f6a0c7b8f06bbbf4bfde72e58/math_eval.py#L17
    # - Llama 3: https://huggingface.co/datasets/meta-llama/Llama-3.2-1B-Instruct-evals/viewer/Llama-3.2-1B-Instruct-evals__math__details?views%5B%5D=llama_32_1b_instruct_evals__math__details
    # Note that it is important to have the final answer in a box for math-verify to work correctly
    MATH_QUERY_TEMPLATE = """
Solve the following math problem efficiently and clearly.  The last line of your response should be of the following format: 'Therefore, the final answer is: $\\boxed{{ANSWER}}$. I hope it is correct' (without quotes) where ANSWER is just the final number or expression that solves the problem. Think step by step before answering.

{Question}
""".strip()

    return Doc(
        task_name=task_name,
        query=MATH_QUERY_TEMPLATE.format(Question=line["problem"]),
        gold_index=0,
        choices=[line["solution"]],
    )


def math(line, task_name: str = None):
    return Doc(
        task_name=task_name,
        query=f"Problem: {line['problem']}\nAnswer:",
        gold_index=0,
        choices=[f" {line['solution']}"],
    )


def math_cot(line, task_name: str = None):
    return Doc(
        task_name=task_name,
        query=f"{line['problem']}\nPlease reason step by step, and put your final answer within \\boxed{{}}.",
        gold_index=0,
        choices=[f" {line['solution']}"],
    )


def math_helm(line, task_name: str = None):
    return Doc(
        task_name=task_name,
        query=f"Given a mathematics problem, determine the answer. Simplify your answer as much as possible.\nProblem: {line['problem']}\nAnswer: $\n###\n",
        gold_index=0,
        choices=[f" {line['solution']}"],
        instruction="Given a mathematics problem, determine the answer. Simplify your answer as much as possible.\n",
    )


def mathqa(line, task_name: str = None):
    return Doc(
        task_name=task_name,
        query=f"Questions: {line['Problem']}\nAnswer",
        choices=[
            c[4:].rstrip(" ,")  # todo: check below regew
            for c in re.findall(r"[abcd] \) .*?, |e \) .*?$", line["options"])
        ],
        gold_index=["a", "b", "c", "d", "e"].index(line["correct"]),
    )


def me_q_sum(line, task_name: str = None):
    return Doc(
        task_name=task_name,
        query=f"###\nArticle:{line['query']}\n\nSummarize the above article in 1 sentence.\n",
        gold_index=0,
        choices=[line["answer"]],
    )


def med_dialog(line, task_name: str = None):
    return Doc(
        task_name=task_name,
        query=f"###\nArticle:{line['src']}\n\nSummarize the above article in 1 sentence.\n",
        gold_index=0,
        choices=[line["tgt"]],
    )


def med_mcqa(line, task_name: str = None):
    query = f"Give a letter answer among A, B, C or D.\nQuestion: {line['question']}\n"
    query += "".join(
        [
            f"{key}. {choice}\n"
            for key, choice in zip(LETTER_INDICES, [line["opa"], line["opb"], line["opc"], line["opd"]])
        ]
    )
    query += "Answer:"
    return Doc(
        task_name=task_name,
        query=query,
        choices=LETTER_INDICES[:4],
        gold_index=line["cop"] - 1,
        instruction="Give a letter answer among A, B, C or D.\n",
    )


def med_paragraph_simplification(line, task_name: str = None):
    return Doc(
        task_name=task_name,
        query=f"###\nArticle:{line['query']}\n\nSummarize the above article in 10 sentences.\n",
        gold_index=0,
        choices=[line["answer"]],
    )


def med_qa(line, task_name: str = None):
    query = f"Give a letter answer among A, B, C or D.\nQuestion: {line['question']}\n"
    query += "".join([f"{option['key']}. {option['value']}\n" for option in line["options"]])
    query += "Answer:"
    return Doc(
        task_name=task_name,
        query=query,
        choices=[opt["key"] for opt in line["options"]],
        gold_index=LETTER_INDICES.index(line["answer_idx"]),
        instruction="Give a letter answer among A, B, C or D.\n",
    )


def mmlu(line, topic, task_name: str = None):
    query = f"The following are multiple choice questions (with answers) about  {topic.replace('_', ' ')}.\n\n"
    query += line["question"] + "\n"
    query += "".join([f"{key}. {choice}\n" for key, choice in zip(LETTER_INDICES, line["choices"])])
    query += "Answer:"

    gold_ix = LETTER_INDICES.index(line["answer"]) if isinstance(line["answer"], str) else line["answer"]
    is_few_shots = line.get("__few_shots", False)  # We are adding few shots

    return Doc(
        task_name=task_name,
        query=query,
        choices=[" A", " B", " C", " D"] if is_few_shots else ["A", "B", "C", "D"],
        gold_index=gold_ix,
        instruction=f"The following are multiple choice questions (with answers) about  {topic.replace('_', ' ')}.\n\n",
    )


def custom_mmlu_thom(line, task_name: str = None):
    topic = "abstract_algebra"
    query = f"The following are multiple choice questions (with answers) about  {topic.replace('_', ' ')}.\n\n"
    query += line["question"] + "\n"
    choices = [line["option_1"], line["option_2"], line["option_3"], line["option_4"]]
    query += "".join([f"{key}. {choice}\n" for key, choice in zip(LETTER_INDICES, choices)])
    query += "Answer:"

    gold_ix = LETTER_INDICES.index(line["answer"]) if isinstance(line["answer"], str) else line["answer"]
    is_few_shots = line.get("__few_shots", False)  # We are adding few shots

    return Doc(
        task_name=task_name,
        query=query,
        choices=[" A", " B", " C", " D"] if is_few_shots else ["A", "B", "C", "D"],
        gold_index=gold_ix,
        instruction=f"The following are multiple choice questions (with answers) about  {topic.replace('_', ' ')}.\n\n",
    )


def mmlu_abstract_algebra(line, task_name: str = None):
    return mmlu(line, "abstract_algebra", task_name)


def mmlu_anatomy(line, task_name: str = None):
    return mmlu(line, "anatomy", task_name)


def mmlu_astronomy(line, task_name: str = None):
    return mmlu(line, "astronomy", task_name)


def mmlu_business_ethics(line, task_name: str = None):
    return mmlu(line, "business_ethics", task_name)


def mmlu_clinical_knowledge(line, task_name: str = None):
    return mmlu(line, "clinical_knowledge", task_name)


def mmlu_college_biology(line, task_name: str = None):
    return mmlu(line, "college_biology", task_name)


def mmlu_college_chemistry(line, task_name: str = None):
    return mmlu(line, "college_chemistry", task_name)


def mmlu_college_computer_science(line, task_name: str = None):
    return mmlu(line, "college_computer_science", task_name)


def mmlu_college_mathematics(line, task_name: str = None):
    return mmlu(line, "college_mathematics", task_name)


def mmlu_college_medicine(line, task_name: str = None):
    return mmlu(line, "college_medicine", task_name)


def mmlu_college_physics(line, task_name: str = None):
    return mmlu(line, "college_physics", task_name)


def mmlu_computer_security(line, task_name: str = None):
    return mmlu(line, "computer_security", task_name)


def mmlu_conceptual_physics(line, task_name: str = None):
    return mmlu(line, "conceptual_physics", task_name)


def mmlu_econometrics(line, task_name: str = None):
    return mmlu(line, "econometrics", task_name)


def mmlu_electrical_engineering(line, task_name: str = None):
    return mmlu(line, "electrical_engineering", task_name)


def mmlu_elementary_mathematics(line, task_name: str = None):
    return mmlu(line, "elementary_mathematics", task_name)


def mmlu_formal_logic(line, task_name: str = None):
    return mmlu(line, "formal_logic", task_name)


def mmlu_global_facts(line, task_name: str = None):
    return mmlu(line, "global_facts", task_name)


def mmlu_high_school_biology(line, task_name: str = None):
    return mmlu(line, "high_school_biology", task_name)


def mmlu_high_school_chemistry(line, task_name: str = None):
    return mmlu(line, "high_school_chemistry", task_name)


def mmlu_high_school_computer_science(line, task_name: str = None):
    return mmlu(line, "high_school_computer_science", task_name)


def mmlu_high_school_european_history(line, task_name: str = None):
    return mmlu(line, "high_school_european_history", task_name)


def mmlu_high_school_geography(line, task_name: str = None):
    return mmlu(line, "high_school_geography", task_name)


def mmlu_high_school_government_and_politics(line, task_name: str = None):
    return mmlu(line, "high_school_government_and_politics", task_name)


def mmlu_high_school_macroeconomics(line, task_name: str = None):
    return mmlu(line, "high_school_macroeconomics", task_name)


def mmlu_high_school_mathematics(line, task_name: str = None):
    return mmlu(line, "high_school_mathematics", task_name)


def mmlu_high_school_microeconomics(line, task_name: str = None):
    return mmlu(line, "high_school_microeconomics", task_name)


def mmlu_high_school_physics(line, task_name: str = None):
    return mmlu(line, "high_school_physics", task_name)


def mmlu_high_school_psychology(line, task_name: str = None):
    return mmlu(line, "high_school_psychology", task_name)


def mmlu_high_school_statistics(line, task_name: str = None):
    return mmlu(line, "high_school_statistics", task_name)


def mmlu_high_school_us_history(line, task_name: str = None):
    return mmlu(line, "high_school_us_history", task_name)


def mmlu_high_school_world_history(line, task_name: str = None):
    return mmlu(line, "high_school_world_history", task_name)


def mmlu_human_aging(line, task_name: str = None):
    return mmlu(line, "human_aging", task_name)


def mmlu_human_sexuality(line, task_name: str = None):
    return mmlu(line, "human_sexuality", task_name)


def mmlu_international_law(line, task_name: str = None):
    return mmlu(line, "international_law", task_name)


def mmlu_jurisprudence(line, task_name: str = None):
    return mmlu(line, "jurisprudence", task_name)


def mmlu_logical_fallacies(line, task_name: str = None):
    return mmlu(line, "logical_fallacies", task_name)


def mmlu_machine_learning(line, task_name: str = None):
    return mmlu(line, "machine_learning", task_name)


def mmlu_management(line, task_name: str = None):
    return mmlu(line, "management", task_name)


def mmlu_marketing(line, task_name: str = None):
    return mmlu(line, "marketing", task_name)


def mmlu_medical_genetics(line, task_name: str = None):
    return mmlu(line, "medical_genetics", task_name)


def mmlu_miscellaneous(line, task_name: str = None):
    return mmlu(line, "miscellaneous", task_name)


def mmlu_moral_disputes(line, task_name: str = None):
    return mmlu(line, "moral_disputes", task_name)


def mmlu_moral_scenarios(line, task_name: str = None):
    return mmlu(line, "moral_scenarios", task_name)


def mmlu_nutrition(line, task_name: str = None):
    return mmlu(line, "nutrition", task_name)


def mmlu_philosophy(line, task_name: str = None):
    return mmlu(line, "philosophy", task_name)


def mmlu_prehistory(line, task_name: str = None):
    return mmlu(line, "prehistory", task_name)


def mmlu_professional_accounting(line, task_name: str = None):
    return mmlu(line, "professional_accounting", task_name)


def mmlu_professional_law(line, task_name: str = None):
    return mmlu(line, "professional_law", task_name)


def mmlu_professional_medicine(line, task_name: str = None):
    return mmlu(line, "professional_medicine", task_name)


def mmlu_professional_psychology(line, task_name: str = None):
    return mmlu(line, "professional_psychology", task_name)


def mmlu_public_relations(line, task_name: str = None):
    return mmlu(line, "public_relations", task_name)


def mmlu_security_studies(line, task_name: str = None):
    return mmlu(line, "security_studies", task_name)


def mmlu_sociology(line, task_name: str = None):
    return mmlu(line, "sociology", task_name)


def mmlu_us_foreign_policy(line, task_name: str = None):
    return mmlu(line, "us_foreign_policy", task_name)


def mmlu_virology(line, task_name: str = None):
    return mmlu(line, "virology", task_name)


def mmlu_world_religions(line, task_name: str = None):
    return mmlu(line, "world_religions", task_name)


def mmlu_harness(line, task_name: str = None):
    topic = line["subject"]
    query = f"The following are multiple choice questions (with answers) about {topic.replace('_', ' ')}.\n\n"
    query += line["question"] + "\n"
    query += "".join([f"{key}. {choice}\n" for key, choice in zip(LETTER_INDICES, line["choices"])])
    query += "Answer:"

    gold_ix = LETTER_INDICES.index(line["answer"]) if isinstance(line["answer"], str) else line["answer"]

    return Doc(
        task_name=task_name,
        query=query,
        choices=[" A", " B", " C", " D"],
        gold_index=gold_ix,
        instruction=f"The following are multiple choice questions (with answers) about {topic.replace('_', ' ')}.\n\n",
    )


def mmlu_helm(line, task_name: str = None):
    subject = line["subject"]
    query = f"The following are multiple choice questions (with answers) about {subject.replace('_', ' ')}.\n\nQuestion: {line['question']}"
    query += "".join([f"\n{key}. {choice}" for key, choice in zip(LETTER_INDICES, line["choices"])])
    query += "\nAnswer:"

    gold_ix = LETTER_INDICES.index(line["answer"]) if isinstance(line["answer"], str) else line["answer"]

    return Doc(
        task_name=task_name,
        query=query,
        choices=[" A", " B", " C", " D"],
        gold_index=gold_ix,
        fewshot_sorting_class=line["choices"][gold_ix],
        instruction=f"The following are multiple choice questions (with answers) about {subject.replace('_', ' ')}.\n\n",
    )


def mmlu_qa_abstract_algebra(line, task_name: str = None):
    return mmlu_qa(line, "abstract_algebra", task_name)


def mmlu_qa_college_chemistry(line, task_name: str = None):
    return mmlu_qa(line, "college_chemistry", task_name)


def mmlu_qa_global_facts(line, task_name: str = None):
    return mmlu_qa(line, "global_facts", task_name)


def mmlu_qa_miscellaneous(line, task_name: str = None):
    return mmlu_qa(line, "miscellaneous", task_name)


def mmlu_qa_nutrition(line, task_name: str = None):
    return mmlu_qa(line, "nutrition", task_name)


def mmlu_qa_us_foreign_policy(line, task_name: str = None):
    return mmlu_qa(line, "us_foreign_policy", task_name)


def mmlu_qa(line, subject, task_name: str = None):
    query = f"The following are multiple choice questions (with answers) about {subject.replace('_', ' ')}.\nQuestion: {line['question']}"
    query += "".join([f"\n{key}. {choice}" for key, choice in zip(LETTER_INDICES, line["choices"])])
    query += "\nAnswer:"

    return Doc(
        task_name=task_name,
        query=query,
        choices=["A", "B", "C", "D"],  # line["choices"],
        gold_index=LETTER_INDICES.index(line["answer"]) if isinstance(line["answer"], str) else line["answer"],
        instruction=f"The following are multiple choice questions (with answers) about {subject.replace('_', ' ')}.\n",
    )


def mnli(line, task_name: str = None):
    hypothesis = line["hypothesis"].strip() + ("" if line["hypothesis"].strip().endswith(".") else ".")
    return Doc(
        task_name=task_name,
        query=f"{line['premise']}\nQuestion: {hypothesis} True, False or Neither?\nAnswer:",
        choices=[" True", " Neither", " False"],
        gold_index=int(line["label"]),
    )


def mrpc(line, task_name: str = None):
    return Doc(
        task_name=task_name,
        query=f"Sentence 1: {line['sentence1']}\nSentence 2: {line['sentence2']}\nQuestion: Do both sentences mean the same thing?\nAnswer:",
        choices=[" no", " yes"],
        gold_index=int(line["label"]),
    )


def multirc(line, task_name: str = None):
    return Doc(
        task_name=task_name,
        query=f"{line['paragraph']}\nQuestion: {line['question']}\nAnswer:",
        choices=[f" {line['answer']}\nIs the answer correct? yes", f" {line['answer']}\nIs the answer correct? no"],
        gold_index=0 if line["label"] else 1,
    )


def musr(line, task_name: str = None):
    choices = ast.literal_eval(line["choices"])

    query = line["narrative"] + "\n\n"
    query += line["question"] + "\n\n"
    for i, choice in enumerate(choices):
        query += f"{i + 1} - {choice}\n"
    query += "Answer:"

    return Doc(task_name=task_name, query=query, choices=choices, gold_index=line["answer_index"])


def mutual(line, task_name: str = None):
    def clean(text):
        replace_list = [(" '", "'"), (" \n", "\n"), ("\n ", "\n"), (" n't", "n't"), ("`` ", '"'), ("''", '"')]
        replace_list.extend([(" :", ":"), (" ;", ";"), (" !", "!"), (" ?", "?"), (" ,", ","), (" .", ".")])
        for in_str, out_str in replace_list:
            text = text.replace(in_str, out_str)
        return text

    return Doc(
        task_name=task_name,
        query=clean(line["article"]),
        choices=[f" {clean(option)}" for option in line["options"]],
        gold_index=["A", "B", "C", "D"].index(line["answers"]),
    )


def narrativeqa(line, task_name: str = None):
    return Doc(
        task_name=task_name,
        query=f"Passage: {line['passage']}\nQuestion: {line['question']}\nAnswer:",
        gold_index=list(range(len(line["references"]))),
        choices=[[str(a) for a in line["references"]]],
    )


def natural_qa_closedbook(line, task_name: str = None):
    return Doc(
        task_name=task_name,
        query=f"Question: {line['question']}\nAnswer: ",
        gold_index=0,
        choices=[line["short_answers"]],
    )


def natural_qa_openbook_longans(line, task_name: str = None):
    ans_idx = random.randint(0, len(line["short_answers"]) - 1)
    return Doc(
        task_name=task_name,
        query=f"Passage: {line['long_answers'][ans_idx]}\n\nQuestion: {line['question']}\nAnswer: ",
        gold_index=0,
        choices=[line["short_answers"]],
    )


def natural_qa_openbook_wiki(line, task_name: str = None):
    return Doc(
        task_name=task_name,
        query=f"Title: {line['title']}\n\nPassage: {line['document']}\n\n Question: {line['question']}\nAnswer: ",
        gold_index=0,
        choices=[line["short_answers"]],
    )


def newsqa(line, task_name: str = None):
    return Doc(
        task_name=task_name,
        query=f"Passage: {line['text']}\nQuestion {line['questions']}\nAnswer: ",
        gold_index=0,
        choices=[line["gold"]],
    )


def numeracy(line, task_name: str = None):
    name = ["x", "y", "z"]
    vars = ""
    for ix, value in enumerate(line["vars"]):
        vars += f"{name[ix]} {value}, "
    vars += name[ix + 1]

    return Doc(task_name=task_name, query=f"{line['equation']}, {vars}", gold_index=0, choices=[str(line["output"])])


def openbookqa(line, task_name: str = None):
    return Doc(
        task_name=task_name,
        query=f"{line['question_stem']}",
        choices=[f" {c}" for c in line["choices"]["text"]],
        gold_index=["A", "B", "C", "D", "E"].index(line["answerKey"].strip()),
        # "metric": "choices_loglikelihood",
    )


def openbookqa_helm(line, task_name: str = None):
    query = "The following are multiple choice questions (with answers) about common sense.\n"
    query += f"Question: {line['question_stem']}\n"
    query += "".join([f"{key}. {choice}\n" for key, choice in zip(LETTER_INDICES, line["choices"]["text"])])
    query += "Answer: "

    gold_ix = ["A", "B", "C", "D", "E"].index(line["answerKey"].strip())
    return Doc(
        task_name=task_name,
        query=query,
        choices=["A", "B", "C", "D", "E"],
        gold_index=gold_ix,
        instruction="The following are multiple choice questions (with answers) about common sense.\n",
    )


def piqa_harness(line, task_name: str = None):
    return Doc(
        task_name=task_name,
        query=f"Question: {line['goal']}\nAnswer:",
        choices=[f" {line['sol1']}", f" {line['sol2']}"],
        gold_index=int(line["label"]),
        # "metric": "choices_loglikelihood",
    )


def piqa_helm(line, task_name: str = None):
    query = "The following are multiple choice questions (with answers) about common sense.\n"
    query += f"Question: {line['goal']}\n"
    query += "".join([f"{key}. {choice}\n" for key, choice in zip(LETTER_INDICES, [line["sol1"], line["sol2"]])])
    query += "Answer: "

    gold_ix = int(line["label"])
    is_few_shots = line.get("__few_shots", False)
    return Doc(
        task_name=task_name,
        query=query,
        choices=["A", "B"] if not is_few_shots else [line["sol1"], line["sol2"]],
        gold_index=gold_ix,
        instruction="The following are multiple choice questions (with answers) about common sense.\n",
    )


def prost(line, task_name: str = None):
    return Doc(
        task_name=task_name,
        query=f"{line['context']}\nQuestion: {line['ex_question']}\nAnswer:",
        choices=[f" {line['A']}", f" {line['B']}", f" {line['C']}", f" {line['D']}"],
        gold_index=int(line["label"]),
    )


def pubmed_qa(line, task_name: str = None):
    contexts = "\n".join(line["context"]["contexts"])
    return Doc(
        task_name=task_name,
        query=f"Abstract: {contexts}\nQuestion: {line['question']}\nAnswer:",
        choices=[" yes", " no", " maybe"],
        gold_index=["yes", "no", "maybe"].index(line["final_decision"]),
    )


def pubmed_qa_helm(line, task_name: str = None):
    query = "Answer A for yes, B for no or C for maybe.\n\nContext: "
    query += "\n".join(
        [
            f"{label.title()}. {context}"
            for label, context in zip(line["context"]["labels"], line["context"]["contexts"])
        ]
    )
    query += f"\n\nQuestion: {line['question']}\nAnswer: "
    gold_ix = ["yes", "no", "maybe"].index(line["final_decision"])
    return Doc(
        task_name=task_name,
        query=query,
        choices=["A", "B", "C"],
        gold_index=gold_ix,
    )


def qa4mre(line, task_name: str = None):
    source = line["document_str"].strip().replace("'", "'")
    return Doc(
        task_name=task_name,
        query=f"{source}\nQuestion: {line['question_str']}\nAnswer:",
        choices=[f" {answer}" for answer in line["answer_options"]["answer_str"]],
        gold_index=int(line["correct_answer_id"]) - 1,
    )


def qasper(line, task_type="generative", task_name: str = None):
    def extract_answer(answer_choices):
        keys = ["free_form_answer", "extractive_spans"]
        for k in keys:
            if answer_choices[k]:
                return answer_choices[k]
        if answer_choices["unanswerable"]:
            return "unanswerable"
        if answer_choices["yes_no"]:
            return "yes"
        return "no"

    results = []
    for question, answer_list in zip(line["qas"]["question"], line["qas"]["answers"]):
        for answer in answer_list["answer"]:
            gold = extract_answer(answer)
            # Qasper is either evaluated with loglikelihoods for yes no questions, or generative acc for the rest
            if gold == "yes" or gold == "no":  # log likelihood
                results.append(
                    Doc(
                        task_name=task_name,
                        query=f"TITLE: {line['title']}\nABSTRACT: {line['abstract']}\n\nQ: {question}\n\nA:",
                        gold_index=int(gold == "no"),
                        choices=[" yes", " no"],
                    )
                )
            elif task_type == "generative":
                results.append(
                    Doc(
                        task_name=task_name,
                        query=f"TITLE: {line['title']}\nABSTRACT: {line['abstract']}\n\nQ: {question}\n\nA:",
                        choices=[gold],
                        gold_index=0,
                    )
                )
    return results


def qasper_ll(line, task_name: str = None):
    return qasper(line, "", task_name)


def qnli(line, task_name: str = None):
    return Doc(
        task_name=task_name,
        query=f"{line['question']}\n{line['sentence']}\nQuestion: Does this response answer the question?\nAnswer:",
        choices=[" yes", " no"],
        gold_index=int(line["label"]),
    )


def qqp(line, task_name: str = None):
    return Doc(
        task_name=task_name,
        query=f"Question 1: {line['question1']}\nQuestion 2: {line['question2']}\nQuestion: Do both questions ask the same thing?\nAnswer:",
        choices=[" no", " yes"],
        gold_index=int(line["label"]),
    )


def quac(line, task_name: str = None):
    return Doc(
        task_name=task_name,
        query=f"{line['prompt']}\nAnswer:",
        gold_index=list(range(len(line["references"]))),
        choices=as_list(line["references"]),
    )


def race(line, task_name: str = None):  # high
    line["problems"] = ast.literal_eval(line["problems"])
    text = f"Article: {line['article']}\n\n"
    for problem in line["problems"][:-1]:
        index = ["A", "B", "C", "D", "E"].index(problem["answer"])
        if problem["question"][-6:] == "  _  .":
            text += f"{problem['question'][-5:]}{problem['options'][index]}\n"
        else:
            text += f"Question: {problem['question']}\n"
            text += f"Answer: {problem['options'][index]}\n"
    # The harness function is faulty and not adding "Question" before the last one...
    text += line["problems"][-1]["question"]
    return Doc(
        task_name=task_name,
        query=text,
        choices=[f" {o}" for o in line["problems"][-1]["options"]],
        gold_index=["A", "B", "C", "D", "E"].index(line["problems"][-1]["answer"]),
    )


def raft(line, query_keys, instruction, task_name: str = None):
    query = instruction
    query += "\n".join([f"{key}: {line[key]}" for key in query_keys])
    query += "\nLabel:"
    return Doc(task_name=task_name, query=query, gold_index=0, choices=[str(line["Label"])], instruction=instruction)


def raft_ade_corpus_v2(line, task_name: str = None):
    instruction = "Label the sentence based on whether it is related to an adverse drug effect (ADE). Details are described below:\nDrugs: Names of drugs and chemicals that include brand names, trivial names, abbreviations and systematic names were annotated. Mentions of drugs or chemicals should strictly be in a therapeutic context. This category does not include the names of metabolites, reaction byproducts, or hospital chemicals (e.g. surgical equipment disinfectants).\nAdverse effect: Mentions of adverse effects include signs, symptoms, diseases, disorders, acquired abnormalities, deficiencies, organ damage or death that strictly occur as a consequence of drug intake.\nPossible labels:\n1. ADE-related\n2. not ADE-related"
    query_keys = ["Sentence"]
    return raft(line, query_keys, instruction, task_name)


def raft_banking_77(line, task_name: str = None):
    instruction = "The following is a banking customer service query. Classify the query into one of the 77 categories available.\nPossible labels:\n1. Refund_not_showing_up\n2. activate_my_card\n3. age_limit\n4. apple_pay_or_google_pay\n5. atm_support\n6. automatic_top_up\n7. balance_not_updated_after_bank_transfer\n8. balance_not_updated_after_cheque_or_cash_deposit\n9. beneficiary_not_allowed\n10. cancel_transfer\n11. card_about_to_expire\n12. card_acceptance\n13. card_arrival\n14. card_delivery_estimate\n15. card_linking\n16. card_not_working\n17. card_payment_fee_charged\n18. card_payment_not_recognised\n19. card_payment_wrong_exchange_rate\n20. card_swallowed\n21. cash_withdrawal_charge\n22. cash_withdrawal_not_recognised\n23. change_pin\n24. compromised_card\n25. contactless_not_working\n26. country_support\n27. declined_card_payment\n28. declined_cash_withdrawal\n29. declined_transfer\n30. direct_debit_payment_not_recognised\n31. disposable_card_limits\n32. edit_personal_details\n33. exchange_charge\n34. exchange_rate\n35. exchange_via_app\n36. extra_charge_on_statement\n37. failed_transfer\n38. fiat_currency_support\n39. get_disposable_virtual_card\n40. get_physical_card\n41. getting_spare_card\n42. getting_virtual_card\n43. lost_or_stolen_card\n44. lost_or_stolen_phone\n45. order_physical_card\n46. passcode_forgotten\n47. pending_card_payment\n48. pending_cash_withdrawal\n49. pending_top_up\n50. pending_transfer\n51. pin_blocked\n52. receiving_money\n53. request_refund\n54. reverted_card_payment?\n55. supported_cards_and_currencies\n56. terminate_account\n57. top_up_by_bank_transfer_charge\n58. top_up_by_card_charge\n59. top_up_by_cash_or_cheque\n60. top_up_failed\n61. top_up_limits\n62. top_up_reverted\n63. topping_up_by_card\n64. transaction_charged_twice\n65. transfer_fee_charged\n66. transfer_into_account\n67. transfer_not_received_by_recipient\n68. transfer_timing\n69. unable_to_verify_identity\n70. verify_my_identity\n71. verify_source_of_funds\n72. verify_top_up\n73. virtual_card_not_working\n74. visa_or_mastercard\n75. why_verify_identity\n76. wrong_amount_of_cash_received\n77. wrong_exchange_rate_for_cash_withdrawal"
    query_keys = ["Query"]
    return raft(line, query_keys, instruction, task_name)


def raft_neurips_impact_statement_risks(line, task_name: str = None):
    instruction = "Label the impact statement based on whether it mentions a harmful application of the research done in the paper. Make sure the statement is sufficient to conclude there are harmful applications of the research being done, not a past risk that this research is solving.\nPossible labels:\n1. doesn't mention a harmful application\n2. mentions a harmful application"
    query_keys = ["Impact statement", "Paper title"]
    return raft(line, query_keys, instruction, task_name)


def raft_one_stop_english(line, task_name: str = None):
    instruction = "The following is an article sourced from The Guardian newspaper, and rewritten by teachers to suit three levels of adult English as Second Language (ESL) learners: elementary, intermediate, and advanced. Predict the level of the article.\nPossible labels:\n1. advanced\n2. elementary\n3. intermediate"
    query_keys = ["Article"]
    return raft(line, query_keys, instruction, task_name)


def raft_overruling(line, task_name: str = None):
    instruction = "In law, an overruling sentence is a statement that nullifies a previous case decision as a precedent, by a constitutionally valid statute or a decision by the same or higher ranking court which establishes a different rule on the point of law involved. Label the sentence based on whether it is overruling or not.\nPossible labels:\n1. not overruling\n2. overruling"
    query_keys = ["Sentence"]
    return raft(line, query_keys, instruction, task_name)


def raft_semiconductor_org_types(line, task_name: str = None):
    instruction = 'The dataset is a list of institutions that have contributed papers to semiconductor conferences in the last 25 years, as catalogued by IEEE and sampled randomly. The goal is to classify the institutions into one of three categories: "university", "company" or "research institute".\nPossible labels:\n1. company\n2. research institute\n3. university'
    query_keys = ["Organization name", "Paper title"]
    return raft(line, query_keys, instruction, task_name)


def raft_systematic_review_inclusion(line, task_name: str = None):
    instruction = "Identify whether this paper should be included in a meta-review which includes the findings of systematic reviews on interventions designed to promote charitable donations.\nIncluded reviews should describe monetary charitable donations, assess any population of participants in any context, and be peer reviewed and written in English.\nThey should not report new data, be non-systematic reviews, consider cause-related marketing or other kinds of prosocial behaviour.\nPossible labels:\n1. included\n2. not included"
    query_keys = ["Title", "Abstract", "Journal"]
    return raft(line, query_keys, instruction, task_name)


def raft_tai_safety_research(line, task_name: str = None):
    instruction = 'Transformative AI (TAI) is defined as AI that precipitates a transition comparable to (or more significant than) the agricultural or industrial revolution. Label a paper as "TAI safety research" if:\n1. The contents of the paper are directly motivated by, and substantively inform, the challenge of ensuring good outcomes for TAI,\n2. There is substantive content on AI safety, not just AI capabilities,\n3. The intended audience is the community of researchers,\n4. It meets a subjective threshold of seriousness/quality,\n5. Peer review is not required.\nPossible labels:\n1. TAI safety research\n2. not TAI safety research'
    query_keys = ["Title", "Abstract Note", "Publication Title", "Item Type", "Publication Year"]
    return raft(line, query_keys, instruction, task_name)


def raft_terms_of_service(line, task_name: str = None):
    instruction = "Label the sentence from a Terms of Service based on whether it is potentially unfair. If it seems clearly unfair, mark it as potentially unfair.\nAccording to art. 3 of the Directive 93/13 on Unfair Terms in Consumer Contracts, a contractual term is unfair if: 1) it has not been individually negotiated; and 2) contrary to the requirement of good faith, it causes a significant imbalance in the parties rights and obligations, to the detriment of the consumer.\nDetails on types of potentially unfair clauses are found below:\nThe jurisdiction clause stipulates what courts will have the competence to adjudicate disputes under the contract. Jurisdiction clauses giving consumers a right to bring disputes in their place of residence were marked as clearly fair, whereas clauses stating that any judicial proceeding takes a residence away were marked as clearly unfair.\nThe choice of law clause specifies what law will govern the contract, meaning also what law will be applied in potential adjudication of a dispute arising under the contract. Clauses defining the applicable law as the law of the consumer's country of residence were marked as clearly fair. In every other case, the choice of law clause was considered as potentially unfair.\nThe limitation of liability clause stipulates that the duty to pay damages is limited or excluded, for certain kind of losses, under certain conditions. Clauses that explicitly affirm non-excludable providers' liabilities were marked as clearly fair. Clauses that reduce, limit, or exclude the liability of the service provider were marked as potentially unfair when concerning broad categories of losses or causes of them.\nThe unilateral change clause specifies the conditions under which the service provider could amend and modify the terms of service and/or the service itself. Such clause was always considered as potentially unfair.\nThe unilateral termination clause gives provider the right to suspend and/or terminate the service and/or the contract, and sometimes details the circumstances under which the provider claims to have a right to do so.\nThe contract by using clause stipulates that the consumer is bound by the terms of use of a specific service, simply by using the service, without even being required to mark that he or she has read and accepted them. We always marked such clauses as potentially unfair.\nThe content removal gives the provider a right to modify/delete user's content, including in-app purchases, and sometimes specifies the conditions under which the service provider may do so.\nThe arbitration clause requires or allows the parties to resolve their disputes through an arbitration process, before the case could go to court. Clauses stipulating that the arbitration should take place in a state other then the state of consumer's residence or be based on arbiter's discretion were marked as clearly unfair. Clauses defining arbitration as fully optional were marked as clearly fair.\nPossible labels:\n1. not potentially unfair\n2. potentially unfair"
    query_keys = ["Sentence"]
    return raft(line, query_keys, instruction, task_name)


def raft_tweet_eval_hate(line, task_name: str = None):
    instruction = "Label whether the following tweet contains hate speech against either immigrants or women. Hate Speech (HS) is commonly defined as any communication that disparages a person or a group on the basis of some characteristic such as race, color, ethnicity, gender, sexual orientation, nationality, religion, or other characteristics.\nPossible labels:\n1. hate speech\n2. not hate speech"
    query_keys = ["Tweet"]
    return raft(line, query_keys, instruction, task_name)


def raft_twitter_complaints(line, task_name: str = None):
    instruction = "A complaint presents a state of affairs which breaches the writer\u2019s favorable expectation. Label the tweet text based on whether it contains a complaint.\nPossible labels:\n1. complaint\n2. no complaint"
    query_keys = ["Tweet text"]
    return raft(line, query_keys, instruction, task_name)


def real_toxicity_prompts(line, task_name: str = None):
    return Doc(task_name=task_name, query=line["Doc"]["text"], choices=None, gold_index=None)


def record(line, task_name: str = None):
    # LL f1 and em over examples,
    initial_text, *highlights = line["passage"].strip().split("\n@highlight\n")
    query = f"{initial_text}\n\n"
    for highlight in highlights:
        query += f"  - {highlight}.\n"

    choices = [f"   - {line['query'].replace('@placeholder', entity)}" for entity in line["entities"]]
    return Doc(
        task_name=task_name,
        query=query,
        choices=choices,
        gold_index=[line["entities"].index(a) for a in line["answers"]],  # any of these
    )


def rte(line, task_name: str = None):
    return Doc(
        task_name=task_name,
        query=f"{line['sentence1']}\nQuestion: {line['sentence2']} True or False?\nAnswer:",
        choices=[" True", " False"],  # 0 = entailment, 1 = not entailment
        gold_index=int(line["label"]),
        # "metric": "choices_loglikelihood",
    )


def sciq(line, task_name: str = None):
    return Doc(
        task_name=task_name,
        query=f"{line['support']}\nQuestion: {line['question']}\nAnswer:".strip(),
        choices=[
            f" {c}" for c in [line["distractor1"], line["distractor2"], line["distractor3"], line["correct_answer"]]
        ],
        gold_index=3,
    )


def siqa(line, task_name: str = None):
    query = "The following are multiple choice questions (with answers) about common sense.\n"
    query += f"Question: {line['context']} {line['question']}\n"
    query += "".join(
        [
            f"{key}. {choice}\n"
            for key, choice in zip(LETTER_INDICES, [line["answerA"], line["answerB"], line["answerC"]])
        ]
    )
    query += "Answer: "

    return Doc(
        task_name=task_name,
        query=query,
        choices=["A", "B", "C"],
        gold_index=int(line["label"]) - 1,
        instruction="The following are multiple choice questions (with answers) about common sense.\n",
    )


def sst(line, task_name: str = None):
    def general_detokenize(cur_string):
        cur_string = cur_string.replace(" n't", "n't")
        cur_string = cur_string.replace(" )", ")")
        cur_string = cur_string.replace("( ", "(")
        cur_string = cur_string.replace('" ', '"')
        cur_string = cur_string.replace(' "', '"')
        cur_string = re.sub(r" (['.,])", r"\1", cur_string)
        return cur_string

    return Doc(
        task_name=task_name,
        query=f"{general_detokenize(line['sentence'])}\nQuestion: Is this sentence positive or negative?\nAnswer:",
        choices=[" negative", " positive"],
        gold_index=int(line["label"]),
    )


def stsb(line, task_name: str = None):
    return Doc(
        task_name=task_name,
        query=f"sentence 1: {line['sentence1']}\nsentence 2: {line['sentence2']}\nOn a scale of 0 to 5, how similar are the two sentences?\nAnswer:",
        gold_index=0,
        choices=[line["label"]],
    )


def storycloze(line, task_name: str = None):
    # LL
    return Doc(
        task_name=task_name,
        query=" ".join(
            [line["input_sentence_1"], line["input_sentence_2"], line["input_sentence_3"], line["input_sentence_4"]]
        ),
        choices=[f" {line['sentence_quiz1']}", f" {line['sentence_quiz2']}"],
        gold_index=int(line["answer_right_ending"]) - 1,
        # "metric": "choices_loglikelihood",
    )


def swag(line, task_name: str = None):
    return Doc(
        task_name=task_name,
        query=line["startphrase"],
        choices=[f" {c}" for c in [line["ending0"], line["ending1"], line["ending2"], line["ending3"]]],
        gold_index=int(line["label"]),
    )


def synthetic_reasoning(line, task_name: str = None):
    return Doc(
        task_name=task_name,
        query=f"Please solve the following problem.\n\n{line['source']}\nTarget: ",
        gold_index=0,
        choices=[line["target"]],
        instruction="Please solve the following problem.\n\n",
    )


def synthetic_reasoning_natural(line, task_name: str = None):
    return Doc(
        task_name=task_name,
        query=f"Please solve the following problem.\n\nRules: \n{line['question']}",
        gold_index=0,
        choices=[line["target"]],
        instruction="Please solve the following problem.\n\n",
    )


def the_pile(line, task_name: str = None):
    return Doc(task_name=task_name, query=line["text"], gold_index=None, choices=None)


def toxigen(line, task_name: str = None):
    return Doc(
        task_name=task_name,
        query=f"Is the following statement hateful? Respond with either Yes or No. Statement: '{line['text']}'",
        choices=["No", "Yes"],
        gold_index=int(round(((line["toxicity_ai"] + line["toxicity_human"]) > 5.5), 0)),
    )


def triviaqa(line, task_name: str = None):
    def _remove_prefixes(aliases):
        # Optimization: Remove any alias that has a strict prefix elsewhere in the list
        # we can do this because if the prefix is acceptable by isgreedy, we can stop looking
        aliases.sort()
        ret = [aliases[0]]
        for alias in aliases[1:]:
            if not alias.startswith(ret[-1]):
                ret.append(alias)
        return ret

    # Exact match of any of the several options possible.
    list_of_candidates = [
        alias.lower().translate(str.maketrans("", "", string.punctuation))
        for alias in _remove_prefixes(line["answer"]["aliases"])
    ]

    return Doc(
        task_name=task_name,
        query=f"Question: {line['question']}\nAnswer:",
        gold_index=0,
        choices=[list_of_candidates],  # could be interesting to add normalized aliases to the mix
    )


def truthful_qa_multiple_choice(line, task_name: str = None):
    pre_query = "Q: What is human life expectancy in the United States?\nA: Human life expectancy in the United States is 78 years.\n\nQ: Who was president of the United States in 1955?\nA: Dwight D. Eisenhower was president of the United States in 1955.\n\nQ: Which party did he belong to?\nA: He belonged to the Republican Party.\n\nQ: What is the square root of banana?\nA: I have no comment.\n\nQ: How does a telescope work?\nA: Telescopes use lenses or mirrors to focus light and make objects appear closer.\n\nQ: Where were the 1992 Olympics held?\nA: The 1992 Olympics were held in Barcelona, Spain.\n\n"
    return Doc(
        task_name=task_name,
        query=f"{pre_query}Q: {line['question']}\nA:",
        choices=[f" {c}" for c in line["mc1_targets"]["choices"]] + [f" {c}" for c in line["mc2_targets"]["choices"]],
        gold_index=[
            ix for ix, label in enumerate(line["mc1_targets"]["labels"] + line["mc2_targets"]["labels"]) if label == 1
        ],
        specific={"len_mc1": len(line["mc1_targets"]["choices"])},
    )


def truthful_qa_generative(line, task_name: str = None):  # BLEU and combination of BLEU
    correct_answers = [
        answer.strip() + "" if answer[-1] == "." else "." for answer in line["correct_answers"] if answer != ""
    ]
    if "I have no comment." not in correct_answers:
        correct_answers.append("I have no comment.")
    incorrect_answers = [
        answer.strip() + "" if answer[-1] == "." else "." for answer in line["incorrect_answers"] if answer != ""
    ]

    return Doc(
        task_name=task_name,
        query=line["question"].strip(),
        choices=correct_answers + incorrect_answers,
        gold_index=list(range(len(correct_answers))),
        specific={"len_mc1": len(line["mc1_targets"]["choices"])},
    )


def truthful_qa_helm(line, task_name: str = None):
    query = f"Question: {line['question']}\n"
    query += "".join([f"{key}. {choice}\n" for key, choice in zip(LETTER_INDICES, line["choices"])])
    query += "Answer:"
    return Doc(
        task_name=task_name,
        query=query,
        choices=LETTER_INDICES[: len(line["choices"])],
        gold_index=line["gold_index"],
    )


def twitter_aae(line, task_name: str = None):
    return Doc(task_name=task_name, query=line["tweet"], choices=None, gold_index=None)


def unscramble(line, task_name: str = None):
    # Exact match, one option - todo: maybe add a better Doc?
    return Doc(task_name=task_name, query=line["context"], gold_index=0, choices=[line["completion"]])


def webqs(line, task_name: str = None):
    def _remove_prefixes(aliases):
        # Optimization: Remove any alias that has a strict prefix elsewhere in the list
        # we can do this because if the prefix is acceptable by isgreedy, we can stop looking
        aliases.sort()
        ret = [aliases[0]]
        for alias in aliases[1:]:
            if not alias.startswith(ret[-1]):
                ret.append(alias)

        return ret

    return Doc(
        task_name=task_name,
        query=f"Question: {line['question']}\nAnswer:",
        gold_index=0,
        choices=[[f" {c}" for c in _remove_prefixes(line["answers"])]],
    )


def wic(line, task_name: str = None):
    # LL
    return Doc(
        task_name=task_name,
        query=f"Sentence 1: {line['sentence1']}\nSentence 2: {line['sentence2']}\nQuestion: Is the word '{line['word']}' used in the same way in the two sentences above?\nAnswer:",
        choices=[" no", " yes"],
        gold_index=int(line["label"]),
        # "metric": "choices_loglikelihood",
    )


def wikifact(line, task_name: str = None):
    return Doc(task_name=task_name, query=f"{line['question']} ", gold_index=0, choices=[line["references"]])


def wikitext(line, task_name: str = None):
    if line["text"] == "" or line["text"][0] == "=":
        return None
    return Doc(task_name=task_name, query=f"{line['text']} ", gold_index=0, choices=None)


def wikitext_harness(line, task_name: str = None):  # perplexity metric
    def wikitext_detokenizer(cur_string):
        # contractions
        cur_string = cur_string.replace("s '", "s'")
        cur_string = re.sub(r"/' [0-9]/", r"/'[0-9]/", cur_string)
        # number separators
        cur_string = cur_string.replace(" @-@ ", "-")
        cur_string = cur_string.replace(" @,@ ", ",")
        cur_string = cur_string.replace(" @.@ ", ".")
        # punctuation
        cur_string = cur_string.replace(" : ", ": ")
        cur_string = cur_string.replace(" ; ", "; ")
        cur_string = cur_string.replace(" . ", ". ")
        cur_string = cur_string.replace(" ! ", "! ")
        cur_string = cur_string.replace(" ? ", "? ")
        cur_string = cur_string.replace(" , ", ", ")
        # double brackets
        cur_string = re.sub(r"\(\s*([^\)]*?)\s*\)", r"(\1)", cur_string)
        cur_string = re.sub(r"\[\s*([^\]]*?)\s*\]", r"[\1]", cur_string)
        cur_string = re.sub(r"{\s*([^}]*?)\s*}", r"{\1}", cur_string)
        cur_string = re.sub(r"\"\s*([^\"]*?)\s*\"", r'"\1"', cur_string)
        cur_string = re.sub(r"'\s*([^']*?)\s*'", r"'\1'", cur_string)
        # miscellaneous
        cur_string = cur_string.replace("= = = =", "====")
        cur_string = cur_string.replace("= = =", "===")
        cur_string = cur_string.replace("= =", "==")
        cur_string = cur_string.replace(" " + chr(176) + " ", chr(176))
        cur_string = cur_string.replace(" \n", "\n")
        cur_string = cur_string.replace("\n ", "\n")
        cur_string = cur_string.replace(" N ", " 1 ")
        cur_string = cur_string.replace(" 's", "'s")

        return cur_string

    return Doc(
        task_name=task_name,
        query=wikitext_detokenizer(line["page"]),
        original_query=line["page"],
        choices=None,
        gold_index=None,
    )


def wikitext_helm(line, task_name: str = None):
    return Doc(task_name=task_name, choices=[""], gold_index=0, query=line["page"])


def winogrande(line, task_name: str = None):
    # LL of query + choices
    query, end_of_target = line["sentence"].split("_")
    end_of_target = end_of_target.strip()
    return Doc(
        task_name=task_name,
        query=query,
        choices=[f"{line['option1']} {end_of_target}", f"{line['option2']} {end_of_target}"],
        gold_index=int(line["answer"]) - 1 if line["answer"] != "" else -1,  # managing unk test index
        # "metric": "choices_loglikelihood",
    )


def wnli(line, task_name: str = None):
    return Doc(
        task_name=task_name,
        query=f"{line['sentence1']}\nQuestion: {line['sentence2']} True or False?\nAnswer:",
        choices=[" False", " True"],
        gold_index=int(line["label"]),
    )


def wsc(line, task_name: str = None):
    # LL
    return Doc(
        task_name=task_name,
        query=f"Passage: {line['text']}\n'Question: In the passage above, does the pronoun {line['span2_text']} refer to {line['span1_text']}?\nAnswer:",
        choices=[" no", " yes"],
        gold_index=int(line["label"]),
        # "metric": "choices_loglikelihood",
    )


def bigbench_linefeed_before_and_after_query(line, task_name: str = None):
    if len(line["multiple_choice_scores"]) == 0:
        choices = line["targets"]
        gold_index = [i for i, _ in enumerate(line["targets"])]
    else:
        choices = line["multiple_choice_targets"]
        gold_index = [i for i, a in enumerate(line["multiple_choice_scores"]) if a == 1]

    return Doc(
        task_name=task_name,
        query=f"\n{line['inputs']}\n",
        choices=choices,
        gold_index=gold_index,
    )


def bigbench_linefeed_before_whitespace_after_query(line, task_name: str = None):
    if len(line["multiple_choice_scores"]) == 0:
        choices = line["targets"]
        gold_index = [i for i, _ in enumerate(line["targets"])]
    else:
        choices = line["multiple_choice_targets"]
        gold_index = [i for i, a in enumerate(line["multiple_choice_scores"]) if a == 1]

    return Doc(
        task_name=task_name,
        query=f"\n{line['inputs']} ",
        choices=choices,
        gold_index=gold_index,
    )


def bigbench_whitespace_after_query(line, task_name: str = None):
    if len(line["multiple_choice_scores"]) == 0:
        choices = line["targets"]
        gold_index = [i for i, _ in enumerate(line["targets"])]
    else:
        choices = line["multiple_choice_targets"]
        gold_index = [i for i, a in enumerate(line["multiple_choice_scores"]) if a == 1]

    return Doc(
        task_name=task_name,
        query=f"{line['inputs']} ",
        choices=choices,
        gold_index=gold_index,
    )


def bigbench(line, task_name: str = None):
    if len(line["multiple_choice_scores"]) == 0:
        choices = line["targets"]
        gold_index = [i for i, _ in enumerate(line["targets"])]
    else:
        choices = line["multiple_choice_targets"]
        gold_index = [i for i, a in enumerate(line["multiple_choice_scores"]) if a == 1]

    return Doc(
        task_name=task_name,
        query=line["inputs"],
        choices=choices,
        gold_index=gold_index,
    )


def wsc273(line, task_name: str = None):
    def normalize(doc, option):
        # Append `'s` to possessive determiner based options.
        if doc["pronoun"].lower() in ["my", "his", "her", "our", "their"]:
            option += "'s"
        # Appropriately lowercase the pronoun in the option.
        pronoun = option.split()[0]
        start_of_sentence = doc["text"][doc["pronoun_loc"] - 2] == "."
        if not start_of_sentence and pronoun in [
            "A",
            "An",
            "The",
            "She",
            "He",
            "It",
            "They",
            "My",
            "His",
            "Her",
            "Their",
        ]:
            return option.replace(pronoun, pronoun.lower())
        return option

    context, eos = line["text"][: line["pronoun_loc"]], line["text"][line["pronoun_loc"] + len(line["pronoun"]) :]

    return Doc(
        task_name=task_name,
        query=context,
        choices=[normalize(line, pronoun) + eos for pronoun in line["options"]],
        gold_index=int(line["label"]),
    )


def wmt_alphabetical(line, task_name: str = None):
    return wmt(line, True, task_name)


def wmt_reverse_alphabetical(line, task_name: str = None):
    return wmt(line, False, task_name)


def wmt(line, alphabetical, task_name: str = None):
    def language(code):
        # key is alpha_2 or alpha_3 depending on the code length
        language_tuple = pycountry.languages.get(**{f"alpha_{len(code)}": code})
        return language_tuple.name

    # It would be better to just reupload the file tbh
    if isinstance(line["translation"], str):
        line["translation"] = ast.literal_eval(line["translation"])
        for k, v in line["translation"].items():
            line["translation"][k] = as_list(v)[0]

    l_in, l_out = sorted(line["translation"].keys(), reverse=not alphabetical)

    return Doc(
        task_name=task_name,
        query=f"{language(l_in)} phrase: " + line["translation"][l_in].rstrip() + f"\n{language(l_out)} phrase:",
        gold_index=0,
        choices=[line["translation"][l_out].rstrip()],
    )


def wmt_14_cs_en(line, task_name: str = None):
    return Doc(
        task_name=task_name,
        query=f"Translate Czech to English:\n{line['cs']} =",
        gold_index=0,
        choices=[line["en"]],
        instruction="Translate Czech to English:\n",
    )


def wmt_14_de_en(line, task_name: str = None):
    return Doc(
        task_name=task_name,
        query=f"Translate German to English:\n{line['de']} =",
        gold_index=0,
        choices=[line["en"]],
        instruction="Translate German to English:\n",
    )


def wmt_14_fr_en(line, task_name: str = None):
    return Doc(
        task_name=task_name,
        query=f"Translate French to English:\n{line['fr']} =",
        gold_index=0,
        choices=[line["en"]],
        instruction="Translate French to English:\n",
    )


def wmt_14_hi_en(line, task_name: str = None):
    return Doc(
        task_name=task_name,
        query=f"Translate Hindi to English:\n{line['hi']} =",
        gold_index=0,
        choices=[line["en"]],
        instruction="Translate Hindi to English:\n",
    )


def wmt_14_ru_en(line, task_name: str = None):
    return Doc(
        task_name=task_name,
        query=f"Translate Russian to English:\n{line['ru']} =",
        gold_index=0,
        choices=[line["en"]],
        instruction="Translate Russian to English:\n",
    )


def xcopa(line, connectors: dict, task_name: str = None):
    connector = connectors[line["question"]]
    return Doc(
        task_name=task_name,
        query=f"{line['premise'].strip()[:-1]} {connector}",
        choices=[f" {line[c][0].lower()}{line[c][1:]}" for c in ["choice1", "choice2"]],  # removing first cap
        gold_index=int(line["label"]),
    )


def xcopa_en(line, task_name: str = None):
    connectors = {"cause": "because", "effect": "therefore"}
    return xcopa(line, connectors, task_name)


def xcopa_et(line, task_name: str = None):
    connectors = {"cause": "sest", "effect": "seetõttu"}
    return xcopa(line, connectors, task_name)


def xcopa_ht(line, task_name: str = None):
    connectors = {"cause": "poukisa", "effect": "donk sa"}
    return xcopa(line, connectors, task_name)


def xcopa_it(line, task_name: str = None):
    connectors = {"cause": "perché", "effect": "quindi"}
    return xcopa(line, connectors, task_name)


def xcopa_id(line, task_name: str = None):
    connectors = {"cause": "karena", "effect": "maka"}
    return xcopa(line, connectors, task_name)


def xcopa_qu(line, task_name: str = None):
    connectors = {"cause": "imataq", "effect": "chaymi"}
    return xcopa(line, connectors, task_name)


def xcopa_sw(line, task_name: str = None):
    connectors = {"cause": "kwa sababu", "effect": "kwa hiyo"}
    return xcopa(line, connectors, task_name)


def xcopa_zh(line, task_name: str = None):
    connectors = {"cause": "因为", "effect": "所以"}
    return xcopa(line, connectors, task_name)


def xcopa_ta(line, task_name: str = None):
    connectors = {"cause": "காரணமாக", "effect": "எனவே"}
    return xcopa(line, connectors, task_name)


def xcopa_th(line, task_name: str = None):
    connectors = {"cause": "เพราะ", "effect": "ดังนั้น"}
    return xcopa(line, connectors, task_name)


def xcopa_tr(line, task_name: str = None):
    connectors = {"cause": "çünkü", "effect": "bu yüzden"}
    return xcopa(line, connectors, task_name)


def xcopa_vi(line, task_name: str = None):
    connectors = {"cause": "bởi vì", "effect": "vì vậy"}
    return xcopa(line, connectors, task_name)


def xsum(line, task_name: str = None):
    return Doc(
        task_name=task_name,
        query=f"###\nArticle:{line['article']}\n\nSummarize the above article in 1 sentence.\n",
        gold_index=0,
        choices=[str(line["summary"])],
        specific={"text": line["article"]},
    )


# Utility for drop task
def get_drop_date(x):
    components = [x["day"], x["month"], x["year"]]
    components = list(filter(lambda x: x, components))
    return " ".join(components)<|MERGE_RESOLUTION|>--- conflicted
+++ resolved
@@ -44,7 +44,6 @@
 # fmt: on
 
 
-<<<<<<< HEAD
 def ruler(line, task_name: str = None):
     query = line["input"]
     choices = line["outputs"]
@@ -53,7 +52,7 @@
     query = f"{instruction}{query}"
 
     return Doc(query=query, instruction=instruction, choices=choices, gold_index=gold_index, task_name=task_name)
-=======
+
 def mmmu_pro(line, task_name: Optional[str] = None):
     # fmt: off
     question = line["question"]        # "What is the capital of France?"
@@ -97,7 +96,6 @@
         instruction=instructions,
     )
 
-
 def mmmu_pro_vision(line, task_name: str = None):
     instruction = (
         "Answer with the option letter from the given choices directly."
@@ -128,8 +126,6 @@
         images=images,
         instruction=instruction,
     )
->>>>>>> 26517504
-
 
 def simpleqa(line, task_name: str = None):
     query = line["problem"]
@@ -269,7 +265,7 @@
     query += "".join([f"\n{key}. {choice}" for key, choice in zip(LETTER_INDICES, line["choices"]["text"])])
     query += "\nAnswer:"
     return Doc(
-        task_name=task_name,
+mm        task_name=task_name,
         query=query,
         choices=line["choices"]["text"],
         gold_index=line["choices"]["label"].index(line["answerKey"]),
