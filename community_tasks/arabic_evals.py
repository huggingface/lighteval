--- conflicted
+++ resolved
@@ -389,12 +389,7 @@
     evaluation_splits=["test"],
     few_shots_split="validation",
     few_shots_select="sequential",
-<<<<<<< HEAD
-    metrics=[Metrics.loglikelihood_acc(sample_params={"logprob_normalization": LogProbCharNorm()})],
-    trust_dataset=True,
-=======
-    metrics=[Metrics.loglikelihood_acc_norm],
->>>>>>> e53587ef
+    metrics=[Metrics.loglikelihood_acc(sample_params={"logprob_normalization": LogProbCharNorm()})],
     version=0,
 )
 
@@ -470,12 +465,7 @@
     evaluation_splits=["test"],
     few_shots_split="validation",
     few_shots_select="sequential",
-<<<<<<< HEAD
-    metrics=[Metrics.loglikelihood_acc(sample_params={"logprob_normalization": LogProbCharNorm()})],
-    trust_dataset=True,
-=======
-    metrics=[Metrics.loglikelihood_acc_norm],
->>>>>>> e53587ef
+    metrics=[Metrics.loglikelihood_acc(sample_params={"logprob_normalization": LogProbCharNorm()})],
     version=0,
 )
 
@@ -491,12 +481,7 @@
     evaluation_splits=["test"],
     few_shots_split="validation",
     few_shots_select="sequential",
-<<<<<<< HEAD
-    metrics=[Metrics.loglikelihood_acc(sample_params={"logprob_normalization": LogProbCharNorm()})],
-    trust_dataset=True,
-=======
-    metrics=[Metrics.loglikelihood_acc_norm],
->>>>>>> e53587ef
+    metrics=[Metrics.loglikelihood_acc(sample_params={"logprob_normalization": LogProbCharNorm()})],
     version=0,
 )
 
@@ -512,12 +497,7 @@
     evaluation_splits=["test"],
     few_shots_split="validation",
     few_shots_select="sequential",
-<<<<<<< HEAD
-    metrics=[Metrics.loglikelihood_acc(sample_params={"logprob_normalization": LogProbCharNorm()})],
-    trust_dataset=True,
-=======
-    metrics=[Metrics.loglikelihood_acc_norm],
->>>>>>> e53587ef
+    metrics=[Metrics.loglikelihood_acc(sample_params={"logprob_normalization": LogProbCharNorm()})],
     version=0,
 )
 
@@ -533,12 +513,7 @@
     evaluation_splits=["test"],
     few_shots_split="validation",
     few_shots_select="sequential",
-<<<<<<< HEAD
-    metrics=[Metrics.loglikelihood_acc(sample_params={"logprob_normalization": LogProbCharNorm()})],
-    trust_dataset=True,
-=======
-    metrics=[Metrics.loglikelihood_acc_norm],
->>>>>>> e53587ef
+    metrics=[Metrics.loglikelihood_acc(sample_params={"logprob_normalization": LogProbCharNorm()})],
     version=0,
 )
 
@@ -554,12 +529,7 @@
     evaluation_splits=["test"],
     few_shots_split="validation",
     few_shots_select="sequential",
-<<<<<<< HEAD
-    metrics=[Metrics.loglikelihood_acc(sample_params={"logprob_normalization": LogProbCharNorm()})],
-    trust_dataset=True,
-=======
-    metrics=[Metrics.loglikelihood_acc_norm],
->>>>>>> e53587ef
+    metrics=[Metrics.loglikelihood_acc(sample_params={"logprob_normalization": LogProbCharNorm()})],
     version=0,
 )
 
@@ -575,12 +545,7 @@
     evaluation_splits=["test"],
     few_shots_split="validation",
     few_shots_select="sequential",
-<<<<<<< HEAD
-    metrics=[Metrics.loglikelihood_acc(sample_params={"logprob_normalization": LogProbCharNorm()})],
-    trust_dataset=True,
-=======
-    metrics=[Metrics.loglikelihood_acc_norm],
->>>>>>> e53587ef
+    metrics=[Metrics.loglikelihood_acc(sample_params={"logprob_normalization": LogProbCharNorm()})],
     version=0,
 )
 
@@ -617,12 +582,7 @@
     evaluation_splits=["test"],
     few_shots_split="validation",
     few_shots_select="sequential",
-<<<<<<< HEAD
-    metrics=[Metrics.loglikelihood_acc(sample_params={"logprob_normalization": LogProbCharNorm()})],
-    trust_dataset=True,
-=======
-    metrics=[Metrics.loglikelihood_acc_norm],
->>>>>>> e53587ef
+    metrics=[Metrics.loglikelihood_acc(sample_params={"logprob_normalization": LogProbCharNorm()})],
     version=0,
 )
 
@@ -656,12 +616,7 @@
     evaluation_splits=["test"],
     few_shots_split="validation",
     few_shots_select="sequential",
-<<<<<<< HEAD
-    metrics=[Metrics.loglikelihood_acc(sample_params={"logprob_normalization": LogProbCharNorm()})],
-    trust_dataset=True,
-=======
-    metrics=[Metrics.loglikelihood_acc_norm],
->>>>>>> e53587ef
+    metrics=[Metrics.loglikelihood_acc(sample_params={"logprob_normalization": LogProbCharNorm()})],
     version=0,
 )
 
@@ -704,12 +659,7 @@
     evaluation_splits=["test"],
     few_shots_split="validation",
     few_shots_select="sequential",
-<<<<<<< HEAD
-    metrics=[Metrics.loglikelihood_acc(sample_params={"logprob_normalization": LogProbCharNorm()})],
-    trust_dataset=True,
-=======
-    metrics=[Metrics.loglikelihood_acc_norm],
->>>>>>> e53587ef
+    metrics=[Metrics.loglikelihood_acc(sample_params={"logprob_normalization": LogProbCharNorm()})],
     version=0,
 )
 
@@ -745,12 +695,7 @@
     evaluation_splits=["test"],
     few_shots_split="validation",
     few_shots_select="sequential",
-<<<<<<< HEAD
-    metrics=[Metrics.loglikelihood_acc(sample_params={"logprob_normalization": LogProbCharNorm()})],
-    trust_dataset=True,
-=======
-    metrics=[Metrics.loglikelihood_acc_norm],
->>>>>>> e53587ef
+    metrics=[Metrics.loglikelihood_acc(sample_params={"logprob_normalization": LogProbCharNorm()})],
     version=0,
 )
 
@@ -800,12 +745,7 @@
     evaluation_splits=["test"],
     few_shots_split="validation",
     few_shots_select="sequential",
-<<<<<<< HEAD
-    metrics=[Metrics.loglikelihood_acc(sample_params={"logprob_normalization": LogProbCharNorm()})],
-    trust_dataset=True,
-=======
-    metrics=[Metrics.loglikelihood_acc_norm],
->>>>>>> e53587ef
+    metrics=[Metrics.loglikelihood_acc(sample_params={"logprob_normalization": LogProbCharNorm()})],
     version=0,
 )
 
