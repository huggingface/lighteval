# MIT License

# Copyright (c) 2024 The HuggingFace Team

# Permission is hereby granted, free of charge, to any person obtaining a copy
# of this software and associated documentation files (the "Software"), to deal
# in the Software without restriction, including without limitation the rights
# to use, copy, modify, merge, publish, distribute, sublicense, and/or sell
# copies of the Software, and to permit persons to whom the Software is
# furnished to do so, subject to the following conditions:

# The above copyright notice and this permission notice shall be included in all
# copies or substantial portions of the Software.

# THE SOFTWARE IS PROVIDED "AS IS", WITHOUT WARRANTY OF ANY KIND, EXPRESS OR
# IMPLIED, INCLUDING BUT NOT LIMITED TO THE WARRANTIES OF MERCHANTABILITY,
# FITNESS FOR A PARTICULAR PURPOSE AND NONINFRINGEMENT. IN NO EVENT SHALL THE
# AUTHORS OR COPYRIGHT HOLDERS BE LIABLE FOR ANY CLAIM, DAMAGES OR OTHER
# LIABILITY, WHETHER IN AN ACTION OF CONTRACT, TORT OR OTHERWISE, ARISING FROM,
# OUT OF OR IN CONNECTION WITH THE SOFTWARE OR THE USE OR OTHER DEALINGS IN THE
# SOFTWARE.

# ruff: noqa: F405, F403, F401
"""
Custom evaluation tasks for lighteval

This file generally creates just a TASKS_TABLE and TASKS_GROUPS which are then imported by LightEval.
"""
import random
import re

from lighteval.tasks.lighteval_task import LightevalTaskConfig
from lighteval.tasks.requests import Doc
from lighteval.tasks.tasks_prompt_formatting import LETTER_INDICES


# fmt: off
LETTER_INDICES_AR = ["أ", "ب", "ج", "د", "هـ", "و", "ز", "ح", "ط", "ي", "ك", "ل", "م", "ن", "س", "ع", "ف", "ص", "ق", "ر", "ش", "ت", "ث", "خ", "ذ", "ض", "ظ", "غ"]
# fmt: on

# ARABIC MMLU ##
# fmt: off
ARABIC_MMLU_SUBSETS = [
    "abstract_algebra", "anatomy", "astronomy", "business_ethics", "clinical_knowledge", "college_biology", "college_chemistry", "college_computer_science",
    "college_mathematics", "college_medicine", "college_physics", "computer_security", "conceptual_physics", "econometrics", "electrical_engineering",
    "elementary_mathematics", "formal_logic", "global_facts", "high_school_biology", "high_school_chemistry", "high_school_computer_science",
    "high_school_european_history", "high_school_geography", "high_school_government_and_politics", "high_school_macroeconomics", "high_school_mathematics",
    "high_school_microeconomics", "high_school_physics", "high_school_psychology", "high_school_statistics", "high_school_us_history", "high_school_world_history",
    "human_aging", "human_sexuality", "international_law", "jurisprudence", "logical_fallacies", "machine_learning", "management", "marketing", "medical_genetics",
    "miscellaneous", "moral_disputes", "moral_scenarios", "nutrition", "philosophy", "prehistory", "professional_accounting", "professional_law",
    "professional_medicine", "professional_psychology", "public_relations", "security_studies", "sociology", "us_foreign_policy", "virology", "world_religions"
]
# fmt: on


def mmlu_arabic(line, task_name: str = None):
    topic = line["subject"]
    instruction = f"الأسئلة التالية هي أسئلة متعددة الإختيارات مع الجواب الصحيح حول {topic.replace('_', ' ')}. \n\n"
    choices = [line["A"], line["B"], line["C"], line["D"]]
    # Answers are provided with roman letters - we look for the correct index in LETTER_INDICES,
    # it will then be applied to arabic letters
    gold_ix = LETTER_INDICES.index(line["answer"])

    query = f"{instruction}{line['question']}\n"
    query += "".join([f"{key}. {choice}\n" for key, choice in zip(LETTER_INDICES_AR[:4], choices)])
    query += "الإجابة:"

    return Doc(
        task_name=task_name,
        query=query,
        choices=LETTER_INDICES_AR[:4],
        gold_index=gold_ix,
        instruction=instruction,
        target_for_fewshot_sorting=LETTER_INDICES_AR[gold_ix],
    )


class CustomArabicMMLUTask(LightevalTaskConfig):
    def __init__(
        self,
        name,
        hf_subset,
    ):
        super().__init__(
            name=name,
            hf_subset=hf_subset,
            prompt_function=mmlu_arabic,
            hf_repo="OALL/Arabic_MMLU",
            metric=["loglikelihood_acc_norm"],
            hf_avail_splits=["test", "dev"],
            evaluation_splits=["test"],
            few_shots_split="dev",
            few_shots_select="sequential",
            suite=["community"],
            generation_size=-1,
            stop_sequence=None,
            output_regex=None,
            frozen=False,
            trust_dataset=True,
            version=0,
        )


ARABIC_MMLU_TASKS = [
    CustomArabicMMLUTask(name=f"arabic_mmlu:{subset}", hf_subset=subset) for subset in ARABIC_MMLU_SUBSETS
]

<<<<<<< HEAD

def mmlu_arabic(line, task_name: str = None):
    topic = line["subject"]
    instruction = f"الأسئلة التالية هي أسئلة متعددة الإختيارات مع الجواب الصحيح حول {topic.replace('_', ' ')}. \n\n"
    choices = [line["A"], line["B"], line["C"], line["D"]]
    # Answers are provided with roman letters - we look for the correct index in LETTER_INDICES,
    # it will then be applied to arabic letters
    gold_ix = LETTER_INDICES.index(line["answer"])

    query = f"{instruction}{line['question']}\n"
    query += "".join([f"{key}. {choice}\n" for key, choice in zip(LETTER_INDICES_AR[:4], choices)])
    query += "الإجابة:"

    return Doc(
        task_name=task_name,
        query=query,
        choices=LETTER_INDICES_AR[:4],
        gold_index=gold_ix,
        instruction=instruction,
        target_for_fewshot_sorting=LETTER_INDICES_AR[gold_ix],
    )

# mbzuai_arabic_mmlu
mbzuai_arabic_mmlu_task = LightevalTaskConfig(
    name="mbzuai_arabic_mmlu",
    prompt_function="mbzuai_arabic_mmlu",
    suite=["community"],
    hf_repo="MBZUAI/ArabicMMLU",
    hf_subset="default",
    hf_avail_splits=["test"],
    evaluation_splits=["test"],
    few_shots_split="test",
    few_shots_select="sequential",
    metric=["loglikelihood_acc_norm"],
    trust_dataset=True,
    version=0,
)

def mbzuai_arabic_mmlu(line, task_name: str = None):
    topic = line["Subject"]
    instruction = f"الأسئلة التالية هي أسئلة متعددة الإختيارات مع الجواب الصحيح حول {topic.replace('_', ' ')}. \n\n"
    choices = [line["Option 1"], line["Option 2"],
               line["Option 3"], line["Option 4"],
               line["Option 5"]]
    
    # Answers are provided with roman letters - we look for the correct index in LETTER_INDICES,
    # it will then be applied to arabic letters
    gold_ix = LETTER_INDICES.index(line["Answer Key"])

    query = f"{instruction}{line['Question']}\n"
    query += "".join([f"{key}. {choice}\n" for key, choice in zip(LETTER_INDICES_AR[:5], choices)])
    query += "الإجابة:"

    return Doc(
        task_name=task_name,
        query=query,
        choices=LETTER_INDICES_AR[:5],
        gold_index=gold_ix,
        instruction=instruction,
        target_for_fewshot_sorting=LETTER_INDICES_AR[gold_ix],
    )


=======
>>>>>>> 4651531e
# ACVA ##
# fmt: off
ACVA_SUBSETS = [
    "Algeria", "Ancient_Egypt", "Arab_Empire", "Arabic_Architecture", "Arabic_Art", "Arabic_Astronomy", "Arabic_Calligraphy", "Arabic_Ceremony",
    "Arabic_Clothing", "Arabic_Culture", "Arabic_Food", "Arabic_Funeral", "Arabic_Geography", "Arabic_History", "Arabic_Language_Origin",
    "Arabic_Literature", "Arabic_Math", "Arabic_Medicine", "Arabic_Music", "Arabic_Ornament", "Arabic_Philosophy", "Arabic_Physics_and_Chemistry",
    "Arabic_Wedding", "Bahrain", "Comoros", "Egypt_modern", "InfluenceFromAncientEgypt", "InfluenceFromByzantium", "InfluenceFromChina",
    "InfluenceFromGreece", "InfluenceFromIslam", "InfluenceFromPersia", "InfluenceFromRome", "Iraq", "Islam_Education", "Islam_branches_and_schools",
    "Islamic_law_system", "Jordan", "Kuwait", "Lebanon", "Libya", "Mauritania", "Mesopotamia_civilization", "Morocco", "Oman", "Palestine", "Qatar",
    "Saudi_Arabia", "Somalia", "Sudan", "Syria", "Tunisia", "United_Arab_Emirates", "Yemen",
    "communication", "computer_and_phone", "daily_life", "entertainment"
]
# fmt: on


def acva(line, task_name: str = None):
    question = line["question"]
    answer = line["answer"]

    return Doc(
        task_name=task_name,
        query=f"السؤال: {question}\nالإجابة:",
        choices=["صح", "خطأ"],
        gold_index=["صح", "خطأ"].index(answer),
    )


class CustomACVATask(LightevalTaskConfig):
    def __init__(
        self,
        name,
        hf_subset,
    ):
        super().__init__(
            name=name,
            hf_subset=hf_subset,
            prompt_function=acva,
            hf_repo="OALL/ACVA",
            metric=["loglikelihood_acc_norm"],
            hf_avail_splits=["test", "validation"],
            evaluation_splits=["test"],
            few_shots_split="validation",
            few_shots_select="sequential",
            suite=["community"],
            generation_size=-1,
            stop_sequence=None,
            output_regex=None,
            frozen=False,
            trust_dataset=True,
            version=0,
        )


ACVA_TASKS = [CustomACVATask(name=f"acva:{subset}", hf_subset=subset) for subset in ACVA_SUBSETS]


def arabic_exams(line, task_name: str = None):
    topic = line["subject"]
    question = line["question"]
    choices = [line["A"], line["B"], line["C"], line["D"]]
    choices_formatted = [f" {LETTER_INDICES_AR[i]}) {choice}\n" for i, choice in enumerate(choices)]
    answer = line["answer"]
    answer_index = LETTER_INDICES.index(answer)

    instruction = f"الأسئلة التالية هي أسئلة متعددة الإختيارات مع الجواب الصحيح حول {topic.replace('_', ' ')}. \n\n"
    query = f"{instruction}السؤال: {question}\n"
    query += "\n".join(choices_formatted)
    query += "\nالإجابة:"

    return Doc(
        task_name=task_name,
        query=query,
        choices=LETTER_INDICES_AR[:4],
        gold_index=answer_index,
        instruction=instruction,
        target_for_fewshot_sorting=choices[answer_index],
    )


# ARABIC EXAMS ##
arabic_exams_task = LightevalTaskConfig(
    name="arabic_exams",
    prompt_function=arabic_exams,
    suite=["community"],
    hf_repo="OALL/Arabic_EXAMS",
    hf_subset="default",
    hf_avail_splits=["test", "validation"],
    evaluation_splits=["test"],
    few_shots_split="validation",
    few_shots_select="sequential",
    metric=["loglikelihood_acc_norm"],
    trust_dataset=True,
    version=0,
)


# ALGHAFA NATIVE ##
# fmt: off
ALGHAFA_SUBSETS = [
    "mcq_exams_test_ar", "meta_ar_dialects", "meta_ar_msa", "multiple_choice_facts_truefalse_balanced_task", "multiple_choice_grounded_statement_soqal_task",
    "multiple_choice_grounded_statement_xglue_mlqa_task", "multiple_choice_rating_sentiment_no_neutral_task", "multiple_choice_rating_sentiment_task",
    "multiple_choice_sentiment_task"
]
# fmt: on


def alghafa_prompt(line, task_name: str = None):
    question = line["query"]
    answer_index = int(line["label"])
    # Dynamically determining the choices by excluding '__few_shots', 'query' and 'label'
    choices_keys = [key for key in line.keys() if key not in ["query", "label", "__few_shots"]]
    choices = [line[key] for key in choices_keys]

    instruction = "الأسئلة التالية هي أسئلة متعددة الإختيارات مع الجواب الصحيح\n\n"
    query = f"{instruction}السؤال: {question}\n"
    for index, choice in enumerate(choices):
        query += f"{index}) {choice}\n"
    query += "الإجابة:"

    return Doc(
        task_name=task_name,
        query=query,
        choices=choices,
        gold_index=answer_index,
        instruction=instruction,
        target_for_fewshot_sorting=choices[answer_index],
    )


class CustomAlGhafaNativeTask(LightevalTaskConfig):
    def __init__(
        self,
        name,
        hf_subset,
    ):
        super().__init__(
            name=name,
            hf_subset=hf_subset,
            prompt_function=alghafa_prompt,
            hf_repo="OALL/AlGhafa-Arabic-LLM-Benchmark-Native",
            metric=["loglikelihood_acc_norm"],
            hf_avail_splits=["test", "validation"],
            evaluation_splits=["test"],
            few_shots_split="validation",
            few_shots_select="sequential",
            suite=["community"],
            generation_size=-1,
            stop_sequence=None,
            output_regex=None,
            frozen=False,
            version=0,
        )


ALGHAFA_TASKS = [CustomAlGhafaNativeTask(name=f"alghafa:{subset}", hf_subset=subset) for subset in ALGHAFA_SUBSETS]

# ALGHAFA TRANSLATED ##
# race_ar
race_ar_task = LightevalTaskConfig(
    name="race_ar",
    prompt_function=alghafa_prompt,
    suite=["community"],
    hf_repo="OALL/AlGhafa-Arabic-LLM-Benchmark-Translated",
    hf_subset="race_ar",
    hf_avail_splits=["test", "validation"],
    evaluation_splits=["test"],
    few_shots_split="validation",
    few_shots_select="sequential",
    metric=["loglikelihood_acc_norm"],
    trust_dataset=True,
    version=0,
)


# piqa_ar
piqa_ar_task = LightevalTaskConfig(
    name="piqa_ar",
    prompt_function=alghafa_prompt,
    suite=["community"],
    hf_repo="OALL/AlGhafa-Arabic-LLM-Benchmark-Translated",
    hf_subset="piqa_ar",
    hf_avail_splits=["test", "validation"],
    evaluation_splits=["test"],
    few_shots_split="validation",
    few_shots_select="sequential",
    metric=["loglikelihood_acc_norm"],
    trust_dataset=True,
    version=0,
)


# arc_easy_ar
arc_easy_ar_task = LightevalTaskConfig(
    name="arc_easy_ar",
    prompt_function=alghafa_prompt,
    suite=["community"],
    hf_repo="OALL/AlGhafa-Arabic-LLM-Benchmark-Translated",
    hf_subset="arc_easy_ar",
    hf_avail_splits=["test", "validation"],
    evaluation_splits=["test"],
    few_shots_split="validation",
    few_shots_select="sequential",
    metric=["loglikelihood_acc_norm"],
    trust_dataset=True,
    version=0,
)


# arc_challenge_okapi_ar
arc_challenge_okapi_ar_task = LightevalTaskConfig(
    name="arc_challenge_okapi_ar",
    prompt_function=alghafa_prompt,
    suite=["community"],
    hf_repo="OALL/AlGhafa-Arabic-LLM-Benchmark-Translated",
    hf_subset="arc_challenge_okapi_ar",
    hf_avail_splits=["test", "validation"],
    evaluation_splits=["test"],
    few_shots_split="validation",
    few_shots_select="sequential",
    metric=["loglikelihood_acc_norm"],
    trust_dataset=True,
    version=0,
)


# mmlu_okapi_ar
mmlu_okapi_ar_task = LightevalTaskConfig(
    name="mmlu_okapi_ar",
    prompt_function=alghafa_prompt,
    suite=["community"],
    hf_repo="OALL/AlGhafa-Arabic-LLM-Benchmark-Translated",
    hf_subset="mmlu_okapi_ar",
    hf_avail_splits=["test", "validation"],
    evaluation_splits=["test"],
    few_shots_split="validation",
    few_shots_select="sequential",
    metric=["loglikelihood_acc_norm"],
    trust_dataset=True,
    version=0,
)


# openbook_qa_ext_ar
openbook_qa_ext_ar_task = LightevalTaskConfig(
    name="openbook_qa_ext_ar",
    prompt_function=alghafa_prompt,
    suite=["community"],
    hf_repo="OALL/AlGhafa-Arabic-LLM-Benchmark-Translated",
    hf_subset="openbook_qa_ext_ar",
    hf_avail_splits=["test", "validation"],
    evaluation_splits=["test"],
    few_shots_split="validation",
    few_shots_select="sequential",
    metric=["loglikelihood_acc_norm"],
    trust_dataset=True,
    version=0,
)


# boolq_ar


def boolq_prompt_arabic(line, task_name: str = None):
    question = line["question"]
    passage = line["passage"]
    answer = "نعم" if line["answer"] else "لا"
    instruction = "بناء على المقطع التالي، أجب عن السؤال ب نعم أو لا"
    query = f"""{instruction}
    المقطع :
    {passage}
    السؤال:
    {question}
    الإجابة:
    """

    return Doc(
        task_name=task_name,
        query=query,
        choices=["نعم", "لا"],
        gold_index=0 if line["answer"] else 1,
        instruction=instruction,
        target_for_fewshot_sorting=answer,
    )


boolq_ar_task = LightevalTaskConfig(
    name="boolq_ar",
    prompt_function=boolq_prompt_arabic,
    suite=["community"],
    hf_repo="OALL/AlGhafa-Arabic-LLM-Benchmark-Translated",
    hf_subset="boolq_ar",
    hf_avail_splits=["test", "validation"],
    evaluation_splits=["test"],
    few_shots_split="validation",
    few_shots_select="sequential",
    metric=["loglikelihood_acc_norm"],
    trust_dataset=True,
    version=0,
)


# copa_ext_ar
def copa_prompt_arabic(line, task_name: str = None):
    premise = line["premise"]
    choices = [line["choice1"], line["choice2"]]
    question_map = {"cause": "لأن", "effect": "لذلك"}
    question = question_map[line["question"]]
    answer = line["label"]

    query = "{}، {} :\n0) {}\n1) {}\nالإجابة:".format(premise, question, choices[0], choices[1])

    return Doc(
        task_name=task_name,
        query=query,
        choices=choices,
        gold_index=answer,
        instruction="",
        target_for_fewshot_sorting=choices[answer],
    )


copa_ext_ar_task = LightevalTaskConfig(
    name="copa_ext_ar",
    prompt_function=copa_prompt_arabic,
    suite=["community"],
    hf_repo="OALL/AlGhafa-Arabic-LLM-Benchmark-Translated",
    hf_subset="copa_ext_ar",
    hf_avail_splits=["test", "validation"],
    evaluation_splits=["test"],
    few_shots_split="validation",
    few_shots_select="sequential",
    metric=["loglikelihood_acc_norm"],
    trust_dataset=True,
    version=0,
)


# hellaswag_okapi_ar
def hellaswag_prompt_arabic(line, task_name: str = None):
    ctx = re.sub(r"\[.*?\]", "", line["ctx"])  # Remove latin words within brackets
    endings = [
        re.sub(r"\[.*?\]", "", e) for e in eval(line["endings"])
    ]  # endings is a string representation of a list
    answer_index = line["label"]
    instruction = "بناء على السياق التالي، اختر النهاية الصحيحة من الاقتراحات التالية"

    query = f"""{instruction}
    السياق:
    {ctx}
    الاقتراحات:

    """
    for i, ending in enumerate(endings):
        query += f"{i}) {ending}\n"
    query += "الإجابة:"

    return Doc(
        task_name=task_name,
        query=query,
        choices=endings,
        gold_index=answer_index,
        instruction=instruction,
        target_for_fewshot_sorting=endings[answer_index],
    )


hellaswag_okapi_ar_task = LightevalTaskConfig(
    name="hellaswag_okapi_ar",
    prompt_function=hellaswag_prompt_arabic,
    suite=["community"],
    hf_repo="OALL/AlGhafa-Arabic-LLM-Benchmark-Translated",
    hf_subset="hellaswag_okapi_ar",
    hf_avail_splits=["test", "validation"],
    evaluation_splits=["test"],
    few_shots_split="validation",
    few_shots_select="sequential",
    metric=["loglikelihood_acc_norm"],
    trust_dataset=True,
    version=0,
)


# toxigen_ar
def toxigen_prompt_arabic(line, task_name: str = None):
    text = line["text"]
    label = 1 if ((line["toxicity_ai"] + line["toxicity_human"]) > 5.5) else 0
    instruction = 'هل العبارة التالية تحض على الكراهية؟ قم بالرد بـ"نعم" أو "لا".'

    query = f"""{instruction}
    العبارة:
    '{text}'
    الإجابة:
    """

    return Doc(
        task_name=task_name,
        query=query,
        choices=["لا", "نعم"],
        gold_index=label,
        instruction=instruction,
        target_for_fewshot_sorting="نعم" if label == 1 else "لا",
    )


toxigen_ar_task = LightevalTaskConfig(
    name="toxigen_ar",
    prompt_function=toxigen_prompt_arabic,
    suite=["community"],
    hf_repo="OALL/AlGhafa-Arabic-LLM-Benchmark-Translated",
    hf_subset="toxigen_ar",
    hf_avail_splits=["test", "validation"],
    evaluation_splits=["test"],
    few_shots_split="validation",
    few_shots_select="sequential",
    metric=["loglikelihood_acc_norm"],
    trust_dataset=True,
    version=0,
)


# sciq_ar
def sciq_prompt_arabic(line, task_name: str = None):
    support = line["support"]
    question = line["question"]
    correct_answer = line["correct_answer"]
    choices = [line["distractor1"], line["distractor2"], line["distractor3"], correct_answer]

    # Shuffle the choices
    random.shuffle(choices)

    answer_index = choices.index(correct_answer)

    instruction = "بناءً على السياق أدناه، اختر الإجابة الصحيحة للسؤال التالي من قائمة الاقتراحات"

    query = f"""{instruction}
    السياق:
    {support}
    السؤال:
    {question}
    الإجابات المحتملة:

    """
    for i, choice in enumerate(choices):
        query += f"{i}) {choice}\n"
    query += "الإجابة:"

    return Doc(
        task_name=task_name,
        query=query,
        choices=choices,
        gold_index=answer_index,
        instruction=instruction,
        target_for_fewshot_sorting=choices[answer_index],
    )


sciq_ar_task = LightevalTaskConfig(
    name="sciq_ar",
    prompt_function=sciq_prompt_arabic,
    suite=["community"],
    hf_repo="OALL/AlGhafa-Arabic-LLM-Benchmark-Translated",
    hf_subset="sciq_ar",
    hf_avail_splits=["test", "validation"],
    evaluation_splits=["test"],
    few_shots_split="validation",
    few_shots_select="sequential",
    metric=["loglikelihood_acc_norm"],
    trust_dataset=True,
    version=0,
)


TASKS_TABLE = (
    ARABIC_MMLU_TASKS
    + ACVA_TASKS
    + ALGHAFA_TASKS
    + [arabic_exams_task]
    + [race_ar_task]
    + [piqa_ar_task]
    + [arc_easy_ar_task]
    + [arc_challenge_okapi_ar_task]
    + [mmlu_okapi_ar_task]
    + [openbook_qa_ext_ar_task]
    + [boolq_ar_task]
    + [copa_ext_ar_task]
    + [hellaswag_okapi_ar_task]
    + [toxigen_ar_task]
    + [sciq_ar_task]
    + [mbzuai_arabic_mmlu_task]
)

if __name__ == "__main__":
    print(t.name for t in TASKS_TABLE)
    print(len(TASKS_TABLE))<|MERGE_RESOLUTION|>--- conflicted
+++ resolved
@@ -69,6 +69,46 @@
         task_name=task_name,
         query=query,
         choices=LETTER_INDICES_AR[:4],
+        gold_index=gold_ix,
+        instruction=instruction,
+        target_for_fewshot_sorting=LETTER_INDICES_AR[gold_ix],
+    )
+
+# mbzuai_arabic_mmlu
+mbzuai_arabic_mmlu_task = LightevalTaskConfig(
+    name="mbzuai_arabic_mmlu",
+    prompt_function="mbzuai_arabic_mmlu",
+    suite=["community"],
+    hf_repo="MBZUAI/ArabicMMLU",
+    hf_subset="default",
+    hf_avail_splits=["test"],
+    evaluation_splits=["test"],
+    few_shots_split="test",
+    few_shots_select="sequential",
+    metric=["loglikelihood_acc_norm"],
+    trust_dataset=True,
+    version=0,
+)
+
+def mbzuai_arabic_mmlu(line, task_name: str = None):
+    topic = line["Subject"]
+    instruction = f"الأسئلة التالية هي أسئلة متعددة الإختيارات مع الجواب الصحيح حول {topic.replace('_', ' ')}. \n\n"
+    choices = [line["Option 1"], line["Option 2"],
+               line["Option 3"], line["Option 4"],
+               line["Option 5"]]
+    
+    # Answers are provided with roman letters - we look for the correct index in LETTER_INDICES,
+    # it will then be applied to arabic letters
+    gold_ix = LETTER_INDICES.index(line["Answer Key"])
+
+    query = f"{instruction}{line['Question']}\n"
+    query += "".join([f"{key}. {choice}\n" for key, choice in zip(LETTER_INDICES_AR[:5], choices)])
+    query += "الإجابة:"
+
+    return Doc(
+        task_name=task_name,
+        query=query,
+        choices=LETTER_INDICES_AR[:5],
         gold_index=gold_ix,
         instruction=instruction,
         target_for_fewshot_sorting=LETTER_INDICES_AR[gold_ix],
@@ -105,72 +145,6 @@
     CustomArabicMMLUTask(name=f"arabic_mmlu:{subset}", hf_subset=subset) for subset in ARABIC_MMLU_SUBSETS
 ]
 
-<<<<<<< HEAD
-
-def mmlu_arabic(line, task_name: str = None):
-    topic = line["subject"]
-    instruction = f"الأسئلة التالية هي أسئلة متعددة الإختيارات مع الجواب الصحيح حول {topic.replace('_', ' ')}. \n\n"
-    choices = [line["A"], line["B"], line["C"], line["D"]]
-    # Answers are provided with roman letters - we look for the correct index in LETTER_INDICES,
-    # it will then be applied to arabic letters
-    gold_ix = LETTER_INDICES.index(line["answer"])
-
-    query = f"{instruction}{line['question']}\n"
-    query += "".join([f"{key}. {choice}\n" for key, choice in zip(LETTER_INDICES_AR[:4], choices)])
-    query += "الإجابة:"
-
-    return Doc(
-        task_name=task_name,
-        query=query,
-        choices=LETTER_INDICES_AR[:4],
-        gold_index=gold_ix,
-        instruction=instruction,
-        target_for_fewshot_sorting=LETTER_INDICES_AR[gold_ix],
-    )
-
-# mbzuai_arabic_mmlu
-mbzuai_arabic_mmlu_task = LightevalTaskConfig(
-    name="mbzuai_arabic_mmlu",
-    prompt_function="mbzuai_arabic_mmlu",
-    suite=["community"],
-    hf_repo="MBZUAI/ArabicMMLU",
-    hf_subset="default",
-    hf_avail_splits=["test"],
-    evaluation_splits=["test"],
-    few_shots_split="test",
-    few_shots_select="sequential",
-    metric=["loglikelihood_acc_norm"],
-    trust_dataset=True,
-    version=0,
-)
-
-def mbzuai_arabic_mmlu(line, task_name: str = None):
-    topic = line["Subject"]
-    instruction = f"الأسئلة التالية هي أسئلة متعددة الإختيارات مع الجواب الصحيح حول {topic.replace('_', ' ')}. \n\n"
-    choices = [line["Option 1"], line["Option 2"],
-               line["Option 3"], line["Option 4"],
-               line["Option 5"]]
-    
-    # Answers are provided with roman letters - we look for the correct index in LETTER_INDICES,
-    # it will then be applied to arabic letters
-    gold_ix = LETTER_INDICES.index(line["Answer Key"])
-
-    query = f"{instruction}{line['Question']}\n"
-    query += "".join([f"{key}. {choice}\n" for key, choice in zip(LETTER_INDICES_AR[:5], choices)])
-    query += "الإجابة:"
-
-    return Doc(
-        task_name=task_name,
-        query=query,
-        choices=LETTER_INDICES_AR[:5],
-        gold_index=gold_ix,
-        instruction=instruction,
-        target_for_fewshot_sorting=LETTER_INDICES_AR[gold_ix],
-    )
-
-
-=======
->>>>>>> 4651531e
 # ACVA ##
 # fmt: off
 ACVA_SUBSETS = [
