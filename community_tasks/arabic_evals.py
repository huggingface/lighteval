# MIT License

# Copyright (c) 2024 The HuggingFace Team

# Permission is hereby granted, free of charge, to any person obtaining a copy
# of this software and associated documentation files (the "Software"), to deal
# in the Software without restriction, including without limitation the rights
# to use, copy, modify, merge, publish, distribute, sublicense, and/or sell
# copies of the Software, and to permit persons to whom the Software is
# furnished to do so, subject to the following conditions:

# The above copyright notice and this permission notice shall be included in all
# copies or substantial portions of the Software.

# THE SOFTWARE IS PROVIDED "AS IS", WITHOUT WARRANTY OF ANY KIND, EXPRESS OR
# IMPLIED, INCLUDING BUT NOT LIMITED TO THE WARRANTIES OF MERCHANTABILITY,
# FITNESS FOR A PARTICULAR PURPOSE AND NONINFRINGEMENT. IN NO EVENT SHALL THE
# AUTHORS OR COPYRIGHT HOLDERS BE LIABLE FOR ANY CLAIM, DAMAGES OR OTHER
# LIABILITY, WHETHER IN AN ACTION OF CONTRACT, TORT OR OTHERWISE, ARISING FROM,
# OUT OF OR IN CONNECTION WITH THE SOFTWARE OR THE USE OR OTHER DEALINGS IN THE
# SOFTWARE.

# ruff: noqa: F405, F403, F401
"""
Custom evaluation tasks for lighteval

This file generally creates just a TASKS_TABLE and TASKS_GROUPS which are then imported by LightEval.
"""
import random
import re

from lighteval.metrics.metrics import Metrics
from lighteval.tasks.default_prompts import LETTER_INDICES
from lighteval.tasks.lighteval_task import LightevalTaskConfig
from lighteval.tasks.requests import Doc


# fmt: off
LETTER_INDICES_AR = ["أ", "ب", "ج", "د", "هـ", "و", "ز", "ح", "ط", "ي", "ك", "ل", "م", "ن", "س", "ع", "ف", "ص", "ق", "ر", "ش", "ت", "ث", "خ", "ذ", "ض", "ظ", "غ"]
# fmt: on

# ArabicMMLU
# fmt: off
ARABIC_MMLU_SUBSETS = [
    "All", "Islamic Studies", "Islamic Studies (Middle School)", "Islamic Studies (Primary School)", "Islamic Studies (High School)", "Driving Test",
    "Natural Science (Middle School)", "Natural Science (Primary School)", "History (Middle School)", "History (Primary School)", "History (High School)", "General Knowledge",
    "General Knowledge (Middle School)", "General Knowledge (Primary School)", "Law (Professional)", "Physics (High School)", "Social Science (Middle School)",
    "Social Science (Primary School)", "Management (University)", "Arabic Language (Middle School)", "Arabic Language (Primary School)", "Arabic Language (High School)", "Political Science (University)",
    "Philosophy (High School)", "Accounting (University)", "Computer Science (Middle School)", "Computer Science (Primary School)", "Computer Science (High School)", "Computer Science (University)",
    "Geography (Middle School)", "Geography (Primary School)", "Geography (High School)", "Math (Primary School)", "Biology (High School)", "Economics (Middle School)",
    "Economics (High School)", "Economics (University)", "Arabic Language (General)", "Arabic Language (Grammar)", "Civics (Middle School)", "Civics (High School)"
]
# fmt: on


def arabic_mmlu_pfn(line, task_name: str = None):
    instruction = "السؤال التالي هو سؤال متعدد الإختيارات. اختر الإجابة الصحيحة:\n\n"

    # Define the mapping from Latin to Arabic letters
    latin_to_arabic = {"A": "أ", "B": "ب", "C": "ج", "D": "د", "E": "هـ"}

    # Create a list of valid choices with corresponding Arabic keys
    choices = []
    valid_keys_latin = []
    valid_keys_arabic = []

    # Enumerate through the options and append the valid ones
    for idx, key in enumerate(["A", "B", "C", "D", "E"]):
        option = line.get(f"Option {idx + 1}")
        if option:  # Check if option is not null
            choices.append(option)
            valid_keys_latin.append(key)  # Append the Latin key (A, B, C, D, E)
            valid_keys_arabic.append(latin_to_arabic[key])  # Append the corresponding Arabic letter

    # Find the correct index for the answer key in the Arabic version
    answer_index = valid_keys_latin.index(line["Answer Key"])

    # Construct the query with Arabic letters
    query = f"{instruction}{line['Question']}\n"
    query += "".join([f"{key}. {choice}\n" for key, choice in zip(valid_keys_arabic, choices)])
    query += "الإجابة:"

    return Doc(
        task_name=task_name,
        query=query,
        choices=valid_keys_arabic,  # Return only valid choices (Arabic keys)
        gold_index=answer_index,  # Correct index in the valid Arabic keys
        instruction=instruction,
        target_for_fewshot_sorting=valid_keys_arabic[answer_index],  # Correct answer in Arabic form
    )


class CustomArabicMMLUTask(LightevalTaskConfig):
    def __init__(
        self,
        name,
        hf_subset,
    ):
        super().__init__(
            name=name,
            hf_subset=hf_subset,
            prompt_function=arabic_mmlu_pfn,
            hf_repo="MBZUAI/ArabicMMLU",
            metric=[Metrics.loglikelihood_acc_norm],
            hf_avail_splits=["test"],
            evaluation_splits=["test"],
            few_shots_split=["dev"],
            few_shots_select="sequential",
            suite=["community"],
            generation_size=-1,
            stop_sequence=None,
            output_regex=None,
            frozen=False,
            trust_dataset=True,
            version=0,
        )


ARABIC_MMLU_TASKS = [
    CustomArabicMMLUTask(name=f"arabic_mmlu:{subset}", hf_subset=subset) for subset in ARABIC_MMLU_SUBSETS
]


# ARABIC MMLU HT ##
# fmt: off
ARABIC_MMLU_HT_SUBSETS = [
    "abstract_algebra", "anatomy", "astronomy", "business_ethics", "clinical_knowledge", "college_biology", "college_chemistry", "college_computer_science",
    "college_mathematics", "college_medicine", "college_physics", "computer_security", "conceptual_physics", "econometrics", "electrical_engineering",
    "elementary_mathematics", "formal_logic", "global_facts", "high_school_biology", "high_school_chemistry", "high_school_computer_science",
    "high_school_european_history", "high_school_geography", "high_school_government_and_politics", "high_school_macroeconomics", "high_school_mathematics",
    "high_school_microeconomics", "high_school_physics", "high_school_psychology", "high_school_statistics", "high_school_us_history", "high_school_world_history",
    "human_aging", "human_sexuality", "international_law", "jurisprudence", "logical_fallacies", "machine_learning", "management", "marketing", "medical_genetics",
    "miscellaneous", "moral_disputes", "moral_scenarios", "nutrition", "philosophy", "prehistory", "professional_accounting", "professional_law",
    "professional_medicine", "professional_psychology", "public_relations", "security_studies", "sociology", "us_foreign_policy", "virology", "world_religions"
]
# fmt: on


def arabic_mmlu_ht_pfn(line, task_name: str = None):
    instruction = "السؤال التالي هو سؤال متعدد الإختيارات. اختر الإجابة الصحيحة:\n\n"
    choices = line["choices"]
    answer_index = line["answer"]  # It is an int reflecting the index of correct answer in line["choices"]

    query = f"{instruction}{line['question']}\n"
    query += "".join([f"{idx}. {choice}\n" for idx, choice in enumerate(choices, start=1)])
    query += "الإجابة:"

    return Doc(
        task_name=task_name,
        query=query,
        choices=[str(i) for i in range(1, len(choices) + 1)],  # List of strings instead of ints
        gold_index=answer_index,
        instruction=instruction,
        target_for_fewshot_sorting=str(answer_index),  # Assuming it's sorted based on the number
    )


class CustomArabicMMLUHTTask(LightevalTaskConfig):
    def __init__(
        self,
        name,
        hf_subset,
    ):
        super().__init__(
            name=name,
            hf_subset=hf_subset,
            prompt_function=arabic_mmlu_ht_pfn,
            hf_repo="MBZUAI/human_translated_arabic_mmlu",
            metric=[Metrics.loglikelihood_acc_norm],
            hf_avail_splits=["test"],
            evaluation_splits=["test"],
            few_shots_split=None,
            few_shots_select=None,
            suite=["community"],
            generation_size=-1,
            stop_sequence=None,
            output_regex=None,
            frozen=False,
            trust_dataset=True,
            version=0,
        )


ARABIC_MMLU_HT_TASKS = [
    CustomArabicMMLUHTTask(name=f"arabic_mmlu_ht:{subset}", hf_subset=subset) for subset in ARABIC_MMLU_HT_SUBSETS
]

# ARABIC MMLU MT ##
# fmt: off
ARABIC_MMLU_MT_SUBSETS = [
    "abstract_algebra", "anatomy", "astronomy", "business_ethics", "clinical_knowledge", "college_biology", "college_chemistry", "college_computer_science",
    "college_mathematics", "college_medicine", "college_physics", "computer_security", "conceptual_physics", "econometrics", "electrical_engineering",
    "elementary_mathematics", "formal_logic", "global_facts", "high_school_biology", "high_school_chemistry", "high_school_computer_science",
    "high_school_european_history", "high_school_geography", "high_school_government_and_politics", "high_school_macroeconomics", "high_school_mathematics",
    "high_school_microeconomics", "high_school_physics", "high_school_psychology", "high_school_statistics", "high_school_us_history", "high_school_world_history",
    "human_aging", "human_sexuality", "international_law", "jurisprudence", "logical_fallacies", "machine_learning", "management", "marketing", "medical_genetics",
    "miscellaneous", "moral_disputes", "moral_scenarios", "nutrition", "philosophy", "prehistory", "professional_accounting", "professional_law",
    "professional_medicine", "professional_psychology", "public_relations", "security_studies", "sociology", "us_foreign_policy", "virology", "world_religions"
]
# fmt: on


def arabic_mmlu_mt_pfn(line, task_name: str = None):
    instruction = "السؤال التالي هو سؤال متعدد الإختيارات. اختر الإجابة الصحيحة: أ، ب، ج، أو د... إلخ. \n\n"
    choices = [line["A"], line["B"], line["C"], line["D"]]
    # Answers are provided with roman letters - we look for the correct index in LETTER_INDICES,
    # it will then be applied to arabic letters
    answer_index = LETTER_INDICES.index(
        line["answer"]
    )  # line["answer"] is the correct answer. That's why we need to index it !

    query = f"{instruction}{line['question']}\n"
    query += "".join([f"{key}. {choice}\n" for key, choice in zip(LETTER_INDICES_AR[:4], choices)])
    query += "الإجابة:"

    return Doc(
        task_name=task_name,
        query=query,
        choices=LETTER_INDICES_AR[:4],
        gold_index=answer_index,
        instruction=instruction,
<<<<<<< HEAD
        target_for_fewshot_sorting=LETTER_INDICES_AR[answer_index],
=======
>>>>>>> 2c9bf97e
    )


class CustomArabicMMLUMTTask(LightevalTaskConfig):
    def __init__(
        self,
        name,
        hf_subset,
    ):
        super().__init__(
            name=name,
            hf_subset=hf_subset,
            prompt_function=arabic_mmlu_mt_pfn,
            hf_repo="OALL/Arabic_MMLU",
            metric=[Metrics.loglikelihood_acc_norm],
            hf_avail_splits=["test", "dev"],
            evaluation_splits=["test"],
            few_shots_split="dev",
            few_shots_select="sequential",
            suite=["community"],
            generation_size=-1,
            stop_sequence=None,
            output_regex=None,
            frozen=False,
            trust_dataset=True,
            version=0,
        )


ARABIC_MMLU_MT_TASKS = [
    CustomArabicMMLUMTTask(name=f"arabic_mmlu_mt:{subset}", hf_subset=subset) for subset in ARABIC_MMLU_MT_SUBSETS
]


# ACVA ##
# fmt: off
ACVA_SUBSETS = [
    "Algeria", "Ancient_Egypt", "Arab_Empire", "Arabic_Architecture", "Arabic_Art", "Arabic_Astronomy", "Arabic_Calligraphy", "Arabic_Ceremony",
    "Arabic_Clothing", "Arabic_Culture", "Arabic_Food", "Arabic_Funeral", "Arabic_Geography", "Arabic_History", "Arabic_Language_Origin",
    "Arabic_Literature", "Arabic_Math", "Arabic_Medicine", "Arabic_Music", "Arabic_Ornament", "Arabic_Philosophy", "Arabic_Physics_and_Chemistry",
    "Arabic_Wedding", "Bahrain", "Comoros", "Egypt_modern", "InfluenceFromAncientEgypt", "InfluenceFromByzantium", "InfluenceFromChina",
    "InfluenceFromGreece", "InfluenceFromIslam", "InfluenceFromPersia", "InfluenceFromRome", "Iraq", "Islam_Education", "Islam_branches_and_schools",
    "Islamic_law_system", "Jordan", "Kuwait", "Lebanon", "Libya", "Mauritania", "Mesopotamia_civilization", "Morocco", "Oman", "Palestine", "Qatar",
    "Saudi_Arabia", "Somalia", "Sudan", "Syria", "Tunisia", "United_Arab_Emirates", "Yemen",
    "communication", "computer_and_phone", "daily_life", "entertainment"
]
# fmt: on


def acva_pfn(line, task_name: str = None):
    question = line["question"]
    answer = line["answer"]

    return Doc(
        task_name=task_name,
        query=f"السؤال: {question}\nالإجابة:",
        choices=["صح", "خطأ"],
        gold_index=["صح", "خطأ"].index(answer),
    )


class CustomACVATask(LightevalTaskConfig):
    def __init__(
        self,
        name,
        hf_subset,
    ):
        super().__init__(
            name=name,
            hf_subset=hf_subset,
            prompt_function=acva_pfn,
            hf_repo="OALL/ACVA",
            metric=[Metrics.loglikelihood_acc_norm],
            hf_avail_splits=["test", "validation"],
            evaluation_splits=["test"],
            few_shots_split="validation",
            few_shots_select="sequential",
            suite=["community"],
            generation_size=-1,
            stop_sequence=None,
            output_regex=None,
            frozen=False,
            trust_dataset=True,
            version=0,
        )


ACVA_TASKS = [CustomACVATask(name=f"acva:{subset}", hf_subset=subset) for subset in ACVA_SUBSETS]


# AraTrust ##
# fmt: off
ARATRUST_SUBSETS = [
    "Trustfulness", "MentalHealth", "PhysicalHealth", "Offensive", "Ethics", "Privacy", "Unfairness", "Illegal",
]
# fmt: on


def aratrust_pfn(line, task_name: str = None):
    instruction = "السؤال التالي هو سؤال متعدد الإختيارات. اختر الإجابة الصحيحة: أ، ب أو ج. \n\n"
    choices = [line["A"], line["B"], line["C"]]
    # Answers are provided with roman letters - we look for the correct index in LETTER_INDICES,
    # it will then be applied to arabic letters
    answer_index = LETTER_INDICES_AR.index(
        line["Answer"]
    )  # line["answer"] is the correct answer. That's why we need to index it !

    query = f"{instruction}{line['Question']}\n"
    query += "".join([f"{choice}\n" for choice in choices])
    query += "الإجابة:"

    return Doc(
        task_name=task_name,
        query=query,
        choices=LETTER_INDICES_AR[:3],
        gold_index=answer_index,
        instruction=instruction,
        target_for_fewshot_sorting=LETTER_INDICES_AR[answer_index],
    )


class CustomAraTrustTask(LightevalTaskConfig):
    def __init__(
        self,
        name,
        hf_subset,
    ):
        super().__init__(
            name=name,
            hf_subset=hf_subset,
            prompt_function=aratrust_pfn,
            hf_repo="asas-ai/AraTrust-categorized",
            metric=[
                Metrics.f1_score
            ],  # Following the paper (AraTrust: An Evaluation of Trustworthiness for LLMs in Arabic)[https://arxiv.org/abs/2403.09017]
            hf_avail_splits=["train"],
            evaluation_splits=["train"],
            few_shots_split=None,
            few_shots_select=None,
            suite=["community"],
            generation_size=-1,
            stop_sequence=[],
            output_regex=None,
            frozen=False,
            trust_dataset=True,
            version=0,
        )


ARATRUST_TASKS = [CustomAraTrustTask(name=f"aratrust:{subset}", hf_subset=subset) for subset in ARATRUST_SUBSETS]


def arabic_exams_pfn(line, task_name: str = None):
    topic = line["subject"]
    question = line["question"]
    choices = [line["A"], line["B"], line["C"], line["D"]]
    choices_formatted = [f" {LETTER_INDICES_AR[i]}) {choice}\n" for i, choice in enumerate(choices)]
    answer = line["answer"]
    answer_index = LETTER_INDICES.index(answer)

    instruction = f"الأسئلة التالية هي أسئلة متعددة الإختيارات مع الجواب الصحيح حول {topic.replace('_', ' ')}. \n\n"
    query = f"{instruction}السؤال: {question}\n"
    query += "\n".join(choices_formatted)
    query += "\nالإجابة:"

    return Doc(
        task_name=task_name,
        query=query,
        choices=LETTER_INDICES_AR[:4],
        gold_index=answer_index,
        instruction=instruction,
    )


# ARABIC EXAMS ##
arabic_exams_task = LightevalTaskConfig(
    name="arabic_exams",
    prompt_function=arabic_exams_pfn,
    suite=["community"],
    hf_repo="OALL/Arabic_EXAMS",
    hf_subset="default",
    hf_avail_splits=["test", "validation"],
    evaluation_splits=["test"],
    few_shots_split="validation",
    few_shots_select="sequential",
    metric=[Metrics.loglikelihood_acc_norm],
    trust_dataset=True,
    version=0,
)


# ALGHAFA NATIVE ##
# fmt: off
ALGHAFA_SUBSETS = [
    "mcq_exams_test_ar", "meta_ar_dialects", "meta_ar_msa", "multiple_choice_facts_truefalse_balanced_task", "multiple_choice_grounded_statement_soqal_task",
    "multiple_choice_grounded_statement_xglue_mlqa_task", "multiple_choice_rating_sentiment_no_neutral_task", "multiple_choice_rating_sentiment_task",
    "multiple_choice_sentiment_task"
]
# fmt: on


def alghafa_pfn(line, task_name: str = None):
    question = line["query"]
    answer_index = int(line["label"])
    # Dynamically determining the choices by excluding '__few_shots', 'query' and 'label'
    choices_keys = [key for key in line.keys() if key not in ["query", "label", "__few_shots"]]
    choices = [line[key] for key in choices_keys]

    instruction = "الأسئلة التالية هي أسئلة متعددة الإختيارات مع الجواب الصحيح\n\n"
    query = f"{instruction}السؤال: {question}\n"
    for index, choice in enumerate(choices):
        query += f"{index}) {choice}\n"
    query += "الإجابة:"

    return Doc(
        task_name=task_name,
        query=query,
        choices=choices,
        gold_index=answer_index,
        instruction=instruction,
    )


class CustomAlGhafaNativeTask(LightevalTaskConfig):
    def __init__(
        self,
        name,
        hf_subset,
    ):
        super().__init__(
            name=name,
            hf_subset=hf_subset,
            prompt_function=alghafa_pfn,
            hf_repo="OALL/AlGhafa-Arabic-LLM-Benchmark-Native",
            metric=[Metrics.loglikelihood_acc_norm],
            hf_avail_splits=["test", "validation"],
            evaluation_splits=["test"],
            few_shots_split="validation",
            few_shots_select="sequential",
            suite=["community"],
            generation_size=-1,
            stop_sequence=None,
            output_regex=None,
            frozen=False,
            trust_dataset=True,
            version=0,
        )


ALGHAFA_TASKS = [CustomAlGhafaNativeTask(name=f"alghafa:{subset}", hf_subset=subset) for subset in ALGHAFA_SUBSETS]

# ALGHAFA TRANSLATED ##
# race_ar
race_ar_task = LightevalTaskConfig(
    name="race_ar",
    prompt_function=alghafa_pfn,
    suite=["community"],
    hf_repo="OALL/AlGhafa-Arabic-LLM-Benchmark-Translated",
    hf_subset="race_ar",
    hf_avail_splits=["test", "validation"],
    evaluation_splits=["test"],
    few_shots_split="validation",
    few_shots_select="sequential",
    metric=[Metrics.loglikelihood_acc_norm],
    trust_dataset=True,
    version=0,
)


# piqa_ar
piqa_ar_task = LightevalTaskConfig(
    name="piqa_ar",
    prompt_function=alghafa_pfn,
    suite=["community"],
    hf_repo="OALL/AlGhafa-Arabic-LLM-Benchmark-Translated",
    hf_subset="piqa_ar",
    hf_avail_splits=["test", "validation"],
    evaluation_splits=["test"],
    few_shots_split="validation",
    few_shots_select="sequential",
    metric=[Metrics.loglikelihood_acc_norm],
    trust_dataset=True,
    version=0,
)


# arc_easy_ar
arc_easy_ar_task = LightevalTaskConfig(
    name="arc_easy_ar",
    prompt_function=alghafa_pfn,
    suite=["community"],
    hf_repo="OALL/AlGhafa-Arabic-LLM-Benchmark-Translated",
    hf_subset="arc_easy_ar",
    hf_avail_splits=["test", "validation"],
    evaluation_splits=["test"],
    few_shots_split="validation",
    few_shots_select="sequential",
    metric=[Metrics.loglikelihood_acc_norm],
    trust_dataset=True,
    version=0,
)


# arc_challenge_okapi_ar
arc_challenge_okapi_ar_task = LightevalTaskConfig(
    name="arc_challenge_okapi_ar",
    prompt_function=alghafa_pfn,
    suite=["community"],
    hf_repo="OALL/AlGhafa-Arabic-LLM-Benchmark-Translated",
    hf_subset="arc_challenge_okapi_ar",
    hf_avail_splits=["test", "validation"],
    evaluation_splits=["test"],
    few_shots_split="validation",
    few_shots_select="sequential",
    metric=[Metrics.loglikelihood_acc_norm],
    trust_dataset=True,
    version=0,
)


# mmlu_okapi_ar
mmlu_okapi_ar_task = LightevalTaskConfig(
    name="mmlu_okapi_ar",
    prompt_function=alghafa_pfn,
    suite=["community"],
    hf_repo="OALL/AlGhafa-Arabic-LLM-Benchmark-Translated",
    hf_subset="mmlu_okapi_ar",
    hf_avail_splits=["test", "validation"],
    evaluation_splits=["test"],
    few_shots_split="validation",
    few_shots_select="sequential",
    metric=[Metrics.loglikelihood_acc_norm],
    trust_dataset=True,
    version=0,
)


# openbook_qa_ext_ar
openbook_qa_ext_ar_task = LightevalTaskConfig(
    name="openbook_qa_ext_ar",
    prompt_function=alghafa_pfn,
    suite=["community"],
    hf_repo="OALL/AlGhafa-Arabic-LLM-Benchmark-Translated",
    hf_subset="openbook_qa_ext_ar",
    hf_avail_splits=["test", "validation"],
    evaluation_splits=["test"],
    few_shots_split="validation",
    few_shots_select="sequential",
    metric=[Metrics.loglikelihood_acc_norm],
    trust_dataset=True,
    version=0,
)


# boolq_ar
def boolq_arabic_pfn(line, task_name: str = None):
    question = line["question"]
    passage = line["passage"]
    instruction = "بناء على المقطع التالي، أجب عن السؤال ب نعم أو لا"
    query = f"""{instruction}
    المقطع :
    {passage}
    السؤال:
    {question}
    الإجابة:
    """

    return Doc(
        task_name=task_name,
        query=query,
        choices=["نعم", "لا"],
        gold_index=0 if line["answer"] else 1,
        instruction=instruction,
    )


boolq_ar_task = LightevalTaskConfig(
    name="boolq_ar",
    prompt_function=boolq_arabic_pfn,
    suite=["community"],
    hf_repo="OALL/AlGhafa-Arabic-LLM-Benchmark-Translated",
    hf_subset="boolq_ar",
    hf_avail_splits=["test", "validation"],
    evaluation_splits=["test"],
    few_shots_split="validation",
    few_shots_select="sequential",
    metric=[Metrics.loglikelihood_acc_norm],
    trust_dataset=True,
    version=0,
)


# copa_ext_ar
def copa_arabic_pfn(line, task_name: str = None):
    premise = line["premise"]
    choices = [line["choice1"], line["choice2"]]
    question_map = {"cause": "لأن", "effect": "لذلك"}
    question = question_map[line["question"]]
    answer = line["label"]

    query = "{}، {} :\n0) {}\n1) {}\nالإجابة:".format(premise, question, choices[0], choices[1])

    return Doc(
        task_name=task_name,
        query=query,
        choices=choices,
        gold_index=answer,
        instruction="",
    )


copa_ext_ar_task = LightevalTaskConfig(
    name="copa_ext_ar",
    prompt_function=copa_arabic_pfn,
    suite=["community"],
    hf_repo="OALL/AlGhafa-Arabic-LLM-Benchmark-Translated",
    hf_subset="copa_ext_ar",
    hf_avail_splits=["test", "validation"],
    evaluation_splits=["test"],
    few_shots_split="validation",
    few_shots_select="sequential",
    metric=[Metrics.loglikelihood_acc_norm],
    trust_dataset=True,
    version=0,
)


# hellaswag_okapi_ar
def hellaswag_arabic_pfn(line, task_name: str = None):
    ctx = re.sub(r"\[.*?\]", "", line["ctx"])  # Remove latin words within brackets
    endings = [
        re.sub(r"\[.*?\]", "", e) for e in eval(line["endings"])
    ]  # endings is a string representation of a list
    answer_index = line["label"]
    instruction = "بناء على السياق التالي، اختر النهاية الصحيحة من الاقتراحات التالية"

    query = f"""{instruction}
    السياق:
    {ctx}
    الاقتراحات:

    """
    for i, ending in enumerate(endings):
        query += f"{i}) {ending}\n"
    query += "الإجابة:"

    return Doc(
        task_name=task_name,
        query=query,
        choices=endings,
        gold_index=answer_index,
        instruction=instruction,
    )


hellaswag_okapi_ar_task = LightevalTaskConfig(
    name="hellaswag_okapi_ar",
    prompt_function=hellaswag_arabic_pfn,
    suite=["community"],
    hf_repo="OALL/AlGhafa-Arabic-LLM-Benchmark-Translated",
    hf_subset="hellaswag_okapi_ar",
    hf_avail_splits=["test", "validation"],
    evaluation_splits=["test"],
    few_shots_split="validation",
    few_shots_select="sequential",
    metric=[Metrics.loglikelihood_acc_norm],
    trust_dataset=True,
    version=0,
)


# toxigen_ar
def toxigen_arabic_pfn(line, task_name: str = None):
    text = line["text"]
    label = 1 if ((line["toxicity_ai"] + line["toxicity_human"]) > 5.5) else 0
    instruction = 'هل العبارة التالية تحض على الكراهية؟ قم بالرد بـ"نعم" أو "لا".'

    query = f"""{instruction}
    العبارة:
    '{text}'
    الإجابة:
    """

    return Doc(
        task_name=task_name,
        query=query,
        choices=["لا", "نعم"],
        gold_index=label,
        instruction=instruction,
    )


toxigen_ar_task = LightevalTaskConfig(
    name="toxigen_ar",
    prompt_function=toxigen_arabic_pfn,
    suite=["community"],
    hf_repo="OALL/AlGhafa-Arabic-LLM-Benchmark-Translated",
    hf_subset="toxigen_ar",
    hf_avail_splits=["test", "validation"],
    evaluation_splits=["test"],
    few_shots_split="validation",
    few_shots_select="sequential",
    metric=[Metrics.loglikelihood_acc_norm],
    trust_dataset=True,
    version=0,
)


# sciq_ar
def sciq_arabic_pfn(line, task_name: str = None):
    support = line["support"]
    question = line["question"]
    correct_answer = line["correct_answer"]
    choices = [line["distractor1"], line["distractor2"], line["distractor3"], correct_answer]

    # Shuffle the choices
    random.shuffle(choices)

    answer_index = choices.index(correct_answer)

    instruction = "بناءً على السياق أدناه، اختر الإجابة الصحيحة للسؤال التالي من قائمة الاقتراحات"

    query = f"""{instruction}
    السياق:
    {support}
    السؤال:
    {question}
    الإجابات المحتملة:

    """
    for i, choice in enumerate(choices):
        query += f"{i}) {choice}\n"
    query += "الإجابة:"

    return Doc(
        task_name=task_name,
        query=query,
        choices=choices,
        gold_index=answer_index,
        instruction=instruction,
    )


sciq_ar_task = LightevalTaskConfig(
    name="sciq_ar",
    prompt_function=sciq_arabic_pfn,
    suite=["community"],
    hf_repo="OALL/AlGhafa-Arabic-LLM-Benchmark-Translated",
    hf_subset="sciq_ar",
    hf_avail_splits=["test", "validation"],
    evaluation_splits=["test"],
    few_shots_split="validation",
    few_shots_select="sequential",
    metric=[Metrics.loglikelihood_acc_norm],
    trust_dataset=True,
    version=0,
)


# madinah_qa
# fmt: off
MADINAH_QA_SUBSETS = ["Arabic Language (General)", "Arabic Language (Grammar)"]
# fmt: on


def madinah_qa_pfn(line, task_name: str = None):
    instruction = "السؤال التالي هو سؤال متعدد الإختيارات. اختر الإجابة الصحيحة:\n\n"

    # Define the mapping from Latin to Arabic letters
    latin_to_arabic = {"A": "أ", "B": "ب", "C": "ج", "D": "د", "E": "هـ"}

    # Create a list of valid choices with corresponding Arabic keys
    choices = []
    valid_keys_latin = []
    valid_keys_arabic = []

    # Enumerate through the options and append the valid ones
    for idx, key in enumerate(["A", "B", "C", "D", "E"]):
        option = line.get(f"Option {idx + 1}")
        if option:  # Check if option is not null
            choices.append(option)
            valid_keys_latin.append(key)  # Append the Latin key (A, B, C, D, E)
            valid_keys_arabic.append(latin_to_arabic[key])  # Append the corresponding Arabic letter

    # Find the correct index for the answer key in the Arabic version
    answer_index = valid_keys_latin.index(line["Answer Key"])

    query = f"{instruction}{line['Question']}\n"
    query += "".join([f"{key}. {choice}\n" for key, choice in zip(valid_keys_arabic, choices)])
    query += "الإجابة:"

    return Doc(
        task_name=task_name,
        query=query,
        choices=choices,
        gold_index=answer_index,  # Correct index in the valid keys
        instruction=instruction,
        target_for_fewshot_sorting=valid_keys_latin[answer_index],  # Correct answer in Latin form
    )


class CustomMadinahQATask(LightevalTaskConfig):
    def __init__(
        self,
        name,
        hf_subset,
    ):
        super().__init__(
            name=name,
            hf_subset=hf_subset,
            prompt_function=madinah_qa_pfn,
            hf_repo="MBZUAI/MadinahQA",
            metric=[Metrics.loglikelihood_acc_norm],
            hf_avail_splits=["test"],
            evaluation_splits=["test"],
            few_shots_split=["dev"],
            few_shots_select="sequential",
            suite=["community"],
            generation_size=-1,
            stop_sequence=None,
            output_regex=None,
            frozen=False,
            trust_dataset=True,
            version=0,
        )


MADINAH_QA_TASKS = [
    CustomMadinahQATask(name=f"madinah_qa:{subset}", hf_subset=subset) for subset in MADINAH_QA_SUBSETS
]


TASKS_TABLE = (
    ARABIC_MMLU_TASKS
    + ARABIC_MMLU_HT_TASKS
    + ARABIC_MMLU_MT_TASKS
    + ACVA_TASKS
    + ALGHAFA_TASKS
    + ARATRUST_TASKS
    + MADINAH_QA_TASKS
    + [arabic_exams_task]
    + [race_ar_task]
    + [piqa_ar_task]
    + [arc_easy_ar_task]
    + [arc_challenge_okapi_ar_task]
    + [mmlu_okapi_ar_task]
    + [openbook_qa_ext_ar_task]
    + [boolq_ar_task]
    + [copa_ext_ar_task]
    + [hellaswag_okapi_ar_task]
    + [toxigen_ar_task]
    + [sciq_ar_task]
)

if __name__ == "__main__":
    print(t.name for t in TASKS_TABLE)
    print(len(TASKS_TABLE))<|MERGE_RESOLUTION|>--- conflicted
+++ resolved
@@ -219,10 +219,6 @@
         choices=LETTER_INDICES_AR[:4],
         gold_index=answer_index,
         instruction=instruction,
-<<<<<<< HEAD
-        target_for_fewshot_sorting=LETTER_INDICES_AR[answer_index],
-=======
->>>>>>> 2c9bf97e
     )
 
 
