--- conflicted
+++ resolved
@@ -25,13 +25,9 @@
 
 
 def test_empty_requests():
-<<<<<<< HEAD
-    model_config = TransformersModelConfig(pretrained="hf-internal-testing/tiny-random-LlamaForCausalLM")
-=======
     model_config = TransformersModelConfig(
         pretrained="hf-internal-testing/tiny-random-LlamaForCausalLM", model_parallel=False, revision="main"
     )
->>>>>>> b64206ec
     model: TransformersModel = load_model(config=model_config)
 
     assert model.loglikelihood([]) == []
