--- conflicted
+++ resolved
@@ -18,11 +18,7 @@
         "output_tokens": []
       },
       "expected_output": {
-<<<<<<< HEAD
-        "pass@k_k=1&n=2": 0.5
-=======
         "pass@k:k=1&n=2": 0.5
->>>>>>> 70acb852
       },
       "tolerance": 0.01,
       "description": "Test pass at k with correct answer in k"
@@ -43,11 +39,7 @@
         "output_tokens": []
       },
       "expected_output": {
-<<<<<<< HEAD
-        "pass@k_k=1&n=2": 0.0
-=======
         "pass@k:k=1&n=2": 0.0
->>>>>>> 70acb852
       },
       "tolerance": 0.01,
       "description": "Test pass at k with correct answer not in k"
@@ -68,11 +60,7 @@
         "output_tokens": []
       },
       "expected_output": {
-<<<<<<< HEAD
-        "pass@k_k=2&n=3": 0.66
-=======
         "pass@k:k=2&n=3": 0.66
->>>>>>> 70acb852
       },
       "tolerance": 0.01,
       "description": "Test pass at k with multiple attempts"
