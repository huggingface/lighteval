--- conflicted
+++ resolved
@@ -13,9 +13,5 @@
 ## Solution/Feature
 A clear and concise description of what you want to happen.
 
-<<<<<<< HEAD
-## Posssible alternatives
-=======
 ## Possible alternatives
->>>>>>> 761704d3
 A clear and concise description of any alternative solutions or features you've considered.