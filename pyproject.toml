--- conflicted
+++ resolved
@@ -59,11 +59,7 @@
     "huggingface_hub[hf_xet]>=0.30.2",
     "torch>=2.0,<3.0",
     "GitPython>=3.1.41", # for logging
-<<<<<<< HEAD
-    "datasets>=3.5.0,<4.0.0",
-=======
     "datasets>=4.0.0",
->>>>>>> f586400c
     "pydantic",
     "numpy>=2",  # pinned to avoid incompatibilities
     "hf-xet>=1.1.8",  # pinned to avoid failing test suite
