# Code style
[tool.ruff]
# Enable pycodestyle (`E`) and Pyflakes (`F`) codes by default.
# Never enforce `E501` (line length violations).
ignore = ["E501"]
select = ["C", "E", "F", "I", "W"]
line-length = 119
fixable = ["A", "B", "C", "D", "E", "F", "G", "I", "N", "Q", "S", "T", "W", "ANN", "ARG", "BLE", "COM", "DJ", "DTZ", "EM", "ERA", "EXE", "FBT", "ICN", "INP", "ISC", "NPY", "PD", "PGH", "PIE", "PL", "PT", "PTH", "PYI", "RET", "RSE", "RUF", "SIM", "SLF", "TCH", "TID", "TRY", "UP", "YTT"]

[tool.ruff.isort]
lines-after-imports = 2
known-first-party = ["lighteval"]

[tool.ruff.format]
quote-style = "double" # Like Black, use double quotes for strings.
indent-style = "space" # Like Black, indent with spaces, rather than tabs.
skip-magic-trailing-comma = false # Like Black, respect magic trailing commas.
line-ending = "auto" # Like Black, automatically detect the appropriate line ending.

# Building package
[build-system]
requires = ["setuptools>=61.0"]
build-backend = "setuptools.build_meta"

[tool.setuptools.packages.find]
where = ["src"]

[project]
name = "lighteval"
version = "0.1.1.dev0"
authors = [
  { name="Clémentine Fourrier", email="clementine@huggingface.com" },
  { name="Nathan Habib", email="nathan.habib@huggingface.com" },
  { name="Thomas Wolf", email="thom@huggingface.com" },
]
maintainers = [
  { name="Clémentine Fourrier", email="clementine@huggingface.com" },
  { name="Nathan Habib", email="nathan.habib@huggingface.com" },
]
description = "A lightweight and configurable evaluation package"
readme = "README.md"
requires-python = ">=3.10"
license = {text = "MIT License"}
classifiers = [
    "Programming Language :: Python :: 3",
    "License :: OSI Approved :: MIT License",
    "Operating System :: OS Independent",
]
keywords = ["evaluation", "nlp", "llm"]
dependencies = [
    # Base dependencies
    "transformers>=4.38.0",
<<<<<<< HEAD
    "huggingface_hub>=0.20.3",
=======
    "huggingface_hub>=0.21.2",
>>>>>>> 9ecab065
    "torch>=2.0",
    "GitPython==3.1.31", # for logging
    "datasets>=2.14.0",
    # Prettiness
    "termcolor==2.3.0",
    "pytablewriter",
    "colorama",
    # Extension of metrics
    "aenum==3.1.15",
    # Base metrics
    "nltk==3.8.1",
    "scikit-learn",
    "spacy==3.7.2",
    "sacrebleu",
    "rouge_score==0.1.2",
    "sentencepiece>=0.1.99",
    "protobuf==3.20.*", # pinned for sentencepiece compat
    "pycountry",
]

[project.optional-dependencies]
accelerate = ["accelerate"]
tgi = ["text-generation==0.6.0"]
optimum = ["optimum==1.12.0"]
# Quantization and adapter weights
quantization = ["bitsandbytes>=0.41.0", "auto-gptq>=0.4.2"]
adapters = ["peft==0.3.0"]
nanotron = [
  "nanotron",
  "tensorboardX"
]
quality = ["ruff==v0.2.2","pre-commit"]
tests = ["pytest==7.4.0"]
dev = ["lighteval[accelerate,quality,tests]"]


[project.urls]
Homepage = "https://github.com/huggingface/lighteval"
Issues = "https://github.com/huggingface/lighteval/issues"
# Documentation = ""
# Changelog = "https://github.com/huggingface/lighteval/blob/master/CHANGELOG.md"<|MERGE_RESOLUTION|>--- conflicted
+++ resolved
@@ -50,11 +50,7 @@
 dependencies = [
     # Base dependencies
     "transformers>=4.38.0",
-<<<<<<< HEAD
-    "huggingface_hub>=0.20.3",
-=======
     "huggingface_hub>=0.21.2",
->>>>>>> 9ecab065
     "torch>=2.0",
     "GitPython==3.1.31", # for logging
     "datasets>=2.14.0",
