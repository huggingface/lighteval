# Code style
[tool.ruff]
line-length = 119

[tool.ruff.lint]
# Enable pycodestyle (`E`) and Pyflakes (`F`) codes by default.
# Never enforce `E501` (line length violations).
ignore = ["E501"]
select = ["C", "E", "F", "I", "W", "CPY"]
fixable = ["A", "B", "C", "D", "E", "F", "G", "I", "N", "Q", "S", "T", "W", "ANN", "ARG", "BLE", "COM", "DJ", "DTZ", "EM", "ERA", "EXE", "FBT", "ICN", "INP", "ISC", "NPY", "PD", "PGH", "PIE", "PL", "PT", "PTH", "PYI", "RET", "RSE", "RUF", "SIM", "SLF", "TCH", "TID", "TRY", "UP", "YTT"]
preview = true

[tool.ruff.lint.isort]
lines-after-imports = 2
known-first-party = ["lighteval"]

[tool.ruff.format]
quote-style = "double" # Like Black, use double quotes for strings.
indent-style = "space" # Like Black, indent with spaces, rather than tabs.
skip-magic-trailing-comma = false # Like Black, respect magic trailing commas.
line-ending = "auto" # Like Black, automatically detect the appropriate line ending.

# Building package
[build-system]
requires = ["setuptools>=61.0"]
build-backend = "setuptools.build_meta"

[tool.setuptools.packages.find]
where = ["src"]

[project]
name = "lighteval"
version = "0.10.1.dev0"
authors = [
  { name="Nathan Habib", email="nathan.habib@huggingface.com" },
  { name="Clémentine Fourrier", email="clementine@huggingface.com" },
  { name="Thomas Wolf", email="thom@huggingface.com" },
]
maintainers = [
  { name="Nathan Habib", email="nathan.habib@huggingface.com" },
  { name="Clémentine Fourrier", email="clementine@huggingface.com" },
]
description = "A lightweight and configurable evaluation package"
readme = "README.md"
requires-python = ">=3.10"
license = {text = "MIT License"}
classifiers = [
    "Development Status :: 3 - Alpha",
    "Intended Audience :: Developers",
    "Programming Language :: Python :: 3.10",
    "License :: OSI Approved :: MIT License",
    "Operating System :: OS Independent",
]
keywords = ["evaluation", "nlp", "llm"]
dependencies = [
    # Base dependencies
    "transformers>=4.54.0",
    "accelerate",
    "huggingface_hub[hf_xet]>=0.30.2",
    "torch>=2.0,<3.0",
    "GitPython>=3.1.41", # for logging
    "datasets>=3.5.0,<4.0.0",
    "pydantic",
<<<<<<< HEAD
    "numpy<2", # pinned to avoid incompatibilities
=======
    "numpy>=2",  # pinned to avoid incompatibilities
    "hf-xet==1.1.5",  # pinned to avoid failing test suite
>>>>>>> ecef2c66
    # Prettiness
    "typer",
    "termcolor==2.3.0",
    "pytablewriter",
    "rich",
    "colorlog",
    # Extension of metrics
    "aenum==3.1.15",
    # Base metrics
    "nltk==3.9.1",
    "scikit-learn",
    "sacrebleu",
    "rouge_score==0.1.2",
    "sentencepiece>=0.1.99",
    "protobuf",
    "pycountry",
    "fsspec>=2023.12.2",
    "httpx == 0.27.2",
    "latex2sympy2_extended==1.0.6",
]

[project.optional-dependencies]
litellm = ["litellm", "diskcache"]
tgi = ["text-generation==0.7.0"]
optimum = ["optimum==1.12.0"]
quantization = ["bitsandbytes>=0.41.0", "auto-gptq>=0.4.2"]
adapters = ["peft==0.3.0"]
nanotron = [
  "nanotron",
  "tensorboardX"
]
tensorboardX = ["tensorboardX"]
vllm = ["vllm>=0.10.0", "ray", "more_itertools"]
quality = ["ruff>=v0.11.0","pre-commit"]
tests = ["pytest>=7.4.0","deepdiff"]
dev = ["lighteval[accelerate,quality,tests,multilingual,math,extended_tasks,vllm]"]
docs = ["hf-doc-builder", "watchdog"]
extended_tasks = [
  "langdetect", # ifeval
  "openai>1.87", # llm as a judge using openai models
  "tiktoken"
]
s3 = ["s3fs"]
multilingual = [
    "stanza",
    "spacy[ja,ko,th]",
    "jieba", # for chinese tokenizer
    "pyvi", # for vietnamese tokenizer
    "langcodes>=3.5.0",
]
math = ["latex2sympy2_extended==1.0.6"]
wandb = ["wandb"]

[project.urls]
Homepage = "https://github.com/huggingface/lighteval"
Issues = "https://github.com/huggingface/lighteval/issues"
# Documentation = ""
# Changelog = "https://github.com/huggingface/lighteval/blob/master/CHANGELOG.md"

[project.scripts]
lighteval = "lighteval.__main__:app"<|MERGE_RESOLUTION|>--- conflicted
+++ resolved
@@ -61,12 +61,8 @@
     "GitPython>=3.1.41", # for logging
     "datasets>=3.5.0,<4.0.0",
     "pydantic",
-<<<<<<< HEAD
-    "numpy<2", # pinned to avoid incompatibilities
-=======
     "numpy>=2",  # pinned to avoid incompatibilities
     "hf-xet==1.1.5",  # pinned to avoid failing test suite
->>>>>>> ecef2c66
     # Prettiness
     "typer",
     "termcolor==2.3.0",
