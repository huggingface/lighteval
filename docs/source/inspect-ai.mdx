--- conflicted
+++ resolved
@@ -38,8 +38,6 @@
     hf-inference-providers/openai/gpt-oss-20b:together \
     hf-inference-providers/openai/gpt-oss-20b:nebius \
     gpqa:diamond
-<<<<<<< HEAD
-=======
 ```
 
 You can also compare every providers serving one model in one line:
@@ -47,7 +45,6 @@
 ```bash
     hf-inference-providers/openai/gpt-oss-20b:all \
     "lighteval|gpqa:diamond|0"
->>>>>>> 566a7be3
 ```
 
 4. Evaluate a vLLM or SGLang model.
