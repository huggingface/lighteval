--- conflicted
+++ resolved
@@ -15,15 +15,12 @@
     title: Add a custom task
   - local: adding-a-new-metric
     title: Add a custom metric
-<<<<<<< HEAD
   - local: evaluating-a-custom-model
     title: Evaluate a custom model
-=======
   - local: use-inference-providers-as-backend
     title: Use HF's inference providers as backend
   - local: use-litellm-as-backend
     title: Use litellm as backend
->>>>>>> 96e885d4
   - local: use-vllm-as-backend
     title: Use vllm as backend
   - local: use-sglang-as-backend
