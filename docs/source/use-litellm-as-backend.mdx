# Litellm as backend

Lighteval allows to use litellm, a backend allowing you to call all LLM APIs
using the OpenAI format [Bedrock, Huggingface, VertexAI, TogetherAI, Azure,
OpenAI, Groq etc.].

Documentation for available APIs and compatible endpoints can be found [here](https://docs.litellm.ai/docs/).

## Quick use

```bash
lighteval endpoint litellm \
    "gpt-3.5-turbo" \
    "lighteval|gsm8k|0|0"
```

## Using a config file

Litellm allows generation with any OpenAI compatible endpoint, for example you
can evaluate a model running on a local vllm server.

To do so you will need to use a config file like so:

```yaml
model:
  base_params:
    model_name: "openai/deepseek-ai/DeepSeek-R1-Distill-Qwen-32B"
    base_url: "URL OF THE ENDPOINT YOU WANT TO USE"
    api_key: "" # remove or keep empty as needed
  generation:
    temperature: 0.5
    max_new_tokens: 256
    stop_tokens: [""]
    top_p: 0.9
    seed: 0
    repetition_penalty: 1.0
    frequency_penalty: 0.0
<<<<<<< HEAD
```

## Use Hugging Face Inference Providers

With this you can also access HuggingFace Inference servers, let's look at how to evaluate DeepSeek-R1-Distill-Qwen-32B.

First, let's look at how to acess the model, we can find this from [the model card](https://huggingface.co/deepseek-ai/DeepSeek-R1-Distill-Qwen-32B).

Step 1:

![Step 1](https://huggingface.co/datasets/huggingface/documentation-images/resolve/main/lighteval/litellm-guide-2.png)

Step 2:

![Step 2](https://huggingface.co/datasets/huggingface/documentation-images/resolve/main/lighteval/litellm-guide-1.png)

Great ! Now we can simply copy paste the base_url and our api key to eval our model.

> [!WARNING]
> Do not forget to prepend the provider in the `model_name`. Here we use an
> openai compatible endpoint to the provider is `openai`.

```yaml
model:
  base_params:
    model_name: "openai/deepseek-ai/DeepSeek-R1-Distill-Qwen-32B"
    base_url: "https://router.huggingface.co/hf-inference/v1"
    api_key: "YOUR KEY" # remove or keep empty as needed
  generation:
    temperature: 0.5
    max_new_tokens: 256 # This will overide the default from the tasks config
    top_p: 0.9
    seed: 0
    repetition_penalty: 1.0
    frequency_penalty: 0.0
```

And then, we are able to eval our model on any eval available in Lighteval.

```bash
lighteval endpoint litellm \
    "examples/model_configs/litellm_model.yaml" \
    "lighteval|gsm8k|0|0" \
    --use-chat-template
=======
>>>>>>> d1fcd224
```<|MERGE_RESOLUTION|>--- conflicted
+++ resolved
@@ -11,7 +11,8 @@
 ```bash
 lighteval endpoint litellm \
     "gpt-3.5-turbo" \
-    "lighteval|gsm8k|0|0"
+    "lighteval|gsm8k|0|0" \
+    --use-chat-template
 ```
 
 ## Using a config file
@@ -35,51 +36,4 @@
     seed: 0
     repetition_penalty: 1.0
     frequency_penalty: 0.0
-<<<<<<< HEAD
-```
-
-## Use Hugging Face Inference Providers
-
-With this you can also access HuggingFace Inference servers, let's look at how to evaluate DeepSeek-R1-Distill-Qwen-32B.
-
-First, let's look at how to acess the model, we can find this from [the model card](https://huggingface.co/deepseek-ai/DeepSeek-R1-Distill-Qwen-32B).
-
-Step 1:
-
-![Step 1](https://huggingface.co/datasets/huggingface/documentation-images/resolve/main/lighteval/litellm-guide-2.png)
-
-Step 2:
-
-![Step 2](https://huggingface.co/datasets/huggingface/documentation-images/resolve/main/lighteval/litellm-guide-1.png)
-
-Great ! Now we can simply copy paste the base_url and our api key to eval our model.
-
-> [!WARNING]
-> Do not forget to prepend the provider in the `model_name`. Here we use an
-> openai compatible endpoint to the provider is `openai`.
-
-```yaml
-model:
-  base_params:
-    model_name: "openai/deepseek-ai/DeepSeek-R1-Distill-Qwen-32B"
-    base_url: "https://router.huggingface.co/hf-inference/v1"
-    api_key: "YOUR KEY" # remove or keep empty as needed
-  generation:
-    temperature: 0.5
-    max_new_tokens: 256 # This will overide the default from the tasks config
-    top_p: 0.9
-    seed: 0
-    repetition_penalty: 1.0
-    frequency_penalty: 0.0
-```
-
-And then, we are able to eval our model on any eval available in Lighteval.
-
-```bash
-lighteval endpoint litellm \
-    "examples/model_configs/litellm_model.yaml" \
-    "lighteval|gsm8k|0|0" \
-    --use-chat-template
-=======
->>>>>>> d1fcd224
 ```